{
  "name": "@azure/msal-node-extensions",
  "version": "1.0.0-alpha.9",
  "license": "MIT",
  "main": "dist/index.js",
  "typings": "dist/index.d.ts",
  "keywords": [
    "js",
    "ts",
    "node",
    "AAD",
    "msal",
    "extensions"
  ],
  "files": [
    "dist",
    "src",
    "binding.gyp"
  ],
  "engines": {
    "node": ">=10"
  },
  "scripts": {
    "start": "tsdx watch",
    "build": "tsdx build",
    "build:common": "cd ../../lib/msal-common && npm i && npm run build && npm link",
    "link:common": "npm link @azure/msal-common",
    "test": "tsdx test",
    "lint": "cd ../../ && npm run lint:node:extensions",
    "lint:fix": "npm run lint -- -- --fix",
    "prepack": "npm run build"
  },
  "author": {
    "name": "Microsoft",
    "email": "nugetaad@microsoft.com",
    "url": "https://www.microsoft.com"
  },
  "module": "dist/test.esm.js",
  "dependencies": {
<<<<<<< HEAD
    "@azure/msal-common": "file:../../lib/msal-common",
    "bindings": "git://github.com/samuelkubai/node-bindings.git#3a5a099ed0178b65079ce18e11fccc7130e0af1e",
=======
    "@azure/msal-common": "^5.0.0",
    "bindings": "^1.5.0",
>>>>>>> ed191729
    "keytar": "^7.6.0",
    "nan": "^2.13.2"
  },
  "devDependencies": {
    "husky": "^4.2.5",
    "node-gyp": "^7.0.0",
    "tsdx": "^0.14.1",
    "tslib": "^2.0.0",
    "typescript": "^3.9.3"
  }
}<|MERGE_RESOLUTION|>--- conflicted
+++ resolved
@@ -37,13 +37,8 @@
   },
   "module": "dist/test.esm.js",
   "dependencies": {
-<<<<<<< HEAD
-    "@azure/msal-common": "file:../../lib/msal-common",
-    "bindings": "git://github.com/samuelkubai/node-bindings.git#3a5a099ed0178b65079ce18e11fccc7130e0af1e",
-=======
     "@azure/msal-common": "^5.0.0",
     "bindings": "^1.5.0",
->>>>>>> ed191729
     "keytar": "^7.6.0",
     "nan": "^2.13.2"
   },
