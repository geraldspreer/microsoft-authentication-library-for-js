--- conflicted
+++ resolved
@@ -51,12 +51,7 @@
     ]
   },
   "dependencies": {
-<<<<<<< HEAD
-    "@azure/msal-common": "^9.0.1",
-    "@azure/msal-node-runtime": "file:azure-msal-node-runtime-1.0.0-alpha.0.tgz",
-=======
     "@azure/msal-common": "^9.0.2",
->>>>>>> ab083b44
     "keytar": "^7.8.0",
     "node-addon-api": "5.0.0"
   },
