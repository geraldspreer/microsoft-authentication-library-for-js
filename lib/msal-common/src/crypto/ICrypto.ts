--- conflicted
+++ resolved
@@ -6,6 +6,7 @@
 import { AuthError } from "../error/AuthError";
 import { BaseAuthRequest } from "../request/BaseAuthRequest";
 import { SignedHttpRequest } from "./SignedHttpRequest";
+import { CryptoKeyTypes } from "../utils/Constants";
 
 /**
  * The PkceCodes type describes the structure
@@ -45,11 +46,7 @@
      * Generates an JWK RSA S256 Thumbprint
      * @param request
      */
-<<<<<<< HEAD
-    getPublicKeyThumbprint(request: BaseAuthRequest, keyType?: string): Promise<string>;
-=======
-    getPublicKeyThumbprint(request: SignedHttpRequestParameters): Promise<string>;
->>>>>>> 0a4e110c
+    getPublicKeyThumbprint(request: SignedHttpRequestParameters, keyType?: CryptoKeyTypes): Promise<string>;
     /**
      * Removes cryptographic keypair from key store matching the keyId passed in
      * @param kid 
