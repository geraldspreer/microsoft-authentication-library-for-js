/*
 * Copyright (c) Microsoft Corporation. All rights reserved.
 * Licensed under the MIT License.
 */
import { ServerAuthorizationTokenResponse } from "./ServerAuthorizationTokenResponse";
import { buildClientInfo, ClientInfo } from "../account/ClientInfo";
import { ICrypto } from "../crypto/ICrypto";
import { ClientAuthError } from "../error/ClientAuthError";
import { StringUtils } from "../utils/StringUtils";
import { ServerAuthorizationCodeResponse } from "./ServerAuthorizationCodeResponse";
import { Logger } from "../logger/Logger";
import { ServerError } from "../error/ServerError";
import { AuthToken } from "../account/AuthToken";
import { ScopeSet } from "../request/ScopeSet";
import { TimeUtils } from "../utils/TimeUtils";
import { AuthenticationResult } from "./AuthenticationResult";
import { AccountEntity } from "../cache/entities/AccountEntity";
import { Authority } from "../authority/Authority";
import { AuthorityType } from "../authority/AuthorityType";
import { IdTokenEntity } from "../cache/entities/IdTokenEntity";
import { AccessTokenEntity } from "../cache/entities/AccessTokenEntity";
import { RefreshTokenEntity } from "../cache/entities/RefreshTokenEntity";
import { InteractionRequiredAuthError } from "../error/InteractionRequiredAuthError";
import { CacheRecord } from "../cache/entities/CacheRecord";
import { TrustedAuthority } from "../authority/TrustedAuthority";
import { CacheManager } from "../cache/CacheManager";
import { ProtocolUtils, LibraryStateObject, RequestStateObject } from "../utils/ProtocolUtils";
import { AuthenticationScheme } from "../utils/Constants";
import { PopTokenGenerator } from "../crypto/PopTokenGenerator";

/**
 * Class that handles response parsing.
 */
export class ResponseHandler {
    private clientId: string;
    private cacheStorage: CacheManager;
    private cryptoObj: ICrypto;
    private logger: Logger;
    private clientInfo: ClientInfo;
    private homeAccountIdentifier: string;

    constructor(clientId: string, cacheStorage: CacheManager, cryptoObj: ICrypto, logger: Logger) {
        this.clientId = clientId;
        this.cacheStorage = cacheStorage;
        this.cryptoObj = cryptoObj;
        this.logger = logger;
    }

    /**
     * Function which validates server authorization code response.
     * @param serverResponseHash
     * @param cachedState
     * @param cryptoObj
     */
    validateServerAuthorizationCodeResponse(serverResponseHash: ServerAuthorizationCodeResponse, cachedState: string, cryptoObj: ICrypto): void {
        if (decodeURIComponent(serverResponseHash.state) !== decodeURIComponent(cachedState)) {
            throw ClientAuthError.createStateMismatchError();
        }

        // Check for error
        if (serverResponseHash.error || serverResponseHash.error_description || serverResponseHash.suberror) {
            if (InteractionRequiredAuthError.isInteractionRequiredError(serverResponseHash.error, serverResponseHash.error_description, serverResponseHash.suberror)) {
                throw new InteractionRequiredAuthError(serverResponseHash.error, serverResponseHash.error_description, serverResponseHash.suberror);
            }

            throw new ServerError(serverResponseHash.error, serverResponseHash.error_description, serverResponseHash.suberror);
        }

        if (serverResponseHash.client_info) {
            buildClientInfo(serverResponseHash.client_info, cryptoObj);
        }
    }

    /**
     * Function which validates server authorization token response.
     * @param serverResponse
     */
    validateTokenResponse(serverResponse: ServerAuthorizationTokenResponse): void {
        // Check for error
        if (serverResponse.error || serverResponse.error_description || serverResponse.suberror) {
            if (InteractionRequiredAuthError.isInteractionRequiredError(serverResponse.error, serverResponse.error_description, serverResponse.suberror)) {
                throw new InteractionRequiredAuthError(serverResponse.error, serverResponse.error_description, serverResponse.suberror);
            }

            const errString = `${serverResponse.error_codes} - [${serverResponse.timestamp}]: ${serverResponse.error_description} - Correlation ID: ${serverResponse.correlation_id} - Trace ID: ${serverResponse.trace_id}`;
            throw new ServerError(serverResponse.error, errString);
        }
    }

    /**
     * Returns a constructed token response based on given string. Also manages the cache updates and cleanups.
     * @param serverTokenResponse
     * @param authority
     */
<<<<<<< HEAD
    async handleServerTokenResponse(
        serverTokenResponse: ServerAuthorizationTokenResponse, 
        authority: Authority,
        resourceRequestMethod?: string, 
        resourceRequestUri?: string,
        cachedNonce?: string, 
        cachedState?: string): Promise<AuthenticationResult> {
        // create an idToken object (not entity)
        const idTokenObj = new AuthToken(serverTokenResponse.id_token, this.cryptoObj);

        // token nonce check (TODO: Add a warning if no nonce is given?)
        if (!StringUtils.isEmpty(cachedNonce)) {
            if (idTokenObj.claims.nonce !== cachedNonce) {
                throw ClientAuthError.createNonceMismatchError();
=======
    handleServerTokenResponse(serverTokenResponse: ServerAuthorizationTokenResponse, authority: Authority, cachedNonce?: string, cachedState?: string, requestScopes?: string[], oboAssertion?: string): AuthenticationResult {
        
        // generate homeAccountId
        if (serverTokenResponse.client_info) {
            this.clientInfo = buildClientInfo(serverTokenResponse.client_info, this.cryptoObj);
            if (!StringUtils.isEmpty(this.clientInfo.uid) && !StringUtils.isEmpty(this.clientInfo.utid)) {
                this.homeAccountIdentifier = `${this.clientInfo.uid}.${this.clientInfo.utid}`;
            }
        } else {
            this.homeAccountIdentifier = "";
        }

        let idTokenObj: IdToken = null;
        if (!StringUtils.isEmpty(serverTokenResponse.id_token)) {
            // create an idToken object (not entity)
            idTokenObj = new IdToken(serverTokenResponse.id_token, this.cryptoObj);

            // token nonce check (TODO: Add a warning if no nonce is given?)
            if (!StringUtils.isEmpty(cachedNonce)) {
                if (idTokenObj.claims.nonce !== cachedNonce) {
                    throw ClientAuthError.createNonceMismatchError();
                }
>>>>>>> 39e83918
            }
        }

        // save the response tokens
        let requestStateObj: RequestStateObject = null;
        if (!StringUtils.isEmpty(cachedState)) {
            requestStateObj = ProtocolUtils.parseRequestState(this.cryptoObj, cachedState); 
        }

        const cacheRecord = this.generateCacheRecord(serverTokenResponse, idTokenObj, authority, requestStateObj && requestStateObj.libraryState, requestScopes, oboAssertion);
        this.cacheStorage.saveCacheRecord(cacheRecord);

        return await ResponseHandler.generateAuthenticationResult(this.cryptoObj, cacheRecord, idTokenObj, false, requestStateObj, resourceRequestMethod, resourceRequestUri);
    }

    /**
     * Generates CacheRecord
     * @param serverTokenResponse
     * @param idTokenObj
     * @param authority
     */
<<<<<<< HEAD
    private generateCacheRecord(serverTokenResponse: ServerAuthorizationTokenResponse, idTokenObj: AuthToken, authority: Authority, libraryState?: LibraryStateObject): CacheRecord {
        // Account
        const cachedAccount  = this.generateAccountEntity(
            serverTokenResponse,
            idTokenObj,
            authority
        );
=======
    private generateCacheRecord(serverTokenResponse: ServerAuthorizationTokenResponse, idTokenObj: IdToken, authority: Authority, libraryState?: LibraryStateObject, requestScopes?: string[], oboAssertion?: string): CacheRecord {
>>>>>>> 39e83918

        const reqEnvironment = authority.canonicalAuthorityUrlComponents.HostNameAndPort;
        const env = TrustedAuthority.getCloudDiscoveryMetadata(reqEnvironment) ? TrustedAuthority.getCloudDiscoveryMetadata(reqEnvironment).preferred_cache : "";

        if (StringUtils.isEmpty(env)) {
            throw ClientAuthError.createInvalidCacheEnvironmentError();
        }

        // IdToken
        let cachedIdToken: IdTokenEntity = null;
        let cachedAccount: AccountEntity = null;
        if (!StringUtils.isEmpty(serverTokenResponse.id_token)) {
            cachedIdToken = IdTokenEntity.createIdTokenEntity(
                this.homeAccountIdentifier,
                env,
                serverTokenResponse.id_token,
                this.clientId,
                idTokenObj.claims.tid,
                oboAssertion
            );

            cachedAccount = this.generateAccountEntity(
                serverTokenResponse,
                idTokenObj,
                authority,
                oboAssertion
            );
        }

        // AccessToken
        let cachedAccessToken: AccessTokenEntity = null;
        if (!StringUtils.isEmpty(serverTokenResponse.access_token)) {
            
            // If scopes not returned in server response, use request scopes
            const responseScopes = serverTokenResponse.scope ? ScopeSet.fromString(serverTokenResponse.scope) : new ScopeSet(requestScopes || []);

            // Expiration calculation
            const currentTime = TimeUtils.nowSeconds();

            // If the request timestamp was sent in the library state, use that timestamp to calculate expiration. Otherwise, use current time.
            const timestamp = libraryState ? libraryState.ts : currentTime;
            const tokenExpirationSeconds = timestamp + serverTokenResponse.expires_in;
            const extendedTokenExpirationSeconds = tokenExpirationSeconds + serverTokenResponse.ext_expires_in;

            cachedAccessToken = AccessTokenEntity.createAccessTokenEntity(
                this.homeAccountIdentifier,
                env,
                serverTokenResponse.access_token,
                this.clientId,
                idTokenObj ? idTokenObj.claims.tid : authority.tenant,
                responseScopes.printScopesLowerCase(),
                tokenExpirationSeconds,
                extendedTokenExpirationSeconds,
<<<<<<< HEAD
                serverTokenResponse.token_type
=======
                oboAssertion
>>>>>>> 39e83918
            );
        }

        // refreshToken
        let cachedRefreshToken: RefreshTokenEntity = null;
        if (!StringUtils.isEmpty(serverTokenResponse.refresh_token)) {
            cachedRefreshToken = RefreshTokenEntity.createRefreshTokenEntity(
                this.homeAccountIdentifier,
                env,
                serverTokenResponse.refresh_token,
                this.clientId,
                serverTokenResponse.foci,
                oboAssertion
            );
        }

        return new CacheRecord(cachedAccount, cachedIdToken, cachedAccessToken, cachedRefreshToken);
    }

    /**
     * Generate Account
     * @param serverTokenResponse
     * @param idToken
     * @param authority
     */
<<<<<<< HEAD
    private generateAccountEntity(serverTokenResponse: ServerAuthorizationTokenResponse, idToken: AuthToken, authority: Authority): AccountEntity {
=======
    private generateAccountEntity(serverTokenResponse: ServerAuthorizationTokenResponse, idToken: IdToken, authority: Authority, oboAssertion?: string): AccountEntity {
>>>>>>> 39e83918
        const authorityType = authority.authorityType;

        // ADFS does not require client_info in the response
        if(authorityType === AuthorityType.Adfs){
            return AccountEntity.createADFSAccount(authority, idToken, oboAssertion);
        }

        if (StringUtils.isEmpty(serverTokenResponse.client_info)) {
            throw ClientAuthError.createClientInfoEmptyError(serverTokenResponse.client_info);
        }

        return AccountEntity.createAccount(serverTokenResponse.client_info, authority, idToken, this.cryptoObj, oboAssertion);
    }

    /**
     * Creates an @AuthenticationResult from @CacheRecord , @IdToken , and a boolean that states whether or not the result is from cache.
     * 
     * Optionally takes a state string that is set as-is in the response.
     * 
     * @param cacheRecord 
     * @param idTokenObj 
     * @param fromTokenCache 
     * @param stateString 
     */
    static async generateAuthenticationResult(cryptoObj: ICrypto, cacheRecord: CacheRecord, idTokenObj: AuthToken, fromTokenCache: boolean, requestState?: RequestStateObject, resourceRequestMethod?: string, resourceRequestUri?: string): Promise<AuthenticationResult> {
        let accessToken: string = "";
        let responseScopes: Array<string> = [];
        let expiresOn: Date = null;
        let extExpiresOn: Date = null;
        let familyId: string = null;
        if (cacheRecord.accessToken) {
            if (cacheRecord.accessToken.tokenType === AuthenticationScheme.POP) {
                const popTokenGenerator: PopTokenGenerator = new PopTokenGenerator(cryptoObj);
                accessToken = await popTokenGenerator.signPopToken(cacheRecord.accessToken.secret, resourceRequestMethod, resourceRequestUri);
            } else {
                accessToken = cacheRecord.accessToken.secret;
            }
            responseScopes = ScopeSet.fromString(cacheRecord.accessToken.target).asArray();
            expiresOn = new Date(Number(cacheRecord.accessToken.expiresOn) * 1000);
            extExpiresOn = new Date(Number(cacheRecord.accessToken.extendedExpiresOn) * 1000);
        }

        if (cacheRecord.refreshToken) {
            familyId = cacheRecord.refreshToken.familyId || null;
        }
<<<<<<< HEAD

=======
        const uid = idTokenObj ? idTokenObj.claims.oid || idTokenObj.claims.sub : "";
        const tid = idTokenObj ? idTokenObj.claims.tid : "";
>>>>>>> 39e83918
        return {
            uniqueId: uid,
            tenantId: tid,
            scopes: responseScopes,
<<<<<<< HEAD
            account: cacheRecord.account.getAccountInfo(),
            idToken: idTokenObj.rawToken,
            idTokenClaims: idTokenObj.claims,
=======
            account: cacheRecord.account ? cacheRecord.account.getAccountInfo() : null,
            idToken: idTokenObj ? idTokenObj.rawIdToken : "",
            idTokenClaims: idTokenObj ? idTokenObj.claims : null,
>>>>>>> 39e83918
            accessToken: accessToken,
            fromCache: fromTokenCache,
            expiresOn: expiresOn,
            extExpiresOn: extExpiresOn,
            familyId: familyId,
            tokenType: cacheRecord.accessToken ? cacheRecord.accessToken.tokenType : "",
            state: requestState ? requestState.userRequestState : ""
        };
    }
}<|MERGE_RESOLUTION|>--- conflicted
+++ resolved
@@ -92,23 +92,8 @@
      * @param serverTokenResponse
      * @param authority
      */
-<<<<<<< HEAD
-    async handleServerTokenResponse(
-        serverTokenResponse: ServerAuthorizationTokenResponse, 
-        authority: Authority,
-        resourceRequestMethod?: string, 
-        resourceRequestUri?: string,
-        cachedNonce?: string, 
-        cachedState?: string): Promise<AuthenticationResult> {
-        // create an idToken object (not entity)
-        const idTokenObj = new AuthToken(serverTokenResponse.id_token, this.cryptoObj);
-
-        // token nonce check (TODO: Add a warning if no nonce is given?)
-        if (!StringUtils.isEmpty(cachedNonce)) {
-            if (idTokenObj.claims.nonce !== cachedNonce) {
-                throw ClientAuthError.createNonceMismatchError();
-=======
-    handleServerTokenResponse(serverTokenResponse: ServerAuthorizationTokenResponse, authority: Authority, cachedNonce?: string, cachedState?: string, requestScopes?: string[], oboAssertion?: string): AuthenticationResult {
+    handleServerTokenResponse(serverTokenResponse: ServerAuthorizationTokenResponse, authority: Authority, resourceRequestMethod?: string, 
+        resourceRequestUri?: string, cachedNonce?: string, cachedState?: string, requestScopes?: string[], oboAssertion?: string): AuthenticationResult {
         
         // generate homeAccountId
         if (serverTokenResponse.client_info) {
@@ -120,17 +105,16 @@
             this.homeAccountIdentifier = "";
         }
 
-        let idTokenObj: IdToken = null;
+        let idTokenObj: AuthToken = null;
         if (!StringUtils.isEmpty(serverTokenResponse.id_token)) {
             // create an idToken object (not entity)
-            idTokenObj = new IdToken(serverTokenResponse.id_token, this.cryptoObj);
+            idTokenObj = new AuthToken(serverTokenResponse.id_token, this.cryptoObj);
 
             // token nonce check (TODO: Add a warning if no nonce is given?)
             if (!StringUtils.isEmpty(cachedNonce)) {
                 if (idTokenObj.claims.nonce !== cachedNonce) {
                     throw ClientAuthError.createNonceMismatchError();
                 }
->>>>>>> 39e83918
             }
         }
 
@@ -152,17 +136,13 @@
      * @param idTokenObj
      * @param authority
      */
-<<<<<<< HEAD
-    private generateCacheRecord(serverTokenResponse: ServerAuthorizationTokenResponse, idTokenObj: AuthToken, authority: Authority, libraryState?: LibraryStateObject): CacheRecord {
+    private generateCacheRecord(serverTokenResponse: ServerAuthorizationTokenResponse, idTokenObj: AuthToken, authority: Authority, libraryState?: LibraryStateObject, requestScopes?: string[], oboAssertion?: string): CacheRecord {
         // Account
         const cachedAccount  = this.generateAccountEntity(
             serverTokenResponse,
             idTokenObj,
             authority
         );
-=======
-    private generateCacheRecord(serverTokenResponse: ServerAuthorizationTokenResponse, idTokenObj: IdToken, authority: Authority, libraryState?: LibraryStateObject, requestScopes?: string[], oboAssertion?: string): CacheRecord {
->>>>>>> 39e83918
 
         const reqEnvironment = authority.canonicalAuthorityUrlComponents.HostNameAndPort;
         const env = TrustedAuthority.getCloudDiscoveryMetadata(reqEnvironment) ? TrustedAuthority.getCloudDiscoveryMetadata(reqEnvironment).preferred_cache : "";
@@ -216,11 +196,8 @@
                 responseScopes.printScopesLowerCase(),
                 tokenExpirationSeconds,
                 extendedTokenExpirationSeconds,
-<<<<<<< HEAD
-                serverTokenResponse.token_type
-=======
-                oboAssertion
->>>>>>> 39e83918
+                serverTokenResponse.token_type,
+                oboAssertion
             );
         }
 
@@ -246,11 +223,7 @@
      * @param idToken
      * @param authority
      */
-<<<<<<< HEAD
-    private generateAccountEntity(serverTokenResponse: ServerAuthorizationTokenResponse, idToken: AuthToken, authority: Authority): AccountEntity {
-=======
-    private generateAccountEntity(serverTokenResponse: ServerAuthorizationTokenResponse, idToken: IdToken, authority: Authority, oboAssertion?: string): AccountEntity {
->>>>>>> 39e83918
+    private generateAccountEntity(serverTokenResponse: ServerAuthorizationTokenResponse, idToken: AuthToken, authority: Authority, oboAssertion?: string): AccountEntity {
         const authorityType = authority.authorityType;
 
         // ADFS does not require client_info in the response
@@ -296,25 +269,15 @@
         if (cacheRecord.refreshToken) {
             familyId = cacheRecord.refreshToken.familyId || null;
         }
-<<<<<<< HEAD
-
-=======
         const uid = idTokenObj ? idTokenObj.claims.oid || idTokenObj.claims.sub : "";
         const tid = idTokenObj ? idTokenObj.claims.tid : "";
->>>>>>> 39e83918
         return {
             uniqueId: uid,
             tenantId: tid,
             scopes: responseScopes,
-<<<<<<< HEAD
-            account: cacheRecord.account.getAccountInfo(),
-            idToken: idTokenObj.rawToken,
-            idTokenClaims: idTokenObj.claims,
-=======
             account: cacheRecord.account ? cacheRecord.account.getAccountInfo() : null,
-            idToken: idTokenObj ? idTokenObj.rawIdToken : "",
+            idToken: idTokenObj ? idTokenObj.rawToken : "",
             idTokenClaims: idTokenObj ? idTokenObj.claims : null,
->>>>>>> 39e83918
             accessToken: accessToken,
             fromCache: fromTokenCache,
             expiresOn: expiresOn,
