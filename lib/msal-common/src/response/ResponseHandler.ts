/*
 * Copyright (c) Microsoft Corporation. All rights reserved.
 * Licensed under the MIT License.
 */

import { ServerAuthorizationTokenResponse } from "./ServerAuthorizationTokenResponse";
import { buildClientInfo} from "../account/ClientInfo";
import { ICrypto } from "../crypto/ICrypto";
import { ClientAuthError } from "../error/ClientAuthError";
import { StringUtils } from "../utils/StringUtils";
import { ServerAuthorizationCodeResponse } from "./ServerAuthorizationCodeResponse";
import { Logger } from "../logger/Logger";
import { ServerError } from "../error/ServerError";
import { AuthToken } from "../account/AuthToken";
import { ScopeSet } from "../request/ScopeSet";
import { TimeUtils } from "../utils/TimeUtils";
import { AuthenticationResult } from "./AuthenticationResult";
import { AccountEntity } from "../cache/entities/AccountEntity";
import { Authority } from "../authority/Authority";
import { AuthorityType } from "../authority/AuthorityType";
import { IdTokenEntity } from "../cache/entities/IdTokenEntity";
import { AccessTokenEntity } from "../cache/entities/AccessTokenEntity";
import { RefreshTokenEntity } from "../cache/entities/RefreshTokenEntity";
import { InteractionRequiredAuthError } from "../error/InteractionRequiredAuthError";
import { CacheRecord } from "../cache/entities/CacheRecord";
import { CacheManager } from "../cache/CacheManager";
import { ProtocolUtils, LibraryStateObject, RequestStateObject } from "../utils/ProtocolUtils";
import { BrokerAuthenticationResult } from "./BrokerAuthenticationResult";
import { AuthenticationScheme, Constants, THE_FAMILY_ID } from "../utils/Constants";
import { PopTokenGenerator } from "../crypto/PopTokenGenerator";
import { AppMetadataEntity } from "../cache/entities/AppMetadataEntity";
import { ICachePlugin } from "../cache/interface/ICachePlugin";
import { TokenCacheContext } from "../cache/persistence/TokenCacheContext";
import { ISerializableTokenCache } from "../cache/interface/ISerializableTokenCache";
import { AuthorizationCodePayload } from "./AuthorizationCodePayload";
import { ClientConfigurationError } from "../error/ClientConfigurationError";

/**
 * Class that handles response parsing.
 */
export class ResponseHandler {
    private clientId: string;
    private cacheStorage: CacheManager;
    private cryptoObj: ICrypto;
    private logger: Logger;
    private homeAccountIdentifier: string;
    private serializableCache: ISerializableTokenCache | null;
    private persistencePlugin: ICachePlugin | null;

    constructor(clientId: string, cacheStorage: CacheManager, cryptoObj: ICrypto, logger: Logger, serializableCache: ISerializableTokenCache | null, persistencePlugin: ICachePlugin | null) {
        this.clientId = clientId;
        this.cacheStorage = cacheStorage;
        this.cryptoObj = cryptoObj;
        this.logger = logger;
        this.serializableCache = serializableCache;
        this.persistencePlugin = persistencePlugin;
    }

    /**
     * Function which validates server authorization code response.
     * @param serverResponseHash
     * @param cachedState
     * @param cryptoObj
     */
    validateServerAuthorizationCodeResponse(serverResponseHash: ServerAuthorizationCodeResponse, cachedState: string, cryptoObj: ICrypto): void {

        if (!serverResponseHash.state || !cachedState) {
            throw !serverResponseHash.state ? ClientAuthError.createStateNotFoundError("Server State") : ClientAuthError.createStateNotFoundError("Cached State");
        }

        if (decodeURIComponent(serverResponseHash.state) !== decodeURIComponent(cachedState)) {
            throw ClientAuthError.createStateMismatchError();
        }

        // Check for error
        if (serverResponseHash.error || serverResponseHash.error_description || serverResponseHash.suberror) {
            if (InteractionRequiredAuthError.isInteractionRequiredError(serverResponseHash.error, serverResponseHash.error_description, serverResponseHash.suberror)) {
                throw new InteractionRequiredAuthError(serverResponseHash.error || Constants.EMPTY_STRING, serverResponseHash.error_description, serverResponseHash.suberror);
            }

            throw new ServerError(serverResponseHash.error || Constants.EMPTY_STRING, serverResponseHash.error_description, serverResponseHash.suberror);
        }

        if (serverResponseHash.client_info) {
            buildClientInfo(serverResponseHash.client_info, cryptoObj);
        }
    }

    /**
     * Function which validates server authorization token response.
     * @param serverResponse
     */
    validateTokenResponse(serverResponse: ServerAuthorizationTokenResponse): void {
        // Check for error
        if (serverResponse.error || serverResponse.error_description || serverResponse.suberror) {
            if (InteractionRequiredAuthError.isInteractionRequiredError(serverResponse.error, serverResponse.error_description, serverResponse.suberror)) {
                throw new InteractionRequiredAuthError(serverResponse.error, serverResponse.error_description, serverResponse.suberror);
            }

            const errString = `${serverResponse.error_codes} - [${serverResponse.timestamp}]: ${serverResponse.error_description} - Correlation ID: ${serverResponse.correlation_id} - Trace ID: ${serverResponse.trace_id}`;
            throw new ServerError(serverResponse.error, errString);
        }
    }

    /**
     * Returns a constructed token response based on given string. Also manages the cache updates and cleanups.
     * @param serverTokenResponse
     * @param authority
     */
    async handleServerTokenResponse(
        serverTokenResponse: ServerAuthorizationTokenResponse,
        authority: Authority,
        resourceRequestMethod?: string,
        resourceRequestUri?: string,
        authCodePayload?: AuthorizationCodePayload,
        requestScopes?: string[],
        oboAssertion?: string,
        handlingRefreshTokenResponse?: boolean): Promise<AuthenticationResult | null> {

        // create an idToken object (not entity)
        let idTokenObj: AuthToken | undefined;
        if (serverTokenResponse.id_token) {
            idTokenObj = new AuthToken(serverTokenResponse.id_token || Constants.EMPTY_STRING, this.cryptoObj);
    
            // token nonce check (TODO: Add a warning if no nonce is given?)
            if (authCodePayload && !StringUtils.isEmpty(authCodePayload.nonce)) {
                if (idTokenObj.claims.nonce !== authCodePayload.nonce) {
                    throw ClientAuthError.createNonceMismatchError();
                }
            }
        }

        // generate homeAccountId
        this.homeAccountIdentifier = AccountEntity.generateHomeAccountId(serverTokenResponse.client_info || Constants.EMPTY_STRING, authority.authorityType, this.logger, this.cryptoObj, idTokenObj);

        // save the response tokens
        let requestStateObj: RequestStateObject | undefined;
        if (!!authCodePayload && !!authCodePayload.state) {
            requestStateObj = ProtocolUtils.parseRequestState(this.cryptoObj, authCodePayload.state);
        }

        const cacheRecord = this.generateCacheRecord(serverTokenResponse, authority, idTokenObj, requestStateObj && requestStateObj.libraryState, requestScopes, oboAssertion, authCodePayload);
        let cacheContext;
        try {
            if (this.persistencePlugin && this.serializableCache) {
                this.logger.verbose("Persistence enabled, calling beforeCacheAccess");
                cacheContext = new TokenCacheContext(this.serializableCache, true);
                await this.persistencePlugin.beforeCacheAccess(cacheContext);
            }
            /*
             * When saving a refreshed tokens to the cache, it is expected that the account that was used is present in the cache.
             * If not present, we should return null, as it's the case that another application called removeAccount in between
             * the calls to getAllAccounts and acquireTokenSilent. We should not overwrite that removal.
             */
            if (handlingRefreshTokenResponse && cacheRecord.account) {
                const key = cacheRecord.account.generateAccountKey();
                const account = this.cacheStorage.getAccount(key);
                if (!account) {
                    this.logger.warning("Account used to refresh tokens not in persistence, refreshed tokens will not be stored in the cache");
                    return null;
                }
            }
            this.cacheStorage.saveCacheRecord(cacheRecord);
        } finally {
            if (this.persistencePlugin && this.serializableCache && cacheContext) {
                this.logger.verbose("Persistence enabled, calling afterCacheAccess");
                await this.persistencePlugin.afterCacheAccess(cacheContext);
            }
        }
        return ResponseHandler.generateAuthenticationResult(this.cryptoObj, authority, cacheRecord, false, idTokenObj, requestStateObj, resourceRequestMethod, resourceRequestUri);
    }

<<<<<<< HEAD
    async handleBrokeredServerTokenResponse(serverTokenResponse: ServerAuthorizationTokenResponse, authority: Authority, cachedNonce?: string, cachedState?: string): Promise<BrokerAuthenticationResult> {
        // create an idToken object (not entity)
        const idTokenObj = new AuthToken(serverTokenResponse.id_token, this.cryptoObj);

        // generate homeAccountId
        this.homeAccountIdentifier = AccountEntity.generateHomeAccountId(serverTokenResponse.client_info, authority.authorityType, this.logger, this.cryptoObj, idTokenObj);
        
        // token nonce check (TODO: Add a warning if no nonce is given?)
        if (!StringUtils.isEmpty(cachedNonce)) {
            if (idTokenObj.claims.nonce !== cachedNonce) {
                throw ClientAuthError.createNonceMismatchError();
=======
    async handleBrokeredServerTokenResponse(serverTokenResponse: ServerAuthorizationTokenResponse, authority: Authority, authCodePayload?: AuthorizationCodePayload, requestScopes?: string[]): Promise<BrokerAuthenticationResult> {
        // create an idToken object (not entity)
        let idTokenObj: AuthToken | undefined;
        if (serverTokenResponse.id_token) {
            idTokenObj = new AuthToken(serverTokenResponse.id_token || Constants.EMPTY_STRING, this.cryptoObj);
    
            // token nonce check (TODO: Add a warning if no nonce is given?)
            if (authCodePayload && !StringUtils.isEmpty(authCodePayload.nonce)) {
                if (idTokenObj.claims.nonce !== authCodePayload.nonce) {
                    throw ClientAuthError.createNonceMismatchError();
                }
>>>>>>> 991e6b56
            }
        }

        // generate homeAccountId
        this.homeAccountIdentifier = AccountEntity.generateHomeAccountId(serverTokenResponse.client_info || Constants.EMPTY_STRING, authority.authorityType, this.logger, this.cryptoObj, idTokenObj);

        // save the response tokens
        let requestStateObj: RequestStateObject | undefined;
        if (!!authCodePayload && !!authCodePayload.state) {
            requestStateObj = ProtocolUtils.parseRequestState(this.cryptoObj, authCodePayload.state);
        }

        const cacheRecord = this.generateCacheRecord(serverTokenResponse, authority, idTokenObj, requestStateObj && requestStateObj.libraryState, requestScopes, undefined, authCodePayload);// Save refresh token
        if (!!cacheRecord.refreshToken) {
            this.cacheStorage.setRefreshTokenCredential(cacheRecord.refreshToken);
        }

        cacheRecord.refreshToken = null;
        const result = await ResponseHandler.generateAuthenticationResult(this.cryptoObj, authority, cacheRecord, false, idTokenObj, requestStateObj);

        // Get creds to send to child
        return {
            ...result,
            tokensToCache: cacheRecord
        };
    }

    /**
     * Generates CacheRecord
     * @param serverTokenResponse
     * @param idTokenObj
     * @param authority
     */
    private generateCacheRecord(serverTokenResponse: ServerAuthorizationTokenResponse, authority: Authority, idTokenObj?: AuthToken, libraryState?: LibraryStateObject, requestScopes?: string[], oboAssertion?: string, authCodePayload?: AuthorizationCodePayload): CacheRecord {

        const env = Authority.generateEnvironmentFromAuthority(authority);
        if (StringUtils.isEmpty(env)) {
            throw ClientAuthError.createInvalidCacheEnvironmentError();
        }

        // IdToken: non AAD scenarios can have empty realm
        let cachedIdToken: IdTokenEntity | undefined;
        let cachedAccount: AccountEntity | undefined;
        if (!StringUtils.isEmpty(serverTokenResponse.id_token) && !!idTokenObj) {
            cachedIdToken = IdTokenEntity.createIdTokenEntity(
                this.homeAccountIdentifier,
                env,
                serverTokenResponse.id_token || Constants.EMPTY_STRING,
                this.clientId,
                idTokenObj.claims.tid || Constants.EMPTY_STRING,
                oboAssertion
            );

            cachedAccount = this.generateAccountEntity(
                serverTokenResponse,
                idTokenObj,
                authority,
                oboAssertion,
                authCodePayload
            );
        }

        // AccessToken
        let cachedAccessToken: AccessTokenEntity | null = null;
        if (!StringUtils.isEmpty(serverTokenResponse.access_token)) {

            // If scopes not returned in server response, use request scopes
            const responseScopes = serverTokenResponse.scope ? ScopeSet.fromString(serverTokenResponse.scope) : new ScopeSet(requestScopes || []);

            // Expiration calculation
            const currentTime = TimeUtils.nowSeconds();

            // If the request timestamp was sent in the library state, use that timestamp to calculate expiration. Otherwise, use current time.
            const timestamp = libraryState ? libraryState.ts : currentTime;
            const tokenExpirationSeconds = timestamp + (serverTokenResponse.expires_in || 0);
            const extendedTokenExpirationSeconds = tokenExpirationSeconds + (serverTokenResponse.ext_expires_in || 0);

            // non AAD scenarios can have empty realm
            cachedAccessToken = AccessTokenEntity.createAccessTokenEntity(
                this.homeAccountIdentifier,
                env,
                serverTokenResponse.access_token || Constants.EMPTY_STRING,
                this.clientId,
                idTokenObj ? idTokenObj.claims.tid || Constants.EMPTY_STRING : authority.tenant,
                responseScopes.printScopes(),
                tokenExpirationSeconds,
                extendedTokenExpirationSeconds,
                serverTokenResponse.token_type,
                oboAssertion
            );
        }

        // refreshToken
        let cachedRefreshToken: RefreshTokenEntity | null = null;
        if (!StringUtils.isEmpty(serverTokenResponse.refresh_token)) {
            cachedRefreshToken = RefreshTokenEntity.createRefreshTokenEntity(
                this.homeAccountIdentifier,
                env,
                serverTokenResponse.refresh_token || Constants.EMPTY_STRING,
                this.clientId,
                serverTokenResponse.foci,
                oboAssertion
            );
        }

        // appMetadata
        let cachedAppMetadata: AppMetadataEntity | null = null;
        if (!StringUtils.isEmpty(serverTokenResponse.foci)) {
            cachedAppMetadata = AppMetadataEntity.createAppMetadataEntity(this.clientId, env, serverTokenResponse.foci);
        }

        return new CacheRecord(cachedAccount, cachedIdToken, cachedAccessToken, cachedRefreshToken, cachedAppMetadata);
    }

    /**
     * Generate Account
     * @param serverTokenResponse
     * @param idToken
     * @param authority
     */
    private generateAccountEntity(serverTokenResponse: ServerAuthorizationTokenResponse, idToken: AuthToken, authority: Authority, oboAssertion?: string, authCodePayload?: AuthorizationCodePayload): AccountEntity {
        const authorityType = authority.authorityType;
        const cloudGraphHostName = authCodePayload ? authCodePayload.cloud_graph_host_name : "";
        const msGraphhost = authCodePayload ? authCodePayload.msgraph_host : "";

        // ADFS does not require client_info in the response
        if (authorityType === AuthorityType.Adfs) {
            this.logger.verbose("Authority type is ADFS, creating ADFS account");
            return AccountEntity.createGenericAccount(authority, this.homeAccountIdentifier, idToken, oboAssertion, cloudGraphHostName, msGraphhost);
        }

        // This fallback applies to B2C as well as they fall under an AAD account type.
        if (StringUtils.isEmpty(serverTokenResponse.client_info) && authority.protocolMode === "AAD") {
            throw ClientAuthError.createClientInfoEmptyError();
        }

        return serverTokenResponse.client_info ?
            AccountEntity.createAccount(serverTokenResponse.client_info, this.homeAccountIdentifier, authority, idToken, oboAssertion, cloudGraphHostName, msGraphhost) :
            AccountEntity.createGenericAccount(authority, this.homeAccountIdentifier, idToken, oboAssertion, cloudGraphHostName, msGraphhost);
    }

    /**
     * Creates an @AuthenticationResult from @CacheRecord , @IdToken , and a boolean that states whether or not the result is from cache.
     *
     * Optionally takes a state string that is set as-is in the response.
     *
     * @param cacheRecord
     * @param idTokenObj
     * @param fromTokenCache
     * @param stateString
     */
    static async generateAuthenticationResult(
        cryptoObj: ICrypto, 
        authority: Authority,
        cacheRecord: CacheRecord, 
        fromTokenCache: boolean, 
        idTokenObj?: AuthToken,
        requestState?: RequestStateObject,
        resourceRequestMethod?: string, 
        resourceRequestUri?: string): Promise<AuthenticationResult> {
        let accessToken: string = "";
        let responseScopes: Array<string> = [];
        let expiresOn: Date | null = null;
        let extExpiresOn: Date | undefined;
        let familyId: string = Constants.EMPTY_STRING;
        if (cacheRecord.accessToken) {
            if (cacheRecord.accessToken.tokenType === AuthenticationScheme.POP) {
                const popTokenGenerator: PopTokenGenerator = new PopTokenGenerator(cryptoObj);

                if (!resourceRequestMethod || !resourceRequestUri) {
                    throw ClientConfigurationError.createResourceRequestParametersRequiredError();
                }
                accessToken = await popTokenGenerator.signPopToken(cacheRecord.accessToken.secret, resourceRequestMethod, resourceRequestUri);
            } else {
                accessToken = cacheRecord.accessToken.secret;
            }
            responseScopes = ScopeSet.fromString(cacheRecord.accessToken.target).asArray();
            expiresOn = new Date(Number(cacheRecord.accessToken.expiresOn) * 1000);
            extExpiresOn = new Date(Number(cacheRecord.accessToken.extendedExpiresOn) * 1000);
        }

        if (cacheRecord.appMetadata) {
            familyId = cacheRecord.appMetadata.familyId === THE_FAMILY_ID ? THE_FAMILY_ID : Constants.EMPTY_STRING;
        }
        const uid = idTokenObj?.claims.oid || idTokenObj?.claims.sub || Constants.EMPTY_STRING;
        const tid = idTokenObj?.claims.tid || Constants.EMPTY_STRING;

        return {
            authority: authority.canonicalAuthority,
            uniqueId: uid,
            tenantId: tid,
            scopes: responseScopes,
            account: cacheRecord.account ? cacheRecord.account.getAccountInfo() : null,
            idToken: idTokenObj ? idTokenObj.rawToken : Constants.EMPTY_STRING,
            idTokenClaims: idTokenObj ? idTokenObj.claims : {},
            accessToken: accessToken,
            fromCache: fromTokenCache,
            expiresOn: expiresOn,
            extExpiresOn: extExpiresOn,
            familyId: familyId,
            tokenType: cacheRecord.accessToken?.tokenType || Constants.EMPTY_STRING,
            state: requestState ? requestState.userRequestState : Constants.EMPTY_STRING,
            cloudGraphHostName: cacheRecord.account?.cloudGraphHostName || Constants.EMPTY_STRING,
            msGraphHost: cacheRecord.account?.msGraphHost || Constants.EMPTY_STRING
        };
    }
}<|MERGE_RESOLUTION|>--- conflicted
+++ resolved
@@ -170,19 +170,6 @@
         return ResponseHandler.generateAuthenticationResult(this.cryptoObj, authority, cacheRecord, false, idTokenObj, requestStateObj, resourceRequestMethod, resourceRequestUri);
     }
 
-<<<<<<< HEAD
-    async handleBrokeredServerTokenResponse(serverTokenResponse: ServerAuthorizationTokenResponse, authority: Authority, cachedNonce?: string, cachedState?: string): Promise<BrokerAuthenticationResult> {
-        // create an idToken object (not entity)
-        const idTokenObj = new AuthToken(serverTokenResponse.id_token, this.cryptoObj);
-
-        // generate homeAccountId
-        this.homeAccountIdentifier = AccountEntity.generateHomeAccountId(serverTokenResponse.client_info, authority.authorityType, this.logger, this.cryptoObj, idTokenObj);
-        
-        // token nonce check (TODO: Add a warning if no nonce is given?)
-        if (!StringUtils.isEmpty(cachedNonce)) {
-            if (idTokenObj.claims.nonce !== cachedNonce) {
-                throw ClientAuthError.createNonceMismatchError();
-=======
     async handleBrokeredServerTokenResponse(serverTokenResponse: ServerAuthorizationTokenResponse, authority: Authority, authCodePayload?: AuthorizationCodePayload, requestScopes?: string[]): Promise<BrokerAuthenticationResult> {
         // create an idToken object (not entity)
         let idTokenObj: AuthToken | undefined;
@@ -194,7 +181,6 @@
                 if (idTokenObj.claims.nonce !== authCodePayload.nonce) {
                     throw ClientAuthError.createNonceMismatchError();
                 }
->>>>>>> 991e6b56
             }
         }
 
