/*
 * Copyright (c) Microsoft Corporation. All rights reserved.
 * Licensed under the MIT License.
 */

import { ServerAuthorizationTokenResponse } from "./ServerAuthorizationTokenResponse";
import { buildClientInfo} from "../account/ClientInfo";
import { ICrypto } from "../crypto/ICrypto";
import { ClientAuthError } from "../error/ClientAuthError";
import { StringUtils } from "../utils/StringUtils";
import { ServerAuthorizationCodeResponse } from "./ServerAuthorizationCodeResponse";
import { Logger } from "../logger/Logger";
import { ServerError } from "../error/ServerError";
import { AuthToken } from "../account/AuthToken";
import { ScopeSet } from "../request/ScopeSet";
import { AuthenticationResult } from "./AuthenticationResult";
import { AccountEntity } from "../cache/entities/AccountEntity";
import { Authority } from "../authority/Authority";
import { AuthorityType } from "../authority/AuthorityType";
import { IdTokenEntity } from "../cache/entities/IdTokenEntity";
import { AccessTokenEntity } from "../cache/entities/AccessTokenEntity";
import { RefreshTokenEntity } from "../cache/entities/RefreshTokenEntity";
import { InteractionRequiredAuthError } from "../error/InteractionRequiredAuthError";
import { CacheRecord } from "../cache/entities/CacheRecord";
import { CacheManager } from "../cache/CacheManager";
import { ProtocolUtils, RequestStateObject } from "../utils/ProtocolUtils";
import { AuthenticationScheme, Constants, THE_FAMILY_ID } from "../utils/Constants";
import { PopTokenGenerator } from "../crypto/PopTokenGenerator";
import { AppMetadataEntity } from "../cache/entities/AppMetadataEntity";
import { ICachePlugin } from "../cache/interface/ICachePlugin";
import { TokenCacheContext } from "../cache/persistence/TokenCacheContext";
import { ISerializableTokenCache } from "../cache/interface/ISerializableTokenCache";
import { AuthorizationCodePayload } from "./AuthorizationCodePayload";
import { BaseAuthRequest } from "../request/BaseAuthRequest";

/**
 * Class that handles response parsing.
 */
export class ResponseHandler {
    private clientId: string;
    private cacheStorage: CacheManager;
    private cryptoObj: ICrypto;
    private logger: Logger;
    private homeAccountIdentifier: string;
    private serializableCache: ISerializableTokenCache | null;
    private persistencePlugin: ICachePlugin | null;

    constructor(clientId: string, cacheStorage: CacheManager, cryptoObj: ICrypto, logger: Logger, serializableCache: ISerializableTokenCache | null, persistencePlugin: ICachePlugin | null) {
        this.clientId = clientId;
        this.cacheStorage = cacheStorage;
        this.cryptoObj = cryptoObj;
        this.logger = logger;
        this.serializableCache = serializableCache;
        this.persistencePlugin = persistencePlugin;
    }

    /**
     * Function which validates server authorization code response.
     * @param serverResponseHash
     * @param cachedState
     * @param cryptoObj
     */
    validateServerAuthorizationCodeResponse(serverResponseHash: ServerAuthorizationCodeResponse, cachedState: string, cryptoObj: ICrypto): void {

        if (!serverResponseHash.state || !cachedState) {
            throw !serverResponseHash.state ? ClientAuthError.createStateNotFoundError("Server State") : ClientAuthError.createStateNotFoundError("Cached State");
        }

        if (decodeURIComponent(serverResponseHash.state) !== decodeURIComponent(cachedState)) {
            throw ClientAuthError.createStateMismatchError();
        }

        // Check for error
        if (serverResponseHash.error || serverResponseHash.error_description || serverResponseHash.suberror) {
            if (InteractionRequiredAuthError.isInteractionRequiredError(serverResponseHash.error, serverResponseHash.error_description, serverResponseHash.suberror)) {
                throw new InteractionRequiredAuthError(serverResponseHash.error || Constants.EMPTY_STRING, serverResponseHash.error_description, serverResponseHash.suberror);
            }

            throw new ServerError(serverResponseHash.error || Constants.EMPTY_STRING, serverResponseHash.error_description, serverResponseHash.suberror);
        }

        if (serverResponseHash.client_info) {
            buildClientInfo(serverResponseHash.client_info, cryptoObj);
        }
    }

    /**
     * Function which validates server authorization token response.
     * @param serverResponse
     */
    validateTokenResponse(serverResponse: ServerAuthorizationTokenResponse): void {
        // Check for error
        if (serverResponse.error || serverResponse.error_description || serverResponse.suberror) {
            if (InteractionRequiredAuthError.isInteractionRequiredError(serverResponse.error, serverResponse.error_description, serverResponse.suberror)) {
                throw new InteractionRequiredAuthError(serverResponse.error, serverResponse.error_description, serverResponse.suberror);
            }

            const errString = `${serverResponse.error_codes} - [${serverResponse.timestamp}]: ${serverResponse.error_description} - Correlation ID: ${serverResponse.correlation_id} - Trace ID: ${serverResponse.trace_id}`;
            throw new ServerError(serverResponse.error, errString, serverResponse.suberror);
        }
    }

    /**
     * Returns a constructed token response based on given string. Also manages the cache updates and cleanups.
     * @param serverTokenResponse
     * @param authority
     */
    async handleServerTokenResponse(
        serverTokenResponse: ServerAuthorizationTokenResponse,
        authority: Authority,
        reqTimestamp: number,
        request: BaseAuthRequest,
        authCodePayload?: AuthorizationCodePayload,
        userAssertionHash?: string,
        handlingRefreshTokenResponse?: boolean,
        forceCacheRefreshTokenResponse?: boolean): Promise<AuthenticationResult> {

        // create an idToken object (not entity)
        let idTokenObj: AuthToken | undefined;
        if (serverTokenResponse.id_token) {
            idTokenObj = new AuthToken(serverTokenResponse.id_token || Constants.EMPTY_STRING, this.cryptoObj);

            // token nonce check (TODO: Add a warning if no nonce is given?)
            if (authCodePayload && !StringUtils.isEmpty(authCodePayload.nonce)) {
                if (idTokenObj.claims.nonce !== authCodePayload.nonce) {
                    throw ClientAuthError.createNonceMismatchError();
                }
            }
        }

        // generate homeAccountId
        this.homeAccountIdentifier = AccountEntity.generateHomeAccountId(serverTokenResponse.client_info || Constants.EMPTY_STRING, authority.authorityType, this.logger, this.cryptoObj, idTokenObj);

        // save the response tokens
        let requestStateObj: RequestStateObject | undefined;
        if (!!authCodePayload && !!authCodePayload.state) {
            requestStateObj = ProtocolUtils.parseRequestState(this.cryptoObj, authCodePayload.state);
        }

        // Add keyId from request to serverTokenResponse if defined
        serverTokenResponse.key_id = serverTokenResponse.key_id || request.sshKid || undefined;

<<<<<<< HEAD
        const tokenSizes = {
            refreshTokenSize: serverTokenResponse.refresh_token ? serverTokenResponse.refresh_token.length : null,
            accessTokenSize: serverTokenResponse.access_token ? serverTokenResponse.access_token.length : null,
            idTokenSize: serverTokenResponse.id_token ? serverTokenResponse.id_token.length : null,
        };
        const cacheRecord = this.generateCacheRecord(serverTokenResponse, authority, reqTimestamp, request, idTokenObj, oboAssertion, authCodePayload);
=======
        const cacheRecord = this.generateCacheRecord(serverTokenResponse, authority, reqTimestamp, request, idTokenObj, userAssertionHash, authCodePayload);
>>>>>>> 48525cc5
        let cacheContext;
        try {
            if (this.persistencePlugin && this.serializableCache) {
                this.logger.verbose("Persistence enabled, calling beforeCacheAccess");
                cacheContext = new TokenCacheContext(this.serializableCache, true);
                await this.persistencePlugin.beforeCacheAccess(cacheContext);
            }
            /*
             * When saving a refreshed tokens to the cache, it is expected that the account that was used is present in the cache.
             * If not present, we should return null, as it's the case that another application called removeAccount in between
             * the calls to getAllAccounts and acquireTokenSilent. We should not overwrite that removal, unless explicitly flagged by
             * the developer, as in the case of refresh token flow used in ADAL Node to MSAL Node migration.
             */
            if (handlingRefreshTokenResponse && !forceCacheRefreshTokenResponse && cacheRecord.account) {
                const key = cacheRecord.account.generateAccountKey();
                const account = this.cacheStorage.getAccount(key);
                if (!account) {
                    this.logger.warning("Account used to refresh tokens not in persistence, refreshed tokens will not be stored in the cache");
<<<<<<< HEAD
                    return ResponseHandler.generateAuthenticationResult(this.cryptoObj, authority, cacheRecord, false, request, idTokenObj, requestStateObj, undefined, tokenSizes);
=======
                    return ResponseHandler.generateAuthenticationResult(this.cryptoObj, authority, cacheRecord, false, request, idTokenObj, requestStateObj, undefined);
>>>>>>> 48525cc5
                }
            }
            await this.cacheStorage.saveCacheRecord(cacheRecord);
        } finally {
            if (this.persistencePlugin && this.serializableCache && cacheContext) {
                this.logger.verbose("Persistence enabled, calling afterCacheAccess");
                await this.persistencePlugin.afterCacheAccess(cacheContext);
            }
        }
        return ResponseHandler.generateAuthenticationResult(this.cryptoObj, authority, cacheRecord, false, request, idTokenObj, requestStateObj, serverTokenResponse.spa_code, tokenSizes);
    }

    /**
     * Generates CacheRecord
     * @param serverTokenResponse
     * @param idTokenObj
     * @param authority
     */
    private generateCacheRecord(serverTokenResponse: ServerAuthorizationTokenResponse, authority: Authority, reqTimestamp: number, request: BaseAuthRequest, idTokenObj?: AuthToken, userAssertionHash?: string, authCodePayload?: AuthorizationCodePayload): CacheRecord {
        const env = authority.getPreferredCache();
        if (StringUtils.isEmpty(env)) {
            throw ClientAuthError.createInvalidCacheEnvironmentError();
        }

        // IdToken: non AAD scenarios can have empty realm
        let cachedIdToken: IdTokenEntity | undefined;
        let cachedAccount: AccountEntity | undefined;
        if (!StringUtils.isEmpty(serverTokenResponse.id_token) && !!idTokenObj) {
            cachedIdToken = IdTokenEntity.createIdTokenEntity(
                this.homeAccountIdentifier,
                env,
                serverTokenResponse.id_token || Constants.EMPTY_STRING,
                this.clientId,
                idTokenObj.claims.tid || Constants.EMPTY_STRING,
            );

            cachedAccount = this.generateAccountEntity(
                serverTokenResponse,
                idTokenObj,
                authority,
                authCodePayload
            );
        }

        // AccessToken
        let cachedAccessToken: AccessTokenEntity | null = null;
        if (!StringUtils.isEmpty(serverTokenResponse.access_token)) {

            // If scopes not returned in server response, use request scopes
            const responseScopes = serverTokenResponse.scope ? ScopeSet.fromString(serverTokenResponse.scope) : new ScopeSet(request.scopes || []);

            /*
             * Use timestamp calculated before request
             * Server may return timestamps as strings, parse to numbers if so.
             */
            const expiresIn: number = (typeof serverTokenResponse.expires_in === "string" ? parseInt(serverTokenResponse.expires_in, 10) : serverTokenResponse.expires_in) || 0;
            const extExpiresIn: number = (typeof serverTokenResponse.ext_expires_in === "string" ? parseInt(serverTokenResponse.ext_expires_in, 10) : serverTokenResponse.ext_expires_in) || 0;
            const refreshIn: number | undefined = (typeof serverTokenResponse.refresh_in === "string" ? parseInt(serverTokenResponse.refresh_in, 10) : serverTokenResponse.refresh_in) || undefined;
            const tokenExpirationSeconds = reqTimestamp + expiresIn;
            const extendedTokenExpirationSeconds = tokenExpirationSeconds + extExpiresIn;
            const refreshOnSeconds = refreshIn && refreshIn > 0 ? reqTimestamp + refreshIn : undefined;

            // non AAD scenarios can have empty realm
            cachedAccessToken = AccessTokenEntity.createAccessTokenEntity(
                this.homeAccountIdentifier,
                env,
                serverTokenResponse.access_token || Constants.EMPTY_STRING,
                this.clientId,
                idTokenObj ? idTokenObj.claims.tid || Constants.EMPTY_STRING : authority.tenant,
                responseScopes.printScopes(),
                tokenExpirationSeconds,
                extendedTokenExpirationSeconds,
                this.cryptoObj,
                refreshOnSeconds,
                serverTokenResponse.token_type,
                userAssertionHash,
                serverTokenResponse.key_id,
                request.claims,
                request.requestedClaimsHash
            );
        }

        // refreshToken
        let cachedRefreshToken: RefreshTokenEntity | null = null;
        if (!StringUtils.isEmpty(serverTokenResponse.refresh_token)) {
            cachedRefreshToken = RefreshTokenEntity.createRefreshTokenEntity(
                this.homeAccountIdentifier,
                env,
                serverTokenResponse.refresh_token || Constants.EMPTY_STRING,
                this.clientId,
                serverTokenResponse.foci,
                userAssertionHash
            );
        }

        // appMetadata
        let cachedAppMetadata: AppMetadataEntity | null = null;
        if (!StringUtils.isEmpty(serverTokenResponse.foci)) {
            cachedAppMetadata = AppMetadataEntity.createAppMetadataEntity(this.clientId, env, serverTokenResponse.foci);
        }

        return new CacheRecord(cachedAccount, cachedIdToken, cachedAccessToken, cachedRefreshToken, cachedAppMetadata);
    }

    /**
     * Generate Account
     * @param serverTokenResponse
     * @param idToken
     * @param authority
     */
    private generateAccountEntity(serverTokenResponse: ServerAuthorizationTokenResponse, idToken: AuthToken, authority: Authority, authCodePayload?: AuthorizationCodePayload): AccountEntity {
        const authorityType = authority.authorityType;
        const cloudGraphHostName = authCodePayload ? authCodePayload.cloud_graph_host_name : Constants.EMPTY_STRING;
        const msGraphhost = authCodePayload ? authCodePayload.msgraph_host : Constants.EMPTY_STRING;

        // ADFS does not require client_info in the response
        if (authorityType === AuthorityType.Adfs) {
            this.logger.verbose("Authority type is ADFS, creating ADFS account");
            return AccountEntity.createGenericAccount(this.homeAccountIdentifier, idToken, authority, cloudGraphHostName, msGraphhost);
        }

        // This fallback applies to B2C as well as they fall under an AAD account type.
        if (StringUtils.isEmpty(serverTokenResponse.client_info) && authority.protocolMode === "AAD") {
            throw ClientAuthError.createClientInfoEmptyError();
        }

        return serverTokenResponse.client_info ?
            AccountEntity.createAccount(serverTokenResponse.client_info, this.homeAccountIdentifier, idToken, authority, cloudGraphHostName, msGraphhost) :
            AccountEntity.createGenericAccount(this.homeAccountIdentifier, idToken, authority, cloudGraphHostName, msGraphhost);
    }

    /**
     * Creates an @AuthenticationResult from @CacheRecord , @IdToken , and a boolean that states whether or not the result is from cache.
     *
     * Optionally takes a state string that is set as-is in the response.
     *
     * @param cacheRecord
     * @param idTokenObj
     * @param fromTokenCache
     * @param stateString
     */
    static async generateAuthenticationResult(
        cryptoObj: ICrypto,
        authority: Authority,
        cacheRecord: CacheRecord,
        fromTokenCache: boolean,
        request: BaseAuthRequest,
        idTokenObj?: AuthToken,
        requestState?: RequestStateObject,
        code?: string,
<<<<<<< HEAD
        tokenSizes?: object,
=======
>>>>>>> 48525cc5
    ): Promise<AuthenticationResult> {
        let accessToken: string = Constants.EMPTY_STRING;
        let responseScopes: Array<string> = [];
        let expiresOn: Date | null = null;
        let extExpiresOn: Date | undefined;
        let familyId: string = Constants.EMPTY_STRING;

        if (cacheRecord.accessToken) {
            if (cacheRecord.accessToken.tokenType === AuthenticationScheme.POP) {
                const popTokenGenerator: PopTokenGenerator = new PopTokenGenerator(cryptoObj);
                const { secret, keyId } = cacheRecord.accessToken;

                if (!keyId) {
                    throw ClientAuthError.createKeyIdMissingError();
                }

                accessToken = await popTokenGenerator.signPopToken(secret, keyId, request);
            } else {
                accessToken = cacheRecord.accessToken.secret;
            }
            responseScopes = ScopeSet.fromString(cacheRecord.accessToken.target).asArray();
            expiresOn = new Date(Number(cacheRecord.accessToken.expiresOn) * 1000);
            extExpiresOn = new Date(Number(cacheRecord.accessToken.extendedExpiresOn) * 1000);
        }

        if (cacheRecord.appMetadata) {
            familyId = cacheRecord.appMetadata.familyId === THE_FAMILY_ID ? THE_FAMILY_ID : Constants.EMPTY_STRING;
        }
        const uid = idTokenObj?.claims.oid || idTokenObj?.claims.sub || Constants.EMPTY_STRING;
        const tid = idTokenObj?.claims.tid || Constants.EMPTY_STRING;

        return {
            authority: authority.canonicalAuthority,
            uniqueId: uid,
            tenantId: tid,
            scopes: responseScopes,
            account: cacheRecord.account ? cacheRecord.account.getAccountInfo() : null,
            idToken: idTokenObj ? idTokenObj.rawToken : Constants.EMPTY_STRING,
            idTokenClaims: idTokenObj ? idTokenObj.claims : {},
            accessToken: accessToken,
            fromCache: fromTokenCache,
            expiresOn: expiresOn,
            correlationId: request.correlationId,
            extExpiresOn: extExpiresOn,
            familyId: familyId,
            tokenType: cacheRecord.accessToken?.tokenType || Constants.EMPTY_STRING,
            state: requestState ? requestState.userRequestState : Constants.EMPTY_STRING,
            cloudGraphHostName: cacheRecord.account?.cloudGraphHostName || Constants.EMPTY_STRING,
            msGraphHost: cacheRecord.account?.msGraphHost || Constants.EMPTY_STRING,
            code,
<<<<<<< HEAD
            tokenSizes,
=======
            fromNativeBroker: false
>>>>>>> 48525cc5
        };
    }
}<|MERGE_RESOLUTION|>--- conflicted
+++ resolved
@@ -140,16 +140,7 @@
         // Add keyId from request to serverTokenResponse if defined
         serverTokenResponse.key_id = serverTokenResponse.key_id || request.sshKid || undefined;
 
-<<<<<<< HEAD
-        const tokenSizes = {
-            refreshTokenSize: serverTokenResponse.refresh_token ? serverTokenResponse.refresh_token.length : null,
-            accessTokenSize: serverTokenResponse.access_token ? serverTokenResponse.access_token.length : null,
-            idTokenSize: serverTokenResponse.id_token ? serverTokenResponse.id_token.length : null,
-        };
-        const cacheRecord = this.generateCacheRecord(serverTokenResponse, authority, reqTimestamp, request, idTokenObj, oboAssertion, authCodePayload);
-=======
         const cacheRecord = this.generateCacheRecord(serverTokenResponse, authority, reqTimestamp, request, idTokenObj, userAssertionHash, authCodePayload);
->>>>>>> 48525cc5
         let cacheContext;
         try {
             if (this.persistencePlugin && this.serializableCache) {
@@ -168,11 +159,7 @@
                 const account = this.cacheStorage.getAccount(key);
                 if (!account) {
                     this.logger.warning("Account used to refresh tokens not in persistence, refreshed tokens will not be stored in the cache");
-<<<<<<< HEAD
-                    return ResponseHandler.generateAuthenticationResult(this.cryptoObj, authority, cacheRecord, false, request, idTokenObj, requestStateObj, undefined, tokenSizes);
-=======
                     return ResponseHandler.generateAuthenticationResult(this.cryptoObj, authority, cacheRecord, false, request, idTokenObj, requestStateObj, undefined);
->>>>>>> 48525cc5
                 }
             }
             await this.cacheStorage.saveCacheRecord(cacheRecord);
@@ -323,10 +310,6 @@
         idTokenObj?: AuthToken,
         requestState?: RequestStateObject,
         code?: string,
-<<<<<<< HEAD
-        tokenSizes?: object,
-=======
->>>>>>> 48525cc5
     ): Promise<AuthenticationResult> {
         let accessToken: string = Constants.EMPTY_STRING;
         let responseScopes: Array<string> = [];
@@ -377,11 +360,7 @@
             cloudGraphHostName: cacheRecord.account?.cloudGraphHostName || Constants.EMPTY_STRING,
             msGraphHost: cacheRecord.account?.msGraphHost || Constants.EMPTY_STRING,
             code,
-<<<<<<< HEAD
-            tokenSizes,
-=======
             fromNativeBroker: false
->>>>>>> 48525cc5
         };
     }
 }