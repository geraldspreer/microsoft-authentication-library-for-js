--- conflicted
+++ resolved
@@ -145,13 +145,9 @@
         }
 
         account.environment = env;
-<<<<<<< HEAD
         // non AAD scenarios can have empty realm
         account.realm = idToken.claims.tid || "";
-=======
-        account.realm = idToken.claims.tid;
         account.oboAssertion = oboAssertion;
->>>>>>> d1b306f8
 
         if (idToken) {
             // How do you account for MSA CID here?
@@ -185,12 +181,9 @@
 
         account.authorityType = CacheAccountType.ADFS_ACCOUNT_TYPE;
         account.homeAccountId = idToken.claims.sub;
-<<<<<<< HEAD
         // non AAD scenarios can have empty realm
         account.realm = "";
-=======
         account.oboAssertion = oboAssertion;
->>>>>>> d1b306f8
 
         const reqEnvironment = authority.canonicalAuthorityUrlComponents.HostNameAndPort;
         const env = TrustedAuthority.getCloudDiscoveryMetadata(reqEnvironment) ? TrustedAuthority.getCloudDiscoveryMetadata(reqEnvironment).preferred_cache : "";
