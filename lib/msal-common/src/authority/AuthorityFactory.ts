--- conflicted
+++ resolved
@@ -31,14 +31,9 @@
         networkClient: INetworkModule,
         cacheManager: ICacheManager,
         authorityOptions: AuthorityOptions,
-<<<<<<< HEAD
-        logger: Logger
-=======
         logger: Logger,
-        proxyUrl?: string,
         performanceClient?: IPerformanceClient,
         correlationId?: string
->>>>>>> ab083b44
     ): Promise<Authority> {
         performanceClient?.addQueueMeasurement(PerformanceEvents.AuthorityFactoryCreateDiscoveredInstance, correlationId);
 
@@ -48,14 +43,9 @@
             networkClient,
             cacheManager,
             authorityOptions,
-<<<<<<< HEAD
-            logger
-=======
             logger,
-            proxyUrl,
             performanceClient,
             correlationId
->>>>>>> ab083b44
         );
 
         try {
@@ -82,24 +72,15 @@
         networkInterface: INetworkModule,
         cacheManager: ICacheManager,
         authorityOptions: AuthorityOptions,
-<<<<<<< HEAD
-        logger: Logger
-=======
         logger: Logger,
-        proxyUrl?: string,
         performanceClient?: IPerformanceClient,
         correlationId?: string
->>>>>>> ab083b44
     ): Authority {
         // Throw error if authority url is empty
         if (StringUtils.isEmpty(authorityUrl)) {
             throw ClientConfigurationError.createUrlEmptyError();
         }
 
-<<<<<<< HEAD
-        return new Authority(authorityUrl, networkInterface, cacheManager, authorityOptions, logger);
-=======
-        return new Authority(authorityUrl, networkInterface, cacheManager, authorityOptions, logger, proxyUrl, performanceClient, correlationId);
->>>>>>> ab083b44
+        return new Authority(authorityUrl, networkInterface, cacheManager, authorityOptions, logger, performanceClient, correlationId);
     }
 }