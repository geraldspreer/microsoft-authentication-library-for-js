/*
 * Copyright (c) Microsoft Corporation. All rights reserved.
 * Licensed under the MIT License.
 */

import { ClientConfiguration, buildClientConfiguration, CommonClientConfiguration } from "../config/ClientConfiguration";
import { INetworkModule } from "../network/INetworkModule";
import { NetworkManager, NetworkResponse } from "../network/NetworkManager";
import { ICrypto } from "../crypto/ICrypto";
import { Authority } from "../authority/Authority";
import { Logger } from "../logger/Logger";
import { Constants, HeaderNames } from "../utils/Constants";
import { ServerAuthorizationTokenResponse } from "../response/ServerAuthorizationTokenResponse";
import { CacheManager } from "../cache/CacheManager";
import { ServerTelemetryManager } from "../telemetry/server/ServerTelemetryManager";
import { RequestThumbprint } from "../network/RequestThumbprint";
import { version, name } from "../packageMetadata";
import { ClientAuthError } from "../error/ClientAuthError";
import { CcsCredential, CcsCredentialType } from "../account/CcsCredential";
import { buildClientInfoFromHomeAccountId } from "../account/ClientInfo";
<<<<<<< HEAD
import { CryptoKeyManager } from "../crypto/CryptoKeyManager";
=======
import { PopTokenGenerator } from "../crypto/PopTokenGenerator";
>>>>>>> a7ec0b80

/**
 * Base application class which will construct requests to send to and handle responses from the Microsoft STS using the authorization code flow.
 */
export abstract class BaseClient {
    // Logger object
    public logger: Logger;

    // Application config
    protected config: CommonClientConfiguration;

    // Crypto Interface
    protected cryptoUtils: ICrypto;

    // Storage Interface
    protected cacheManager: CacheManager;

    // Network Interface
    protected networkClient: INetworkModule;

    // Server Telemetry Manager
    protected serverTelemetryManager: ServerTelemetryManager | null;

    // Network Manager
    protected networkManager: NetworkManager;

    // Default authority object
    public authority: Authority;

<<<<<<< HEAD
    // Define Key Manager object
    protected cryptoKeyManager: CryptoKeyManager;
=======
    // Define PopTokenGenerator object
    protected popTokenGenerator: PopTokenGenerator;
>>>>>>> a7ec0b80

    protected constructor(configuration: ClientConfiguration) {
        // Set the configuration
        this.config = buildClientConfiguration(configuration);

        // Initialize the logger
        this.logger = new Logger(this.config.loggerOptions, name, version);

        // Initialize crypto
        this.cryptoUtils = this.config.cryptoInterface;

        // Initialize storage interface
        this.cacheManager = this.config.storageInterface;

        // Set the network interface
        this.networkClient = this.config.networkInterface;

        // Set the NetworkManager
        this.networkManager = new NetworkManager(this.networkClient, this.cacheManager);

        // Set TelemetryManager
        this.serverTelemetryManager = this.config.serverTelemetryManager;

        // set Authority
        this.authority = this.config.authOptions.authority;

<<<<<<< HEAD
        // set KeyManager
        this.cryptoKeyManager = new CryptoKeyManager(this.cryptoUtils);
=======
        // set PopTokenGenerator
        this.popTokenGenerator = new PopTokenGenerator(this.cryptoUtils);
>>>>>>> a7ec0b80
    }

    /**
     * Creates default headers for requests to token endpoint
     */
    protected createTokenRequestHeaders(ccsCred?: CcsCredential): Record<string, string> {
        const headers: Record<string, string> = {};
        headers[HeaderNames.CONTENT_TYPE] = Constants.URL_FORM_CONTENT_TYPE;

        if (!this.config.systemOptions.preventCorsPreflight && ccsCred) {
            switch (ccsCred.type) {
                case CcsCredentialType.HOME_ACCOUNT_ID:
                    try {
                        const clientInfo = buildClientInfoFromHomeAccountId(ccsCred.credential);
                        headers[HeaderNames.CCS_HEADER] = `Oid:${clientInfo.uid}@${clientInfo.utid}`;
                    } catch (e) {
                        this.logger.verbose("Could not parse home account ID for CCS Header: " + e);
                    }
                    break;
                case CcsCredentialType.UPN:
                    headers[HeaderNames.CCS_HEADER] = `UPN: ${ccsCred.credential}`;
                    break;
            }
        }
        return headers;
    }

    /**
     * Http post to token endpoint
     * @param tokenEndpoint
     * @param queryString
     * @param headers
     * @param thumbprint
     */
    protected async executePostToTokenEndpoint(tokenEndpoint: string, queryString: string, headers: Record<string, string>, thumbprint: RequestThumbprint): Promise<NetworkResponse<ServerAuthorizationTokenResponse>> {
        const response = await this.networkManager.sendPostRequest<ServerAuthorizationTokenResponse>(
            thumbprint,
            tokenEndpoint,
            { body: queryString, headers: headers }
        );

        if (this.config.serverTelemetryManager && response.status < 500 && response.status !== 429) {
            // Telemetry data successfully logged by server, clear Telemetry cache
            this.config.serverTelemetryManager.clearTelemetryCache();
        }

        return response;
    }

    /**
     * Updates the authority object of the client. Endpoint discovery must be completed.
     * @param updatedAuthority 
     */
    updateAuthority(updatedAuthority: Authority): void {
        if (!updatedAuthority.discoveryComplete()) {
            throw ClientAuthError.createEndpointDiscoveryIncompleteError("Updated authority has not completed endpoint discovery.");
        }
        this.authority = updatedAuthority;
    }
}<|MERGE_RESOLUTION|>--- conflicted
+++ resolved
@@ -18,11 +18,7 @@
 import { ClientAuthError } from "../error/ClientAuthError";
 import { CcsCredential, CcsCredentialType } from "../account/CcsCredential";
 import { buildClientInfoFromHomeAccountId } from "../account/ClientInfo";
-<<<<<<< HEAD
-import { CryptoKeyManager } from "../crypto/CryptoKeyManager";
-=======
 import { PopTokenGenerator } from "../crypto/PopTokenGenerator";
->>>>>>> a7ec0b80
 
 /**
  * Base application class which will construct requests to send to and handle responses from the Microsoft STS using the authorization code flow.
@@ -52,13 +48,8 @@
     // Default authority object
     public authority: Authority;
 
-<<<<<<< HEAD
-    // Define Key Manager object
-    protected cryptoKeyManager: CryptoKeyManager;
-=======
     // Define PopTokenGenerator object
     protected popTokenGenerator: PopTokenGenerator;
->>>>>>> a7ec0b80
 
     protected constructor(configuration: ClientConfiguration) {
         // Set the configuration
@@ -85,13 +76,8 @@
         // set Authority
         this.authority = this.config.authOptions.authority;
 
-<<<<<<< HEAD
-        // set KeyManager
-        this.cryptoKeyManager = new CryptoKeyManager(this.cryptoUtils);
-=======
         // set PopTokenGenerator
         this.popTokenGenerator = new PopTokenGenerator(this.cryptoUtils);
->>>>>>> a7ec0b80
     }
 
     /**
