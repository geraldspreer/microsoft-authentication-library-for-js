/*
 * Copyright (c) Microsoft Corporation. All rights reserved.
 * Licensed under the MIT License.
 */

import { DeviceCodeResponse, ServerDeviceCodeResponse } from "../response/DeviceCodeResponse";
import { BaseClient } from "./BaseClient";
import { DeviceCodeRequest } from "../request/DeviceCodeRequest";
import { ClientAuthError } from "../error/ClientAuthError";
import { RequestParameterBuilder } from "../server/RequestParameterBuilder";
import { Constants, GrantType } from "../utils/Constants";
import { ClientConfiguration } from "../config/ClientConfiguration";
import { TimeUtils } from "../utils/TimeUtils";
import { ServerAuthorizationTokenResponse } from "../server/ServerAuthorizationTokenResponse";
import { ScopeSet } from "../request/ScopeSet";

/**
 * OAuth2.0 Device code client
 */
export class DeviceCodeClient extends BaseClient {

<<<<<<< HEAD
    constructor(configuration: Configuration){
=======
    private authority: Authority;

    constructor(configuration: ClientConfiguration) {
>>>>>>> 8b6cf5bb
        super(configuration);
    }

    /**
     * Gets device code from device code endpoint, calls back to with device code response, and
     * polls token endpoint to exchange device code for tokens
     * @param request
     */
    public async acquireToken(request: DeviceCodeRequest): Promise<string> {

        const deviceCodeResponse: DeviceCodeResponse = await this.getDeviceCode(request);
        request.deviceCodeCallback(deviceCodeResponse);
        const response: ServerAuthorizationTokenResponse = await this.acquireTokenWithDeviceCode(
            request,
            deviceCodeResponse);

        // TODO handle response
        return JSON.stringify(response);
    }

    /**
     * Creates device code request and executes http GET
     * @param request
     */
    private async getDeviceCode(request: DeviceCodeRequest): Promise<DeviceCodeResponse> {

        const deviceCodeUrl = this.createDeviceCodeUrl(request);
        const headers = this.createDefaultLibraryHeaders();

        return this.executeGetRequestToDeviceCodeEndpoint(deviceCodeUrl, headers);
    }

    /**
     * Executes GET request to device code endpoint
     * @param deviceCodeUrl
     * @param headers
     */
    private async executeGetRequestToDeviceCodeEndpoint(deviceCodeUrl: string, headers: Map<string, string>): Promise<DeviceCodeResponse> {

        const {
            body: {
                user_code: userCode,
                device_code: deviceCode,
                verification_uri: verificationUri,
                expires_in: expiresIn,
                interval,
                message
            }
        } = await this.networkClient.sendGetRequestAsync<ServerDeviceCodeResponse>(deviceCodeUrl, {headers});

        return {
            userCode,
            deviceCode,
            verificationUri,
            expiresIn,
            interval,
            message
        };
    }

    /**
     * Create device code endpoint url
     * @param request
     */
    private createDeviceCodeUrl(request: DeviceCodeRequest): string {
        const queryString: string = this.createQueryString(request);

        // TODO add device code endpoint to authority class
        return `${this.authority.canonicalAuthority}${Constants.DEVICE_CODE_ENDPOINT_PATH}?${queryString}`;
    }

    /**
     * Create device code endpoint query parameters and returns string
     */
    private createQueryString(request: DeviceCodeRequest): string {

        const parameterBuilder: RequestParameterBuilder = new RequestParameterBuilder();

        const scopeSet = new ScopeSet(request.scopes || [],
            this.config.authOptions.clientId,
            false);
        parameterBuilder.addScopes(scopeSet);
        parameterBuilder.addClientId(this.config.authOptions.clientId);

        return parameterBuilder.createQueryString();
    }

    /**
     * Creates token request with device code response and polls token endpoint at interval set by the device code
     * response
     * @param request
     * @param deviceCodeResponse
     */
    private async acquireTokenWithDeviceCode(
        request: DeviceCodeRequest,
        deviceCodeResponse: DeviceCodeResponse): Promise<ServerAuthorizationTokenResponse> {

        const requestBody = this.createTokenRequestBody(request, deviceCodeResponse);
        const headers: Map<string, string> = this.createDefaultTokenRequestHeaders();

        const deviceCodeExpirationTime = TimeUtils.nowSeconds() + deviceCodeResponse.expiresIn;
        const pollingIntervalMilli = deviceCodeResponse.interval * 1000;

        // Poll token endpoint while (device code is not expired AND operation has not been cancelled by
        // setting CancellationToken.cancel = true). POST request is sent at interval set by pollingIntervalMilli
        return new Promise<ServerAuthorizationTokenResponse>((resolve, reject) => {

            const intervalId: ReturnType<typeof setTimeout> = setInterval(async () => {
                try {
                    if (request.cancel) {

                        this.logger.error("Token request cancelled by setting DeviceCodeRequest.cancel = true");
                        clearInterval(intervalId);
                        reject(ClientAuthError.createDeviceCodeCancelledError());

                    } else if (TimeUtils.nowSeconds() > deviceCodeExpirationTime) {
                        this.logger.error(`Device code expired. Expiration time of device code was ${deviceCodeExpirationTime}`);
                        clearInterval(intervalId);
                        reject(ClientAuthError.createDeviceCodeExpiredError());

                    } else {
                        const response = await this.executePostToTokenEndpoint(
                            this.authority.tokenEndpoint,
                            requestBody,
                            headers);

                        if (response.body && response.body.error == Constants.AUTHORIZATION_PENDING) {
                            // user authorization is pending. Sleep for polling interval and try again
                            this.logger.info(response.body.error_description);
                        } else {
                            clearInterval(intervalId);
                            resolve(response.body);
                        }
                    }
                } catch (error) {
                    clearInterval(intervalId);
                    reject(error);
                }
            }, pollingIntervalMilli);
        });
    }

    /**
     * Creates query parameters and converts to string.
     * @param request
     * @param deviceCodeResponse
     */
    private createTokenRequestBody(request: DeviceCodeRequest, deviceCodeResponse: DeviceCodeResponse): string {

        const requestParameters: RequestParameterBuilder = new RequestParameterBuilder();

        const scopeSet = new ScopeSet(request.scopes || [],
            this.config.authOptions.clientId,
            true);
        requestParameters.addScopes(scopeSet);
        requestParameters.addClientId(this.config.authOptions.clientId);
        requestParameters.addGrantType(GrantType.DEVICE_CODE_GRANT);
        requestParameters.addDeviceCode(deviceCodeResponse.deviceCode);
        return requestParameters.createQueryString();
    }
}<|MERGE_RESOLUTION|>--- conflicted
+++ resolved
@@ -19,13 +19,7 @@
  */
 export class DeviceCodeClient extends BaseClient {
 
-<<<<<<< HEAD
-    constructor(configuration: Configuration){
-=======
-    private authority: Authority;
-
     constructor(configuration: ClientConfiguration) {
->>>>>>> 8b6cf5bb
         super(configuration);
     }
 
