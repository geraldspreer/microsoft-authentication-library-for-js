/*
 * Copyright (c) Microsoft Corporation. All rights reserved.
 * Licensed under the MIT License.
 */

import { ClientConfiguration } from "../config/ClientConfiguration";
import { BaseClient } from "./BaseClient";
import { RefreshTokenRequest } from "../request/RefreshTokenRequest";
<<<<<<< HEAD
=======
import { Authority } from "../authority/Authority";
>>>>>>> dd873a6c
import { ServerAuthorizationTokenResponse } from "../response/ServerAuthorizationTokenResponse";
import { RequestParameterBuilder } from "../request/RequestParameterBuilder";
import { ScopeSet } from "../request/ScopeSet";
import { GrantType } from "../utils/Constants";
import { ResponseHandler } from "../response/ResponseHandler";
import { AuthenticationResult } from "../response/AuthenticationResult";
import { StringUtils } from "../utils/StringUtils";
<<<<<<< HEAD
import { SilentFlowRequest } from "../request/SilentFlowRequest";
import { ClientConfigurationError } from "../error/ClientConfigurationError";
import { ClientAuthError } from "../error/ClientAuthError";
import { Authority } from "../authority/Authority";
import { NetworkResponse } from "../network/NetworkManager";
=======
import { RequestThumbprint } from "../network/RequestThumbprint";
import { NetworkResponse } from "../network/NetworkManager";
import { SilentFlowRequest } from "../request/SilentFlowRequest";
import { ClientConfigurationError } from "../error/ClientConfigurationError";
import { ClientAuthError } from "../error/ClientAuthError";
>>>>>>> dd873a6c

/**
 * OAuth2.0 refresh token client
 */
export class RefreshTokenClient extends BaseClient {

    constructor(configuration: ClientConfiguration) {
        super(configuration);
    }

    public async acquireToken(request: RefreshTokenRequest): Promise<AuthenticationResult>{
        const response = await this.executeTokenRequest(request, this.authority);

        const responseHandler = new ResponseHandler(
            this.config.authOptions.clientId,
            this.cacheManager,
            this.cryptoUtils,
            this.logger
        );

        responseHandler.validateTokenResponse(response.body);
        const tokenResponse = responseHandler.handleServerTokenResponse(
            response.body,
            this.authority
        );

        return tokenResponse;
    }
    /**
     * Gets cached refresh token and attaches to request, then calls acquireToken API
     * @param request 
     */

    public async acquireTokenByRefreshToken(request: SilentFlowRequest): Promise<AuthenticationResult> {
        // Cannot renew token if no request object is given.
        if (!request) {
            throw ClientConfigurationError.createEmptyTokenRequestError();
        }
        
        // We currently do not support silent flow for account === null use cases; This will be revisited for confidential flow usecases
        if (!request.account) {
            throw ClientAuthError.createNoAccountInSilentRequestError();
        } 

        const refreshToken = this.cacheManager.getRefreshTokenEntity(this.config.authOptions.clientId, request.account);
        // no refresh Token
        if (!refreshToken) {
            throw ClientAuthError.createNoTokensFoundError();
        }

        const refreshTokenRequest: RefreshTokenRequest = {
            ...request,
            refreshToken: refreshToken.secret
        };

        return this.acquireToken(refreshTokenRequest);
    }

<<<<<<< HEAD
    protected async executeTokenRequest(request: RefreshTokenRequest, authority: Authority)
=======
    /**
     * Gets cached refresh token and attaches to request, then calls acquireToken API
     * @param request 
     */

    public async acquireTokenByRefreshToken(request: SilentFlowRequest): Promise<AuthenticationResult> {
        // Cannot renew token if no request object is given.
        if (!request) {
            throw ClientConfigurationError.createEmptyTokenRequestError();
        }

        // We currently do not support silent flow for account === null use cases; This will be revisited for confidential flow usecases
        if (!request.account) {
            throw ClientAuthError.createNoAccountInSilentRequestError();
        } 

        const refreshToken = this.cacheManager.getRefreshTokenEntity(this.config.authOptions.clientId, request.account);
        // no refresh Token
        if (!refreshToken) {
            throw ClientAuthError.createNoTokensFoundError();
        }

        const refreshTokenRequest: RefreshTokenRequest = {
            ...request,
            refreshToken: refreshToken.secret
        };

        return this.acquireToken(refreshTokenRequest);
    }

    private async executeTokenRequest(request: RefreshTokenRequest, authority: Authority)
>>>>>>> dd873a6c
        : Promise<NetworkResponse<ServerAuthorizationTokenResponse>> {
        const requestBody = this.createTokenRequestBody(request);
        const headers: Record<string, string> = this.createDefaultTokenRequestHeaders();
        const thumbprint: RequestThumbprint = {
            clientId: this.config.authOptions.clientId,
            authority: authority.canonicalAuthority,
            scopes: request.scopes
        };

        return this.executePostToTokenEndpoint(authority.tokenEndpoint, requestBody, headers, thumbprint);
    }

    protected createTokenRequestBody(request: RefreshTokenRequest): string {
        const parameterBuilder = new RequestParameterBuilder();

        parameterBuilder.addClientId(this.config.authOptions.clientId);

        const scopeSet = new ScopeSet(request.scopes || []);
        parameterBuilder.addScopes(scopeSet);
        
        parameterBuilder.addGrantType(GrantType.REFRESH_TOKEN_GRANT);

        parameterBuilder.addClientInfo();

        const correlationId = request.correlationId || this.config.cryptoInterface.createNewGuid();
        parameterBuilder.addCorrelationId(correlationId);

        parameterBuilder.addRefreshToken(request.refreshToken);

        if (this.config.clientCredentials.clientSecret) {
            parameterBuilder.addClientSecret(this.config.clientCredentials.clientSecret);
        }

        if (this.config.clientCredentials.clientAssertion) {
            const clientAssertion = this.config.clientCredentials.clientAssertion;
            parameterBuilder.addClientAssertion(clientAssertion.assertion);
            parameterBuilder.addClientAssertionType(clientAssertion.assertionType);
        }

        if (!StringUtils.isEmpty(request.claims) || this.config.authOptions.clientCapabilities && this.config.authOptions.clientCapabilities.length > 0) {
            parameterBuilder.addClaims(request.claims, this.config.authOptions.clientCapabilities);
        }

        return parameterBuilder.createQueryString();
    }
}<|MERGE_RESOLUTION|>--- conflicted
+++ resolved
@@ -6,10 +6,7 @@
 import { ClientConfiguration } from "../config/ClientConfiguration";
 import { BaseClient } from "./BaseClient";
 import { RefreshTokenRequest } from "../request/RefreshTokenRequest";
-<<<<<<< HEAD
-=======
 import { Authority } from "../authority/Authority";
->>>>>>> dd873a6c
 import { ServerAuthorizationTokenResponse } from "../response/ServerAuthorizationTokenResponse";
 import { RequestParameterBuilder } from "../request/RequestParameterBuilder";
 import { ScopeSet } from "../request/ScopeSet";
@@ -17,19 +14,11 @@
 import { ResponseHandler } from "../response/ResponseHandler";
 import { AuthenticationResult } from "../response/AuthenticationResult";
 import { StringUtils } from "../utils/StringUtils";
-<<<<<<< HEAD
-import { SilentFlowRequest } from "../request/SilentFlowRequest";
-import { ClientConfigurationError } from "../error/ClientConfigurationError";
-import { ClientAuthError } from "../error/ClientAuthError";
-import { Authority } from "../authority/Authority";
-import { NetworkResponse } from "../network/NetworkManager";
-=======
 import { RequestThumbprint } from "../network/RequestThumbprint";
 import { NetworkResponse } from "../network/NetworkManager";
 import { SilentFlowRequest } from "../request/SilentFlowRequest";
 import { ClientConfigurationError } from "../error/ClientConfigurationError";
 import { ClientAuthError } from "../error/ClientAuthError";
->>>>>>> dd873a6c
 
 /**
  * OAuth2.0 refresh token client
@@ -88,41 +77,7 @@
         return this.acquireToken(refreshTokenRequest);
     }
 
-<<<<<<< HEAD
-    protected async executeTokenRequest(request: RefreshTokenRequest, authority: Authority)
-=======
-    /**
-     * Gets cached refresh token and attaches to request, then calls acquireToken API
-     * @param request 
-     */
-
-    public async acquireTokenByRefreshToken(request: SilentFlowRequest): Promise<AuthenticationResult> {
-        // Cannot renew token if no request object is given.
-        if (!request) {
-            throw ClientConfigurationError.createEmptyTokenRequestError();
-        }
-
-        // We currently do not support silent flow for account === null use cases; This will be revisited for confidential flow usecases
-        if (!request.account) {
-            throw ClientAuthError.createNoAccountInSilentRequestError();
-        } 
-
-        const refreshToken = this.cacheManager.getRefreshTokenEntity(this.config.authOptions.clientId, request.account);
-        // no refresh Token
-        if (!refreshToken) {
-            throw ClientAuthError.createNoTokensFoundError();
-        }
-
-        const refreshTokenRequest: RefreshTokenRequest = {
-            ...request,
-            refreshToken: refreshToken.secret
-        };
-
-        return this.acquireToken(refreshTokenRequest);
-    }
-
     private async executeTokenRequest(request: RefreshTokenRequest, authority: Authority)
->>>>>>> dd873a6c
         : Promise<NetworkResponse<ServerAuthorizationTokenResponse>> {
         const requestBody = this.createTokenRequestBody(request);
         const headers: Record<string, string> = this.createDefaultTokenRequestHeaders();
