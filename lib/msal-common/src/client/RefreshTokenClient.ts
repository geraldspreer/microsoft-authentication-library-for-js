--- conflicted
+++ resolved
@@ -206,9 +206,6 @@
 
         if (request.authenticationScheme === AuthenticationScheme.POP) {
             const popTokenGenerator = new PopTokenGenerator(this.cryptoUtils);
-<<<<<<< HEAD
-            parameterBuilder.addPopToken(await popTokenGenerator.generateCnf(request));
-=======
             const cnfString = await popTokenGenerator.generateCnf(request);
             parameterBuilder.addPopToken(cnfString);
         } else if (request.authenticationScheme === AuthenticationScheme.SSH) {
@@ -217,7 +214,6 @@
             } else {
                 throw ClientConfigurationError.createMissingSshJwkError();
             }
->>>>>>> 7c93022e
         }
 
         if (!StringUtils.isEmptyObj(request.claims) || this.config.authOptions.clientCapabilities && this.config.authOptions.clientCapabilities.length > 0) {
