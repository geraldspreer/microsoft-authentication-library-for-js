/*
 * Copyright (c) Microsoft Corporation. All rights reserved.
 * Licensed under the MIT License.
 */

import { ClientConfiguration } from "../config/ClientConfiguration";
import { BaseClient } from "./BaseClient";
import { CommonRefreshTokenRequest } from "../request/CommonRefreshTokenRequest";
import { Authority } from "../authority/Authority";
import { ServerAuthorizationTokenResponse } from "../response/ServerAuthorizationTokenResponse";
import { RequestParameterBuilder } from "../request/RequestParameterBuilder";
import { GrantType, AuthenticationScheme, Errors  } from "../utils/Constants";
import { ResponseHandler } from "../response/ResponseHandler";
import { AuthenticationResult } from "../response/AuthenticationResult";
import { StringUtils } from "../utils/StringUtils";
import { RequestThumbprint } from "../network/RequestThumbprint";
import { NetworkResponse } from "../network/NetworkManager";
import { CommonSilentFlowRequest } from "../request/CommonSilentFlowRequest";
import { ClientConfigurationError } from "../error/ClientConfigurationError";
import { ClientAuthError } from "../error/ClientAuthError";
import { ServerError } from "../error/ServerError";
import { TimeUtils } from "../utils/TimeUtils";
import { UrlString } from "../url/UrlString";
import { CcsCredentialType } from "../account/CcsCredential";
import { buildClientInfoFromHomeAccountId } from "../account/ClientInfo";
import { InteractionRequiredAuthError, InteractionRequiredAuthErrorMessage } from "../error/InteractionRequiredAuthError";

/**
 * OAuth2.0 refresh token client
 */
export class RefreshTokenClient extends BaseClient {

    constructor(configuration: ClientConfiguration) {
        super(configuration);
    }

    public async acquireToken(request: CommonRefreshTokenRequest): Promise<AuthenticationResult>{
        const reqTimestamp = TimeUtils.nowSeconds();
        const response = await this.executeTokenRequest(request, this.authority);

        const responseHandler = new ResponseHandler(
            this.config.authOptions.clientId,
            this.cacheManager,
            this.cryptoUtils,
            this.logger,
            this.config.serializableCache,
            this.config.persistencePlugin
        );

        responseHandler.validateTokenResponse(response.body);
        return responseHandler.handleServerTokenResponse(
            response.body,
            this.authority,
            reqTimestamp,
            request,
            undefined,
            undefined,
            true
        );
    }

    /**
     * Gets cached refresh token and attaches to request, then calls acquireToken API
     * @param request
     */
    public async acquireTokenByRefreshToken(request: CommonSilentFlowRequest): Promise<AuthenticationResult> {
        // Cannot renew token if no request object is given.
        if (!request) {
            throw ClientConfigurationError.createEmptyTokenRequestError();
        }

        // We currently do not support silent flow for account === null use cases; This will be revisited for confidential flow usecases
        if (!request.account) {
            throw ClientAuthError.createNoAccountInSilentRequestError();
        }

        // try checking if FOCI is enabled for the given application
        const isFOCI = this.cacheManager.isAppMetadataFOCI(request.account.environment, this.config.authOptions.clientId);

        // if the app is part of the family, retrive a Family refresh token if present and make a refreshTokenRequest
        if (isFOCI) {
            try {
                return this.acquireTokenWithCachedRefreshToken(request, true);
            } catch (e) {
                const noFamilyRTInCache = e instanceof InteractionRequiredAuthError && e.errorCode === InteractionRequiredAuthErrorMessage.noTokensFoundError.code;
                const clientMismatchErrorWithFamilyRT = e instanceof ServerError && e.errorCode === Errors.INVALID_GRANT_ERROR && e.subError === Errors.CLIENT_MISMATCH_ERROR;

                // if family Refresh Token (FRT) cache acquisition fails or if client_mismatch error is seen with FRT, reattempt with application Refresh Token (ART)
                if (noFamilyRTInCache || clientMismatchErrorWithFamilyRT) {
                    return this.acquireTokenWithCachedRefreshToken(request, false);
                // throw in all other cases
                } else {
                    throw e;
                }
            }
        }

        // fall back to application refresh token acquisition
        return this.acquireTokenWithCachedRefreshToken(request, false);
    }

    /**
     * makes a network call to acquire tokens by exchanging RefreshToken available in userCache; throws if refresh token is not cached
     * @param request
     */
    private async acquireTokenWithCachedRefreshToken(request: CommonSilentFlowRequest, foci: boolean) {
        // fetches family RT or application RT based on FOCI value
        const refreshToken = this.cacheManager.readRefreshTokenFromCache(this.config.authOptions.clientId, request.account, foci);

        // no refresh Token
        if (!refreshToken) {
            throw InteractionRequiredAuthError.createNoTokensFoundError();
        }

        const refreshTokenRequest: CommonRefreshTokenRequest = {
            ...request,
            refreshToken: refreshToken.secret,
            authenticationScheme: request.authenticationScheme || AuthenticationScheme.BEARER,
            ccsCredential: {
                credential: request.account.homeAccountId,
                type: CcsCredentialType.HOME_ACCOUNT_ID
            }
        };

        return this.acquireToken(refreshTokenRequest);
    }

    /**
     * Constructs the network message and makes a NW call to the underlying secure token service
     * @param request
     * @param authority
     */
    private async executeTokenRequest(request: CommonRefreshTokenRequest, authority: Authority)
        : Promise<NetworkResponse<ServerAuthorizationTokenResponse>> {

        const requestBody = await this.createTokenRequestBody(request);
        const queryParameters = this.createTokenQueryParameters(request);
        const headers: Record<string, string> = this.createTokenRequestHeaders(request.ccsCredential);
        const thumbprint: RequestThumbprint = {
            clientId: this.config.authOptions.clientId,
            authority: authority.canonicalAuthority,
            scopes: request.scopes,
            claims: request.claims,
            authenticationScheme: request.authenticationScheme,
            resourceRequestMethod: request.resourceRequestMethod,
            resourceRequestUri: request.resourceRequestUri,
            shrClaims: request.shrClaims,
            sshKid: request.sshKid
        };

        const endpoint = UrlString.appendQueryString(authority.tokenEndpoint, queryParameters);
        return this.executePostToTokenEndpoint(endpoint, requestBody, headers, thumbprint);
    }

    /**
     * Creates query string for the /token request
     * @param request
     */
    private createTokenQueryParameters(request: CommonRefreshTokenRequest): string {
        const parameterBuilder = new RequestParameterBuilder();

        if (request.tokenQueryParameters) {
            parameterBuilder.addExtraQueryParameters(request.tokenQueryParameters);
        }

        return parameterBuilder.createQueryString();
    }

    /**
     * Helper function to create the token request body
     * @param request
     */
    private async createTokenRequestBody(request: CommonRefreshTokenRequest): Promise<string> {
        const parameterBuilder = new RequestParameterBuilder();

        parameterBuilder.addClientId(this.config.authOptions.clientId);

        parameterBuilder.addScopes(request.scopes);

        parameterBuilder.addGrantType(GrantType.REFRESH_TOKEN_GRANT);

        parameterBuilder.addClientInfo();

        parameterBuilder.addLibraryInfo(this.config.libraryInfo);
        parameterBuilder.addApplicationTelemetry(this.config.telemetry.application);
        parameterBuilder.addThrottling();

        if (this.serverTelemetryManager) {
            parameterBuilder.addServerTelemetry(this.serverTelemetryManager);
        }

        const correlationId = request.correlationId || this.config.cryptoInterface.createNewGuid();
        parameterBuilder.addCorrelationId(correlationId);

        parameterBuilder.addRefreshToken(request.refreshToken);

        if (this.config.clientCredentials.clientSecret) {
            parameterBuilder.addClientSecret(this.config.clientCredentials.clientSecret);
        }

        if (this.config.clientCredentials.clientAssertion) {
            const clientAssertion = this.config.clientCredentials.clientAssertion;
            parameterBuilder.addClientAssertion(clientAssertion.assertion);
            parameterBuilder.addClientAssertionType(clientAssertion.assertionType);
        }

        if (request.authenticationScheme === AuthenticationScheme.POP) {
<<<<<<< HEAD
            const cnfString = await this.popTokenGenerator.generateCnf(request);
            parameterBuilder.addPopToken(cnfString);
=======
            const popTokenGenerator = new PopTokenGenerator(this.cryptoUtils);
            const reqCnfData = await popTokenGenerator.generateCnf(request);
            // SPA PoP requires full Base64Url encoded req_cnf string (unhashed)
            parameterBuilder.addPopToken(reqCnfData.reqCnfString);
>>>>>>> b731e11f
        } else if (request.authenticationScheme === AuthenticationScheme.SSH) {
            if(request.sshJwk) {
                parameterBuilder.addSshJwk(request.sshJwk);
            } else {
                throw ClientConfigurationError.createMissingSshJwkError();
            }
        }

        if (!StringUtils.isEmptyObj(request.claims) || this.config.authOptions.clientCapabilities && this.config.authOptions.clientCapabilities.length > 0) {
            parameterBuilder.addClaims(request.claims, this.config.authOptions.clientCapabilities);
        }

        if (this.config.systemOptions.preventCorsPreflight && request.ccsCredential) {
            switch (request.ccsCredential.type) {
                case CcsCredentialType.HOME_ACCOUNT_ID:
                    try {
                        const clientInfo = buildClientInfoFromHomeAccountId(request.ccsCredential.credential);
                        parameterBuilder.addCcsOid(clientInfo);
                    } catch (e) {
                        this.logger.verbose("Could not parse home account ID for CCS Header: " + e);
                    }
                    break;
                case CcsCredentialType.UPN:
                    parameterBuilder.addCcsUpn(request.ccsCredential.credential);
                    break;
            }
        }

        return parameterBuilder.createQueryString();
    }
}<|MERGE_RESOLUTION|>--- conflicted
+++ resolved
@@ -205,15 +205,9 @@
         }
 
         if (request.authenticationScheme === AuthenticationScheme.POP) {
-<<<<<<< HEAD
-            const cnfString = await this.popTokenGenerator.generateCnf(request);
-            parameterBuilder.addPopToken(cnfString);
-=======
-            const popTokenGenerator = new PopTokenGenerator(this.cryptoUtils);
-            const reqCnfData = await popTokenGenerator.generateCnf(request);
+            const reqCnfData = await this.popTokenGenerator.generateCnf(request);
             // SPA PoP requires full Base64Url encoded req_cnf string (unhashed)
             parameterBuilder.addPopToken(reqCnfData.reqCnfString);
->>>>>>> b731e11f
         } else if (request.authenticationScheme === AuthenticationScheme.SSH) {
             if(request.sshJwk) {
                 parameterBuilder.addSshJwk(request.sshJwk);
