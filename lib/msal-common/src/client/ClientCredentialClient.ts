/*
 * Copyright (c) Microsoft Corporation. All rights reserved.
 * Licensed under the MIT License.
 */

import { ClientConfiguration } from "../config/ClientConfiguration";
import { BaseClient } from "./BaseClient";
import { Authority } from "../authority/Authority";
import { RequestParameterBuilder } from "../request/RequestParameterBuilder";
import { ScopeSet } from "../request/ScopeSet";
import { GrantType , CredentialType } from "../utils/Constants";
import { ResponseHandler } from "../response/ResponseHandler";
import { AuthenticationResult } from "../response/AuthenticationResult";
import { ClientCredentialRequest } from "../request/ClientCredentialRequest";
import { CredentialFilter, CredentialCache } from "../cache/utils/CacheTypes";

import { AccessTokenEntity } from "../cache/entities/AccessTokenEntity";
import { TimeUtils } from "../utils/TimeUtils";
import { StringUtils } from "../utils/StringUtils";
import { RequestThumbprint } from "../network/RequestThumbprint";
import { ClientAuthError } from "../error/ClientAuthError";

/**
 * OAuth2.0 client credential grant
 */
export class ClientCredentialClient extends BaseClient {

    private scopeSet: ScopeSet;

    constructor(configuration: ClientConfiguration) {
        super(configuration);
    }

    /**
     * Public API to acquire a token with ClientCredential Flow for Confidential clients
     * @param request
     */
    public async acquireToken(request: ClientCredentialRequest): Promise<AuthenticationResult | null> {

        this.scopeSet = new ScopeSet(request.scopes || []);

        if (request.skipCache) {
            return await this.executeTokenRequest(request, this.authority);
        }

        const cachedAuthenticationResult = await this.getCachedAuthenticationResult();
        if (cachedAuthenticationResult != null) {
            return cachedAuthenticationResult;
        } else {
            return await this.executeTokenRequest(request, this.authority);
        }
    }

    /**
     * looks up cache if the tokens are cached already
     */
    private async getCachedAuthenticationResult(): Promise<AuthenticationResult | null> {
        const cachedAccessToken = this.readAccessTokenFromCache();
        if (!cachedAccessToken ||
            TimeUtils.isTokenExpired(cachedAccessToken.expiresOn, this.config.systemOptions.tokenRenewalOffsetSeconds)) {
            return null;
        }

        return await ResponseHandler.generateAuthenticationResult(
            this.cryptoUtils,
            this.authority,
            {
                account: null,
                idToken: null,
                accessToken: cachedAccessToken,
                refreshToken: null,
                appMetadata: null
            },
            true
        );
    }

    /**
     * Reads access token from the cache
     * TODO: Move this call to cacheManager instead
     */
    private readAccessTokenFromCache(): AccessTokenEntity | null {
        const accessTokenFilter: CredentialFilter = {
            homeAccountId: "",
            environment: this.authority.canonicalAuthorityUrlComponents.HostNameAndPort,
            credentialType: CredentialType.ACCESS_TOKEN,
            clientId: this.config.authOptions.clientId,
            realm: this.authority.tenant,
            target: this.scopeSet.printScopesLowerCase()
        };
        const credentialCache: CredentialCache = this.cacheManager.getCredentialsFilteredBy(accessTokenFilter);
        const accessTokens = Object.keys(credentialCache.accessTokens).map(key => credentialCache.accessTokens[key]);
        if (accessTokens.length < 1) {
            return null;
        } else if (accessTokens.length > 1) {
            throw ClientAuthError.createMultipleMatchingTokensInCacheError();
        }
        return accessTokens[0] as AccessTokenEntity;
    }

    /**
     * Makes a network call to request the token from the service
     * @param request
     * @param authority
     */
    private async executeTokenRequest(request: ClientCredentialRequest, authority: Authority)
        : Promise<AuthenticationResult | null> {

        const requestBody = this.createTokenRequestBody(request);
        const headers: Record<string, string> = this.createDefaultTokenRequestHeaders();
        const thumbprint: RequestThumbprint = {
            clientId: this.config.authOptions.clientId,
            authority: request.authority,
            scopes: request.scopes
        };

        const response = await this.executePostToTokenEndpoint(authority.tokenEndpoint, requestBody, headers, thumbprint);

        const responseHandler = new ResponseHandler(
            this.config.authOptions.clientId,
            this.cacheManager,
            this.cryptoUtils,
            this.logger,
            this.config.serializableCache,
            this.config.persistencePlugin
        );

        responseHandler.validateTokenResponse(response.body);
        const tokenResponse = await responseHandler.handleServerTokenResponse(
            response.body,
            this.authority,
            request.resourceRequestMethod,
            request.resourceRequestUri,
<<<<<<< HEAD
            null,
=======
            undefined,
            undefined,
>>>>>>> e705bb56
            request.scopes
        );

        return tokenResponse;
    }

    /**
     * generate the request to the server in the acceptable format
     * @param request
     */
    private createTokenRequestBody(request: ClientCredentialRequest): string {
        const parameterBuilder = new RequestParameterBuilder();

        parameterBuilder.addClientId(this.config.authOptions.clientId);

        parameterBuilder.addScopes(request.scopes, false);

        parameterBuilder.addGrantType(GrantType.CLIENT_CREDENTIALS_GRANT);

        const correlationId = request.correlationId || this.config.cryptoInterface.createNewGuid();
        parameterBuilder.addCorrelationId(correlationId);

        if (this.config.clientCredentials.clientSecret) {
            parameterBuilder.addClientSecret(this.config.clientCredentials.clientSecret);
        }

        if (this.config.clientCredentials.clientAssertion) {
            const clientAssertion = this.config.clientCredentials.clientAssertion;
            parameterBuilder.addClientAssertion(clientAssertion.assertion);
            parameterBuilder.addClientAssertionType(clientAssertion.assertionType);
        }

        if (!StringUtils.isEmpty(request.claims) || this.config.authOptions.clientCapabilities && this.config.authOptions.clientCapabilities.length > 0) {
            parameterBuilder.addClaims(request.claims, this.config.authOptions.clientCapabilities);
        }

        return parameterBuilder.createQueryString();
    }
}<|MERGE_RESOLUTION|>--- conflicted
+++ resolved
@@ -131,12 +131,7 @@
             this.authority,
             request.resourceRequestMethod,
             request.resourceRequestUri,
-<<<<<<< HEAD
             null,
-=======
-            undefined,
-            undefined,
->>>>>>> e705bb56
             request.scopes
         );
 
