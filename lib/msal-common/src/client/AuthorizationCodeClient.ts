--- conflicted
+++ resolved
@@ -51,12 +51,7 @@
 
         this.logger.info("in acquireToken call");
 
-<<<<<<< HEAD
         const response = await this.executeTokenRequest(this.defaultAuthority, request);
-=======
-        const authority: Authority = await this.createAuthority(request && request.authority);
-        const response = await this.executeTokenRequest(authority, request);
->>>>>>> adae5868
 
         const responseHandler = new ResponseHandler(
             this.config.authOptions.clientId,
@@ -68,19 +63,11 @@
         responseHandler.validateTokenResponse(response.body);
         const tokenResponse = await responseHandler.generateAuthenticationResult(
             response.body,
-<<<<<<< HEAD
             this.defaultAuthority
         );
 
         // set the final cache and return the auth response
-        this.setCache();
-=======
-            authority
-        );
-
-        // set the final cache and return the auth response
         this.updateCache();
->>>>>>> adae5868
         return tokenResponse;
     }
 
