--- conflicted
+++ resolved
@@ -235,11 +235,7 @@
         parameterBuilder.addClientInfo();
 
         if (request.authenticationScheme === AuthenticationScheme.POP) {
-<<<<<<< HEAD
-            const cnfString = await this.cryptoKeyManager.generateCnf(request);
-=======
             const cnfString = await this.popTokenGenerator.generateCnf(request);
->>>>>>> a7ec0b80
             parameterBuilder.addPopToken(cnfString);
         } else if (request.authenticationScheme === AuthenticationScheme.SSH) {
             if(request.sshJwk) {
@@ -250,7 +246,7 @@
         }
 
         if (request.stkJwk) {
-            const stkJwk = await this.cryptoKeyManager.retrieveAsymmetricPublicKey(request.stkJwk);
+            const stkJwk = await this.popTokenGenerator.retrieveAsymmetricPublicKey(request.stkJwk);
             parameterBuilder.addStkJwk(stkJwk);
         }
 
