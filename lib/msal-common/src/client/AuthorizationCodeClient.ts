/*
 * Copyright (c) Microsoft Corporation. All rights reserved.
 * Licensed under the MIT License.
 */

import { BaseClient } from "./BaseClient";
import { CommonAuthorizationUrlRequest } from "../request/CommonAuthorizationUrlRequest";
import { CommonAuthorizationCodeRequest } from "../request/CommonAuthorizationCodeRequest";
import { Authority } from "../authority/Authority";
import { RequestParameterBuilder } from "../request/RequestParameterBuilder";
import { GrantType, AuthenticationScheme, PromptValue, Separators, AADServerParamKeys, HeaderNames } from "../utils/Constants";
import { ClientConfiguration } from "../config/ClientConfiguration";
import { ServerAuthorizationTokenResponse } from "../response/ServerAuthorizationTokenResponse";
import { NetworkResponse } from "../network/NetworkManager";
import { ResponseHandler } from "../response/ResponseHandler";
import { AuthenticationResult } from "../response/AuthenticationResult";
import { StringUtils } from "../utils/StringUtils";
import { ClientAuthError } from "../error/ClientAuthError";
import { UrlString } from "../url/UrlString";
import { ServerAuthorizationCodeResponse } from "../response/ServerAuthorizationCodeResponse";
import { CommonEndSessionRequest } from "../request/CommonEndSessionRequest";
import { PopTokenGenerator } from "../crypto/PopTokenGenerator";
import { RequestThumbprint } from "../network/RequestThumbprint";
import { AuthorizationCodePayload } from "../response/AuthorizationCodePayload";
import { TimeUtils } from "../utils/TimeUtils";
import { AccountInfo } from "../account/AccountInfo";
import { buildClientInfoFromHomeAccountId, buildClientInfo } from "../account/ClientInfo";
import { CcsCredentialType, CcsCredential } from "../account/CcsCredential";
import { ClientConfigurationError } from "../error/ClientConfigurationError";
import { RequestValidator } from "../request/RequestValidator";

/**
 * Oauth2.0 Authorization Code client
 */
export class AuthorizationCodeClient extends BaseClient {
    // Flag to indicate if client is for hybrid spa auth code redemption
    protected includeRedirectUri: boolean = true;

    constructor(configuration: ClientConfiguration) {
        super(configuration);
    }

    /**
     * Creates the URL of the authorization request letting the user input credentials and consent to the
     * application. The URL target the /authorize endpoint of the authority configured in the
     * application object.
     *
     * Once the user inputs their credentials and consents, the authority will send a response to the redirect URI
     * sent in the request and should contain an authorization code, which can then be used to acquire tokens via
     * acquireToken(AuthorizationCodeRequest)
     * @param request
     */
    async getAuthCodeUrl(request: CommonAuthorizationUrlRequest): Promise<string> {
        const queryString = await this.createAuthCodeUrlQueryString(request);

        return UrlString.appendQueryString(this.authority.authorizationEndpoint, queryString);
    }

    /**
     * API to acquire a token in exchange of 'authorization_code` acquired by the user in the first leg of the
     * authorization_code_grant
     * @param request
     */
    async acquireToken(request: CommonAuthorizationCodeRequest, authCodePayload?: AuthorizationCodePayload): Promise<AuthenticationResult> {
        this.logger.info("in acquireToken call");
        if (!request || StringUtils.isEmpty(request.code)) {
            throw ClientAuthError.createTokenRequestCannotBeMadeError();
        }

        const reqTimestamp = TimeUtils.nowSeconds();
        const response = await this.executeTokenRequest(this.authority, request);

        // Retrieve requestId from response headers
        const requestId = response.headers?.[HeaderNames.X_MS_REQUEST_ID];

        const responseHandler = new ResponseHandler(
            this.config.authOptions.clientId,
            this.cacheManager,
            this.cryptoUtils,
            this.logger,
            this.config.serializableCache,
            this.config.persistencePlugin
        );

        // Validate response. This function throws a server error if an error is returned by the server.
        responseHandler.validateTokenResponse(response.body);
<<<<<<< HEAD
        const httpVer= response.headers["x-ms-httpver"] || undefined;
        return await responseHandler.handleServerTokenResponse(response.body, this.authority, reqTimestamp, request, authCodePayload, undefined, undefined, undefined, httpVer);
=======
        return await responseHandler.handleServerTokenResponse(
            response.body, 
            this.authority, 
            reqTimestamp, 
            request, 
            authCodePayload,
            undefined,
            undefined,
            undefined,
            requestId
        );
>>>>>>> b354804c
    }

    /**
     * Handles the hash fragment response from public client code request. Returns a code response used by
     * the client to exchange for a token in acquireToken.
     * @param hashFragment
     */
    handleFragmentResponse(hashFragment: string, cachedState: string): AuthorizationCodePayload {
        // Handle responses.
        const responseHandler = new ResponseHandler(this.config.authOptions.clientId, this.cacheManager, this.cryptoUtils, this.logger, null, null);

        // Deserialize hash fragment response parameters.
        const hashUrlString = new UrlString(hashFragment);
        // Deserialize hash fragment response parameters.
        const serverParams: ServerAuthorizationCodeResponse = UrlString.getDeserializedHash(hashUrlString.getHash());

        // Get code response
        responseHandler.validateServerAuthorizationCodeResponse(serverParams, cachedState, this.cryptoUtils);

        // throw when there is no auth code in the response
        if (!serverParams.code) {
            throw ClientAuthError.createNoAuthCodeInServerResponseError();
        }
        return {
            ...serverParams,
            // Code param is optional in ServerAuthorizationCodeResponse but required in AuthorizationCodePaylod
            code: serverParams.code
        };
    }

    /**
     * Used to log out the current user, and redirect the user to the postLogoutRedirectUri.
     * Default behaviour is to redirect the user to `window.location.href`.
     * @param authorityUri
     */
    getLogoutUri(logoutRequest: CommonEndSessionRequest): string {
        // Throw error if logoutRequest is null/undefined
        if (!logoutRequest) {
            throw ClientConfigurationError.createEmptyLogoutRequestError();
        }
        const queryString = this.createLogoutUrlQueryString(logoutRequest);

        // Construct logout URI
        return UrlString.appendQueryString(this.authority.endSessionEndpoint, queryString);
    }

    /**
     * Executes POST request to token endpoint
     * @param authority
     * @param request
     */
    private async executeTokenRequest(authority: Authority, request: CommonAuthorizationCodeRequest): Promise<NetworkResponse<ServerAuthorizationTokenResponse>> {
        const thumbprint: RequestThumbprint = {
            clientId: this.config.authOptions.clientId,
            authority: authority.canonicalAuthority,
            scopes: request.scopes,
            claims: request.claims,
            authenticationScheme: request.authenticationScheme,
            resourceRequestMethod: request.resourceRequestMethod,
            resourceRequestUri: request.resourceRequestUri,
            shrClaims: request.shrClaims,
            sshKid: request.sshKid
        };

        const requestBody = await this.createTokenRequestBody(request);
        const queryParameters = this.createTokenQueryParameters(request);
        let ccsCredential: CcsCredential | undefined = undefined;
        if (request.clientInfo) {
            try {
                const clientInfo = buildClientInfo(request.clientInfo, this.cryptoUtils);
                ccsCredential = {
                    credential: `${clientInfo.uid}${Separators.CLIENT_INFO_SEPARATOR}${clientInfo.utid}`,
                    type: CcsCredentialType.HOME_ACCOUNT_ID
                };
            } catch (e) {
                this.logger.verbose("Could not parse client info for CCS Header: " + e);
            }
        }
        const headers: Record<string, string> = this.createTokenRequestHeaders(ccsCredential || request.ccsCredential);
        const endpoint = StringUtils.isEmpty(queryParameters) ? authority.tokenEndpoint : `${authority.tokenEndpoint}?${queryParameters}`;

        return this.executePostToTokenEndpoint(endpoint, requestBody, headers, thumbprint);
    }

    /**
     * Creates query string for the /token request
     * @param request
     */
    private createTokenQueryParameters(request: CommonAuthorizationCodeRequest): string {
        const parameterBuilder = new RequestParameterBuilder();

        if (request.tokenQueryParameters) {
            parameterBuilder.addExtraQueryParameters(request.tokenQueryParameters);
        }

        return parameterBuilder.createQueryString();
    }

    /**
     * Generates a map for all the params to be sent to the service
     * @param request
     */
    private async createTokenRequestBody(request: CommonAuthorizationCodeRequest): Promise<string> {
        const parameterBuilder = new RequestParameterBuilder();

        parameterBuilder.addClientId(this.config.authOptions.clientId);

        /*
         * For hybrid spa flow, there will be a code but no verifier
         * In this scenario, don't include redirect uri as auth code will not be bound to redirect URI
         */
        if (!this.includeRedirectUri) {
            // Just validate
            RequestValidator.validateRedirectUri(request.redirectUri);
        } else {
            // Validate and include redirect uri
            parameterBuilder.addRedirectUri(request.redirectUri);
        }

        // Add scope array, parameter builder will add default scopes and dedupe
        parameterBuilder.addScopes(request.scopes);

        // add code: user set, not validated
        parameterBuilder.addAuthorizationCode(request.code);

        // Add library metadata
        parameterBuilder.addLibraryInfo(this.config.libraryInfo);
        parameterBuilder.addApplicationTelemetry(this.config.telemetry.application);
        parameterBuilder.addThrottling();

        if (this.serverTelemetryManager) {
            parameterBuilder.addServerTelemetry(this.serverTelemetryManager);
        }

        // add code_verifier if passed
        if (request.codeVerifier) {
            parameterBuilder.addCodeVerifier(request.codeVerifier);
        }

        if (this.config.clientCredentials.clientSecret) {
            parameterBuilder.addClientSecret(this.config.clientCredentials.clientSecret);
        }

        if (this.config.clientCredentials.clientAssertion) {
            const clientAssertion = this.config.clientCredentials.clientAssertion;
            parameterBuilder.addClientAssertion(clientAssertion.assertion);
            parameterBuilder.addClientAssertionType(clientAssertion.assertionType);
        }

        parameterBuilder.addGrantType(GrantType.AUTHORIZATION_CODE_GRANT);
        parameterBuilder.addClientInfo();

        if (request.authenticationScheme === AuthenticationScheme.POP) {
            const popTokenGenerator = new PopTokenGenerator(this.cryptoUtils);
            const reqCnfData = await popTokenGenerator.generateCnf(request);
            // SPA PoP requires full Base64Url encoded req_cnf string (unhashed)
            parameterBuilder.addPopToken(reqCnfData.reqCnfString);
        } else if (request.authenticationScheme === AuthenticationScheme.SSH) {
            if(request.sshJwk) {
                parameterBuilder.addSshJwk(request.sshJwk);
            } else {
                throw ClientConfigurationError.createMissingSshJwkError();
            }
        }

        const correlationId = request.correlationId || this.config.cryptoInterface.createNewGuid();
        parameterBuilder.addCorrelationId(correlationId);

        if (!StringUtils.isEmptyObj(request.claims) || this.config.authOptions.clientCapabilities && this.config.authOptions.clientCapabilities.length > 0) {
            parameterBuilder.addClaims(request.claims, this.config.authOptions.clientCapabilities);
        }

        let ccsCred: CcsCredential | undefined = undefined;
        if (request.clientInfo) {
            try {
                const clientInfo = buildClientInfo(request.clientInfo, this.cryptoUtils);
                ccsCred = {
                    credential: `${clientInfo.uid}${Separators.CLIENT_INFO_SEPARATOR}${clientInfo.utid}`,
                    type: CcsCredentialType.HOME_ACCOUNT_ID
                };
            } catch (e) {
                this.logger.verbose("Could not parse client info for CCS Header: " + e);
            }
        } else {
            ccsCred = request.ccsCredential;
        }

        // Adds these as parameters in the request instead of headers to prevent CORS preflight request
        if (this.config.systemOptions.preventCorsPreflight && ccsCred) {
            switch (ccsCred.type) {
                case CcsCredentialType.HOME_ACCOUNT_ID:
                    try {
                        const clientInfo = buildClientInfoFromHomeAccountId(ccsCred.credential);
                        parameterBuilder.addCcsOid(clientInfo);
                    } catch (e) {
                        this.logger.verbose("Could not parse home account ID for CCS Header: " + e);
                    }
                    break;
                case CcsCredentialType.UPN:
                    parameterBuilder.addCcsUpn(ccsCred.credential);
                    break;
            }
        }

        if (request.tokenBodyParameters) {
            parameterBuilder.addExtraQueryParameters(request.tokenBodyParameters);
        }

        // Add hybrid spa parameters if not already provided
        if (request.enableSpaAuthorizationCode && (!request.tokenBodyParameters || !request.tokenBodyParameters[AADServerParamKeys.RETURN_SPA_CODE])) {
            parameterBuilder.addExtraQueryParameters({
                [AADServerParamKeys.RETURN_SPA_CODE]: "1"
            });
        }

        return parameterBuilder.createQueryString();
    }

    /**
     * This API validates the `AuthorizationCodeUrlRequest` and creates a URL
     * @param request
     */
    private async createAuthCodeUrlQueryString(request: CommonAuthorizationUrlRequest): Promise<string> {
        const parameterBuilder = new RequestParameterBuilder();

        parameterBuilder.addClientId(this.config.authOptions.clientId);

        const requestScopes = [...request.scopes || [], ...request.extraScopesToConsent || []];
        parameterBuilder.addScopes(requestScopes);

        // validate the redirectUri (to be a non null value)
        parameterBuilder.addRedirectUri(request.redirectUri);

        // generate the correlationId if not set by the user and add
        const correlationId = request.correlationId || this.config.cryptoInterface.createNewGuid();
        parameterBuilder.addCorrelationId(correlationId);

        // add response_mode. If not passed in it defaults to query.
        parameterBuilder.addResponseMode(request.responseMode);

        // add response_type = code
        parameterBuilder.addResponseTypeCode();

        // add library info parameters
        parameterBuilder.addLibraryInfo(this.config.libraryInfo);
        parameterBuilder.addApplicationTelemetry(this.config.telemetry.application);

        // add client_info=1
        parameterBuilder.addClientInfo();

        if (request.codeChallenge && request.codeChallengeMethod) {
            parameterBuilder.addCodeChallengeParams(request.codeChallenge, request.codeChallengeMethod);
        }

        if (request.prompt) {
            parameterBuilder.addPrompt(request.prompt);
        }

        if (request.domainHint) {
            parameterBuilder.addDomainHint(request.domainHint);
        }

        // Add sid or loginHint with preference for login_hint claim (in request) -> sid -> loginHint (upn/email) -> username of AccountInfo object
        if (request.prompt !== PromptValue.SELECT_ACCOUNT) {
            // AAD will throw if prompt=select_account is passed with an account hint
            if (request.sid && request.prompt === PromptValue.NONE) {
                // SessionID is only used in silent calls
                this.logger.verbose("createAuthCodeUrlQueryString: Prompt is none, adding sid from request");
                parameterBuilder.addSid(request.sid);
            } else if (request.account) {
                const accountSid = this.extractAccountSid(request.account);
                const accountLoginHintClaim = this.extractLoginHint(request.account);
                // If login_hint claim is present, use it over sid/username
                if (accountLoginHintClaim) {
                    this.logger.verbose("createAuthCodeUrlQueryString: login_hint claim present on account");
                    parameterBuilder.addLoginHint(accountLoginHintClaim);
                    try {
                        const clientInfo = buildClientInfoFromHomeAccountId(request.account.homeAccountId);
                        parameterBuilder.addCcsOid(clientInfo);
                    } catch (e) {
                        this.logger.verbose("createAuthCodeUrlQueryString: Could not parse home account ID for CCS Header");
                    }
                } else if (accountSid && request.prompt === PromptValue.NONE) {
                    /*
                     * If account and loginHint are provided, we will check account first for sid before adding loginHint
                     * SessionId is only used in silent calls
                     */
                    this.logger.verbose("createAuthCodeUrlQueryString: Prompt is none, adding sid from account");
                    parameterBuilder.addSid(accountSid);
                    try {
                        const clientInfo = buildClientInfoFromHomeAccountId(request.account.homeAccountId);
                        parameterBuilder.addCcsOid(clientInfo);
                    } catch (e) {
                        this.logger.verbose("createAuthCodeUrlQueryString: Could not parse home account ID for CCS Header");
                    }
                } else if (request.loginHint) {
                    this.logger.verbose("createAuthCodeUrlQueryString: Adding login_hint from request");
                    parameterBuilder.addLoginHint(request.loginHint);
                    parameterBuilder.addCcsUpn(request.loginHint);
                } else if (request.account.username) {
                    // Fallback to account username if provided
                    this.logger.verbose("createAuthCodeUrlQueryString: Adding login_hint from account");
                    parameterBuilder.addLoginHint(request.account.username);
                    try {
                        const clientInfo = buildClientInfoFromHomeAccountId(request.account.homeAccountId);
                        parameterBuilder.addCcsOid(clientInfo);
                    } catch (e) {
                        this.logger.verbose("createAuthCodeUrlQueryString: Could not parse home account ID for CCS Header");
                    }
                }
            } else if (request.loginHint) {
                this.logger.verbose("createAuthCodeUrlQueryString: No account, adding login_hint from request");
                parameterBuilder.addLoginHint(request.loginHint);
                parameterBuilder.addCcsUpn(request.loginHint);
            }
        } else {
            this.logger.verbose("createAuthCodeUrlQueryString: Prompt is select_account, ignoring account hints");
        }

        if (request.nonce) {
            parameterBuilder.addNonce(request.nonce);
        }

        if (request.state) {
            parameterBuilder.addState(request.state);
        }

        if (!StringUtils.isEmpty(request.claims) || this.config.authOptions.clientCapabilities && this.config.authOptions.clientCapabilities.length > 0) {
            parameterBuilder.addClaims(request.claims, this.config.authOptions.clientCapabilities);
        }

        if (request.extraQueryParameters) {
            parameterBuilder.addExtraQueryParameters(request.extraQueryParameters);
        }

        if (request.nativeBroker) {
            // signal ests that this is a WAM call
            parameterBuilder.addNativeBroker();

            // pass the req_cnf for POP
            if (request.authenticationScheme === AuthenticationScheme.POP) {
                const popTokenGenerator = new PopTokenGenerator(this.cryptoUtils);
                // to reduce the URL length, it is recommended to send the hash of the req_cnf instead of the whole string
                const reqCnfData = await popTokenGenerator.generateCnf(request);
                parameterBuilder.addPopToken(reqCnfData.reqCnfHash);
            }
        }

        return parameterBuilder.createQueryString();
    }

    /**
     * This API validates the `EndSessionRequest` and creates a URL
     * @param request
     */
    private createLogoutUrlQueryString(request: CommonEndSessionRequest): string {
        const parameterBuilder = new RequestParameterBuilder();

        if (request.postLogoutRedirectUri) {
            parameterBuilder.addPostLogoutRedirectUri(request.postLogoutRedirectUri);
        }

        if (request.correlationId) {
            parameterBuilder.addCorrelationId(request.correlationId);
        }

        if (request.idTokenHint) {
            parameterBuilder.addIdTokenHint(request.idTokenHint);
        }

        if(request.state) {
            parameterBuilder.addState(request.state);
        }

        if (request.logoutHint) {
            parameterBuilder.addLogoutHint(request.logoutHint);
        }

        if (request.extraQueryParameters) {
            parameterBuilder.addExtraQueryParameters(request.extraQueryParameters);
        }

        return parameterBuilder.createQueryString();
    }

    /**
     * Helper to get sid from account. Returns null if idTokenClaims are not present or sid is not present.
     * @param account
     */
    private extractAccountSid(account: AccountInfo): string | null {
        return account.idTokenClaims?.sid || null;
    }

    private extractLoginHint(account: AccountInfo): string | null {
        return account.idTokenClaims?.login_hint || null;
    }
}<|MERGE_RESOLUTION|>--- conflicted
+++ resolved
@@ -84,10 +84,8 @@
 
         // Validate response. This function throws a server error if an error is returned by the server.
         responseHandler.validateTokenResponse(response.body);
-<<<<<<< HEAD
         const httpVer= response.headers["x-ms-httpver"] || undefined;
-        return await responseHandler.handleServerTokenResponse(response.body, this.authority, reqTimestamp, request, authCodePayload, undefined, undefined, undefined, httpVer);
-=======
+        // return await responseHandler.handleServerTokenResponse(response.body, this.authority, reqTimestamp, request, authCodePayload, undefined, undefined, undefined, httpVer);
         return await responseHandler.handleServerTokenResponse(
             response.body, 
             this.authority, 
@@ -97,9 +95,9 @@
             undefined,
             undefined,
             undefined,
+            httpVer, 
             requestId
         );
->>>>>>> b354804c
     }
 
     /**
