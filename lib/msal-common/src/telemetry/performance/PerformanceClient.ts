/*
 * Copyright (c) Microsoft Corporation. All rights reserved.
 * Licensed under the MIT License.
 */

import { ApplicationTelemetry } from "../../config/ClientConfiguration";
import { Logger } from "../../logger/Logger";
import { InProgressPerformanceEvent, IPerformanceClient, PerformanceCallbackFunction } from "./IPerformanceClient";
import { IPerformanceMeasurement } from "./IPerformanceMeasurement";
import { PerformanceEvent, PerformanceEvents, PerformanceEventStatus } from "./PerformanceEvent";

export abstract class PerformanceClient implements IPerformanceClient {
  //  protected httpVer?: string;
    protected authority: string;
    protected libraryName: string;
    protected libraryVersion: string;
    protected applicationTelemetry: ApplicationTelemetry;
    protected clientId: string;
    protected logger: Logger;
    protected callbacks: Map<string, PerformanceCallbackFunction>;
<<<<<<< HEAD
    protected idTokenSize?: number;
    protected accessTokenSize?: number; 
    protected refreshTokenSize?: number;
    
=======

>>>>>>> 48525cc5
    /**
     * Multiple events with the same correlation id.
     * Double keyed by correlation id and event id.
     * @protected
     * @type {Map<string, Map<string, PerformanceEvent>>}
     */
    protected eventsByCorrelationId: Map<string, Map<string, PerformanceEvent>>;

    /**
     * Underlying performance measurements for each operation
     *
     * @protected
     * @type {Map<string, IPerformanceMeasurement>}
     */
    protected measurementsById: Map<string, IPerformanceMeasurement>;

    /**
     * Creates an instance of PerformanceClient, 
     * an abstract class containing core performance telemetry logic.
     *
     * @constructor
     * @param {string} clientId Client ID of the application
     * @param {string} authority Authority used by the application
     * @param {Logger} logger Logger used by the application
     * @param {string} libraryName Name of the library
     * @param {string} libraryVersion Version of the library
     */
    constructor(clientId: string, authority: string, logger: Logger, libraryName: string, libraryVersion: string, applicationTelemetry: ApplicationTelemetry) {
        this.authority = authority;
        this.libraryName = libraryName;
        this.libraryVersion = libraryVersion;
        this.applicationTelemetry = applicationTelemetry;
        this.clientId = clientId;
        this.logger = logger;
        this.callbacks = new Map();
        this.eventsByCorrelationId = new Map();
        this.measurementsById = new Map();
        this.idTokenSize= undefined;
        this.accessTokenSize= undefined;
        this.refreshTokenSize= undefined;
        
    }

    /**
     * Starts and returns an platform-specific implementation of IPerformanceMeasurement.
     *
     * @abstract
     * @param {string} measureName
     * @param {string} correlationId
     * @returns {IPerformanceMeasurement}
     */
    abstract startPerformanceMeasuremeant(measureName: string, correlationId: string): IPerformanceMeasurement;

    /**
     * Generates and returns a unique id, typically a guid.
     *
     * @abstract
     * @returns {string}
     */
    abstract generateId(): string;

    /**
     * Starts measuring performance for a given operation. Returns a function that should be used to end the measurement.
     *
     * @param {PerformanceEvents} measureName
     * @param {?string} [correlationId]
     * @returns {InProgressPerformanceEvent}
     */
    startMeasurement(measureName: PerformanceEvents, correlationId?: string): InProgressPerformanceEvent {
        // Generate a placeholder correlation if the request does not provide one
        const eventCorrelationId = correlationId || this.generateId();
        if (!correlationId) {
            this.logger.info(`PerformanceClient: No correlation id provided for ${measureName}, generating`, eventCorrelationId);
        }

        this.logger.trace(`PerformanceClient: Performance measurement started for ${measureName}`, eventCorrelationId);
        const performanceMeasurement = this.startPerformanceMeasuremeant(measureName, eventCorrelationId);
        performanceMeasurement.startMeasurement();

        const inProgressEvent: PerformanceEvent = {
            eventId: this.generateId(),
            status: PerformanceEventStatus.InProgress,
            authority: this.authority,
            libraryName: this.libraryName,
            libraryVersion: this.libraryVersion,
            appName: this.applicationTelemetry?.appName,
            appVersion: this.applicationTelemetry?.appVersion,
            clientId: this.clientId,
            name: measureName,
            startTimeMs: Date.now(),
            correlationId: eventCorrelationId,
<<<<<<< HEAD
            idTokenSize: this.idTokenSize,
            accessTokenSize: this.accessTokenSize,
            refreshTokenSize: this.refreshTokenSize,
=======
>>>>>>> 48525cc5
        };

        // Store in progress events so they can be discarded if not ended properly
        this.cacheEventByCorrelationId(inProgressEvent);
        this.cacheMeasurement(inProgressEvent, performanceMeasurement);

        // Return the event and functions the caller can use to properly end/flush the measurement
        return {
            endMeasurement: (event?: Partial<PerformanceEvent>): PerformanceEvent | null => {
                const completedEvent = this.endMeasurement({
                    // Initial set of event properties
                    ...inProgressEvent,
                    // Properties set when event ends
                    ...event
                });

                if (completedEvent) {
                    // Cache event so that submeasurements can be added downstream
                    this.cacheEventByCorrelationId(completedEvent);
                }
<<<<<<< HEAD
                console.log("Completed event");
                console.log(completedEvent);
=======

>>>>>>> 48525cc5
                return completedEvent;
            },
            flushMeasurement: () => {
                return this.flushMeasurements(inProgressEvent.name, inProgressEvent.correlationId);
            },
            discardMeasurement: () => {
                return this.discardMeasurements(inProgressEvent.correlationId);
            },
            measurement: performanceMeasurement,
            event: inProgressEvent
        };

    }

    /**
     * Stops measuring the performance for an operation. Should only be called directly by PerformanceClient classes,
     * as consumers should instead use the function returned by startMeasurement.
     *
     * @param {PerformanceEvent} event
     * @returns {(PerformanceEvent | null)}
     */
    endMeasurement(event: PerformanceEvent): PerformanceEvent | null {
        const performanceMeasurement = this.measurementsById.get(event.eventId);
        if (performanceMeasurement) {
            // Immediately delete so that the same event isnt ended twice
            this.measurementsById.delete(event.eventId);
            performanceMeasurement.endMeasurement(); //loop????
            const durationMs = performanceMeasurement.flushMeasurement();
            // null indicates no measurement was taken (e.g. needed performance APIs not present)
            if (durationMs !== null) {
                this.logger.trace(`PerformanceClient: Performance measurement ended for ${event.name}: ${durationMs} ms`, event.correlationId);
<<<<<<< HEAD
                console.log(`**!!! PerformanceClient: Performance measurement ended for ${event.name}: ${durationMs} ms`, event.correlationId);
                
=======

>>>>>>> 48525cc5
                const completedEvent: PerformanceEvent = {
                    // Allow duration to be overwritten when event ends (e.g. testing), but not status
                    durationMs: Math.round(durationMs),
                    ...event,
                    status: PerformanceEventStatus.Completed,
                };

                return completedEvent;
            } else {
                this.logger.trace("PerformanceClient: Performance measurement not taken", event.correlationId);
            }
        } else {
            this.logger.trace(`PerformanceClient: Measurement not found for ${event.eventId}`, event.correlationId);
        }

        return null;
    }

    /**
     * Upserts event into event cache.
     * First key is the correlation id, second key is the event id.
     * Allows for events to be grouped by correlation id,
     * and to easily allow for properties on them to be updated.
     *
     * @private
     * @param {PerformanceEvent} event
     */
    private cacheEventByCorrelationId(event: PerformanceEvent) {
        const existingEvents = this.eventsByCorrelationId.get(event.correlationId);
        if (existingEvents) {
            this.logger.trace(`PerformanceClient: Performance measurement for ${event.name} added/updated`, event.correlationId);
            existingEvents.set(event.eventId, event);
        } else {
            this.logger.trace(`PerformanceClient: Performance measurement for ${event.name} started`, event.correlationId);
            this.eventsByCorrelationId.set(event.correlationId, new Map().set(event.eventId, event));
        }
    }

    /**
     * Cache measurements by their id.
     *
     * @private
     * @param {PerformanceEvent} event
     * @param {IPerformanceMeasurement} measurement
     */
    private cacheMeasurement(event: PerformanceEvent, measurement: IPerformanceMeasurement) {
        this.measurementsById.set(event.eventId, measurement);
    }

    /**
     * Gathers and emits performance events for measurements taked for the given top-level API and correlation ID.
     *
     * @param {PerformanceEvents} measureName
     * @param {string} correlationId
     */
    flushMeasurements(measureName: PerformanceEvents, correlationId: string): void {
        this.logger.trace(`PerformanceClient: Performance measurements flushed for ${measureName}`, correlationId);
        const eventsForCorrelationId = this.eventsByCorrelationId.get(correlationId);
        console.log('EVENTS', eventsForCorrelationId);
        if (eventsForCorrelationId) {
            this.discardMeasurements(correlationId);

            /*
             * Manually end incomplete submeasurements to ensure there arent orphaned/never ending events.
             * Incomplete submeasurements are likely an instrumentation bug that should be fixed.
             * IE only supports Map.forEach.
             */
            const completedEvents: PerformanceEvent[] = [];
            eventsForCorrelationId.forEach(event => {
                if (event.name !== measureName && event.status !== PerformanceEventStatus.Completed) {
                    this.logger.trace(`PerformanceClient: Incomplete submeasurement ${event.name} found for ${measureName}`, correlationId);

                    const completedEvent = this.endMeasurement(event);
                    if (completedEvent) {
                        completedEvents.push(completedEvent);  //why this???
                    }
                }

                completedEvents.push(event);
            });

            // Sort events by start time (earliest first)
            const sortedCompletedEvents = completedEvents.sort((eventA, eventB) => eventA.startTimeMs - eventB.startTimeMs);

            // Take completed top level event and add completed submeasurements durations as properties
            const topLevelEvents = sortedCompletedEvents.filter(event => event.name === measureName && event.status === PerformanceEventStatus.Completed);
            if (topLevelEvents.length > 0) {
                /*
                 * Only take the first top-level event if there are multiple events with the same correlation id.
                 * This greatly simplifies logic for submeasurements.
                 */
                if (topLevelEvents.length > 1) {
                    this.logger.verbose("PerformanceClient: Multiple distinct top-level performance events found, using the first", correlationId);
                }
                const topLevelEvent = topLevelEvents[0];

                this.logger.verbose(`PerformanceClient: Measurement found for ${measureName}`, correlationId);

                // Build event object with top level and sub measurements
                const eventToEmit = sortedCompletedEvents.reduce((previous, current) => {
                    if (current.name !== measureName) {
                        this.logger.trace(`PerformanceClient: Complete submeasurement found for ${current.name}`, correlationId);
                        // TODO: Emit additional properties for each subMeasurement
                        const subMeasurementName = `${current.name}DurationMs`;
                        /*
                         * Some code paths, such as resolving an authority, can occur multiple times.
                         * Only take the first measurement, since the second could be read from the cache,
                         * or due to the same correlation id being used for two distinct requests.
                         */
                        if (!previous[subMeasurementName]) {
                            previous[subMeasurementName] = current.durationMs;
                        } else {
                            this.logger.verbose(`PerformanceClient: Submeasurement for ${measureName} already exists for ${current.name}, ignoring`, correlationId);
                        }
<<<<<<< HEAD
=======
                        if (current.accessTokenSize) {
                            previous.accessTokenSize = current.accessTokenSize;
                        }
                        if (current.idTokenSize) {
                            previous.idTokenSize = current.idTokenSize;
                        }
                    }
>>>>>>> 48525cc5

                        
                    }
                    else{
                        console.log("current name is same which is ....");
                        console.log(current.name);
                    }
                    return previous;  //should we always return previous?
                    
                }, topLevelEvent);

                console.log("eventsssToEmit.........*********************");
                console.log([eventToEmit]);
                console.log("Emitting above eventssssss with following correlation id......");
                this.emitEvents([eventToEmit], eventToEmit.correlationId);
            } else {
                this.logger.verbose(`PerformanceClient: No completed top-level measurements found for ${measureName}`, correlationId);
            }
        } else {
            this.logger.verbose("PerformanceClient: No measurements found", correlationId);
        }
    }

    /**
     * Removes measurements for a given correlation id.
     *
     * @param {string} correlationId
     */
    discardMeasurements(correlationId: string): void {
        this.logger.trace("PerformanceClient: Performance measurements discarded", correlationId);
        this.eventsByCorrelationId.delete(correlationId);
    }

    /**
     * Registers a callback function to receive performance events.
     *
     * @param {PerformanceCallbackFunction} callback
     * @returns {string}
     */
    addPerformanceCallback(callback: PerformanceCallbackFunction): string {
        const callbackId = this.generateId();
        this.callbacks.set(callbackId, callback);
        this.logger.verbose(`PerformanceClient: Performance callback registered with id: ${callbackId}`);

        return callbackId;
    }

    /**
     * Removes a callback registered with addPerformanceCallback.
     *
     * @param {string} callbackId
     * @returns {boolean}
     */
    removePerformanceCallback(callbackId: string): boolean {
        const result = this.callbacks.delete(callbackId);

        if (result) {
            this.logger.verbose(`PerformanceClient: Performance callback ${callbackId} removed.`);
        } else {
            this.logger.verbose(`PerformanceClient: Performance callback ${callbackId} not removed.`);
        }

        return result;
    }

    /**
     * Emits events to all registered callbacks.
     *
     * @param {PerformanceEvent[]} events
     * @param {?string} [correlationId]
     */
    emitEvents(events: PerformanceEvent[], correlationId: string): void {
        this.logger.verbose("PerformanceClient: Emitting performance events", correlationId);

        this.callbacks.forEach((callback: PerformanceCallbackFunction, callbackId: string) => {
            this.logger.trace(`PerformanceClient: Emitting event to callback ${callbackId}`, correlationId);
            callback.apply(null, [events]);
        });
    }
<<<<<<< HEAD
    
    setTokenSizes({idTokenSize , accessTokenSize, refreshTokenSize} : {idTokenSize?: number; accessTokenSize?: number; refreshTokenSize?: number}): void {
        this.idTokenSize = idTokenSize;
        this.accessTokenSize = accessTokenSize;
        this.refreshTokenSize = refreshTokenSize;
    }
=======

>>>>>>> 48525cc5
}<|MERGE_RESOLUTION|>--- conflicted
+++ resolved
@@ -18,14 +18,6 @@
     protected clientId: string;
     protected logger: Logger;
     protected callbacks: Map<string, PerformanceCallbackFunction>;
-<<<<<<< HEAD
-    protected idTokenSize?: number;
-    protected accessTokenSize?: number; 
-    protected refreshTokenSize?: number;
-    
-=======
-
->>>>>>> 48525cc5
     /**
      * Multiple events with the same correlation id.
      * Double keyed by correlation id and event id.
@@ -117,12 +109,6 @@
             name: measureName,
             startTimeMs: Date.now(),
             correlationId: eventCorrelationId,
-<<<<<<< HEAD
-            idTokenSize: this.idTokenSize,
-            accessTokenSize: this.accessTokenSize,
-            refreshTokenSize: this.refreshTokenSize,
-=======
->>>>>>> 48525cc5
         };
 
         // Store in progress events so they can be discarded if not ended properly
@@ -143,12 +129,6 @@
                     // Cache event so that submeasurements can be added downstream
                     this.cacheEventByCorrelationId(completedEvent);
                 }
-<<<<<<< HEAD
-                console.log("Completed event");
-                console.log(completedEvent);
-=======
-
->>>>>>> 48525cc5
                 return completedEvent;
             },
             flushMeasurement: () => {
@@ -180,12 +160,6 @@
             // null indicates no measurement was taken (e.g. needed performance APIs not present)
             if (durationMs !== null) {
                 this.logger.trace(`PerformanceClient: Performance measurement ended for ${event.name}: ${durationMs} ms`, event.correlationId);
-<<<<<<< HEAD
-                console.log(`**!!! PerformanceClient: Performance measurement ended for ${event.name}: ${durationMs} ms`, event.correlationId);
-                
-=======
-
->>>>>>> 48525cc5
                 const completedEvent: PerformanceEvent = {
                     // Allow duration to be overwritten when event ends (e.g. testing), but not status
                     durationMs: Math.round(durationMs),
@@ -300,8 +274,6 @@
                         } else {
                             this.logger.verbose(`PerformanceClient: Submeasurement for ${measureName} already exists for ${current.name}, ignoring`, correlationId);
                         }
-<<<<<<< HEAD
-=======
                         if (current.accessTokenSize) {
                             previous.accessTokenSize = current.accessTokenSize;
                         }
@@ -309,7 +281,6 @@
                             previous.idTokenSize = current.idTokenSize;
                         }
                     }
->>>>>>> 48525cc5
 
                         
                     }
@@ -389,14 +360,4 @@
             callback.apply(null, [events]);
         });
     }
-<<<<<<< HEAD
-    
-    setTokenSizes({idTokenSize , accessTokenSize, refreshTokenSize} : {idTokenSize?: number; accessTokenSize?: number; refreshTokenSize?: number}): void {
-        this.idTokenSize = idTokenSize;
-        this.accessTokenSize = accessTokenSize;
-        this.refreshTokenSize = refreshTokenSize;
-    }
-=======
-
->>>>>>> 48525cc5
 }