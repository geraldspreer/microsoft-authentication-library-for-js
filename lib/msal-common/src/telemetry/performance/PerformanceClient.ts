--- conflicted
+++ resolved
@@ -278,14 +278,13 @@
                         if (current.idTokenSize) {
                             previous.idTokenSize = current.idTokenSize;
                         }
-<<<<<<< HEAD
-                        if(current.httpVer)
-                        {
+
+                        if(current.httpVer) {
                             previous.httpVer = current.httpVer;
-=======
+                        }
+
                         if (current.refreshTokenSize) {
                             previous.refreshTokenSize = current.refreshTokenSize;
->>>>>>> 22b4edc7
                         }
                     }
                     return previous;
