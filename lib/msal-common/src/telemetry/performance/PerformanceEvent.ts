--- conflicted
+++ resolved
@@ -246,11 +246,6 @@
      */
     libraryVersion: string,
 
-<<<<<<< HEAD
-    idTokenSize?: number,
-    accessTokenSize?: number, 
-    refreshTokenSize?: number
-=======
     /**
      * Size of the id token
      *
@@ -287,5 +282,4 @@
      * @type {?boolean}
      */
     isNativeBroker?: boolean
->>>>>>> 48525cc5
 };