--- conflicted
+++ resolved
@@ -385,8 +385,6 @@
     }
 
     /**
-<<<<<<< HEAD
-=======
      * Adds logout_hint parameter for "silent" logout which prevent server account picker
      */
     addLogoutHint(logoutHint: string): void {
@@ -394,7 +392,6 @@
     }
 
     /**
->>>>>>> b50ae365
      * Add stk_jwk thumbprint to query params
      * @param stkJwkKid
      */
