--- conflicted
+++ resolved
@@ -204,19 +204,17 @@
         code: "key_id_missing",
         desc: "A keyId value is missing from the requested bound token's cache record and is required to match the token to it's stored binding key."
     },
-<<<<<<< HEAD
+    noNetworkConnectivity: {
+        code: "no_network_connectivity",
+        desc: "No network connectivity. Check your internet connection."
+    },
+    userCanceledError: {
+        code: "user_canceled",
+        desc: "User canceled the flow."
+    },
     missingTenantIdError: {
         code: "missing_tenant_id_error",
         desc: "TenantId was set to  \"common\" or \"organization\". AAD will try to guess the correct TenantId, which is undesired behavior."
-=======
-    noNetworkConnectivity: {
-        code: "no_network_connectivity",
-        desc: "No network connectivity. Check your internet connection."
-    },
-    userCanceledError: {
-        code: "user_canceled",
-        desc: "User canceled the flow."
->>>>>>> ef0a1ae3
     }
 };
 
@@ -570,23 +568,23 @@
     }
 
     /**
-<<<<<<< HEAD
+     * Create an error when the client does not have network connectivity
+     */
+    static createNoNetworkConnectivityError(): ClientAuthError {
+        return new ClientAuthError(ClientAuthErrorMessage.noNetworkConnectivity.code, ClientAuthErrorMessage.noNetworkConnectivity.desc);
+    }
+
+    /**
+     * Create an error when the user cancels the flow
+     */
+    static createUserCanceledError(): ClientAuthError {
+        return new ClientAuthError(ClientAuthErrorMessage.userCanceledError.code, ClientAuthErrorMessage.userCanceledError.desc);
+    }
+
+    /**
      * Creates an error for during acquireTokenByClientCredential when TenantId is set to "common" or "organization"
      */
     static createMissingTenantIdError(): ClientAuthError {
         return new AuthError(ClientAuthErrorMessage.missingTenantIdError.code, ClientAuthErrorMessage.missingTenantIdError.desc);
-=======
-     * Create an error when the client does not have network connectivity
-     */
-    static createNoNetworkConnectivityError(): ClientAuthError {
-        return new ClientAuthError(ClientAuthErrorMessage.noNetworkConnectivity.code, ClientAuthErrorMessage.noNetworkConnectivity.desc);
-    }
-
-    /**
-     * Create an error when the user cancels the flow
-     */
-    static createUserCanceledError(): ClientAuthError {
-        return new ClientAuthError(ClientAuthErrorMessage.userCanceledError.code, ClientAuthErrorMessage.userCanceledError.desc);
->>>>>>> ef0a1ae3
     }
 }