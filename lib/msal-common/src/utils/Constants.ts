--- conflicted
+++ resolved
@@ -55,33 +55,6 @@
 }
 
 /**
-<<<<<<< HEAD
-=======
- * List of pre-established trusted host URLs.
- */
-export const AADTrustedHostList: string[] = [
-    "login.windows.net",
-    "login.chinacloudapi.cn",
-    "login.cloudgovapi.us",
-    "login.microsoftonline.com",
-    "login.microsoftonline.de",
-    "login.microsoftonline.us"
-];
-
-/**
- * TODO: placeholder for discovery endpoint call. dynamically generate preferredCache and cacheAliases per cloud
- */
-export const EnvironmentAliases: string[] = [
-    "login.microsoftonline.com",
-    "login.windows.net",
-    "login.windows-ppe.net",
-    "login.microsoft.com",
-    "sts.windows.net"
-];
-export const PreferredCacheEnvironment: string = "login.windows.net";
-
-/**
->>>>>>> d7675e0c
  * String constants related to AAD Authority
  */
 export enum AADAuthorityConstants {
