--- conflicted
+++ resolved
@@ -105,34 +105,16 @@
     CLIENT_SECRET = "client_secret",
     CLIENT_ASSERTION = "client_assertion",
     CLIENT_ASSERTION_TYPE = "client_assertion_type",
-<<<<<<< HEAD
     TOKEN_TYPE = "token_type",
-    REQ_CNF = "req_cnf"
-=======
+    REQ_CNF = "req_cnf",
     OBO_ASSERTION = "assertion",
     REQUESTED_TOKEN_USE = "requested_token_use",
     ON_BEHALF_OF = "on_behalf_of",
 }
 
 /**
- * IdToken claim string constants
- */
-export enum IdTokenClaimName {
-    ISSUER = "iss",
-    OBJID = "oid",
-    SUBJECT = "sub",
-    TENANTID = "tid",
-    VERSION = "ver",
-    PREF_USERNAME = "preferred_username",
-    NAME = "name",
-    NONCE = "nonce",
-    EXPIRATION = "exp",
-    HOME_OBJID = "home_oid",
-    SESSIONID = "sid",
-    CLOUD_INSTANCE_HOSTNAME = "cloud_instance_host_name"
->>>>>>> 39e83918
-}
-
+ * Claims request keys
+ */
 export enum ClaimsRequestKeys {
     ACCESS_TOKEN = "access_token",
     XMS_CC = "xms_cc"
@@ -286,13 +268,14 @@
 };
 
 /**
-<<<<<<< HEAD
  * Type of the authentication request
  */
 export enum AuthenticationScheme {
     POP = "pop",
     BEARER = "Bearer"
-=======
+}
+
+/**
  * Constants related to throttling
  */
 export const ThrottlingConstants = {
@@ -302,5 +285,4 @@
     DEFAULT_MAX_THROTTLE_TIME_SECONDS: 3600,
     // Prefix for storing throttling entries
     THROTTLING_PREFIX: "throttling"
->>>>>>> 39e83918
 };