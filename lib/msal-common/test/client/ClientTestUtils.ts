/*
 * Copyright (c) Microsoft Corporation. All rights reserved.
 * Licensed under the MIT License.
 */

import { ClientConfiguration, Constants, PkceCodes, ClientAuthError, AccountEntity, CredentialEntity, AppMetadataEntity, ThrottlingEntity, IdTokenEntity, AccessTokenEntity, RefreshTokenEntity, CredentialType, ProtocolMode , AuthorityFactory, AuthorityOptions, AuthorityMetadataEntity, ValidCredentialType, ServerAuthorizationTokenResponse } from "../../src";
import { AUTHENTICATION_RESULT, ID_TOKEN_CLAIMS, RANDOM_TEST_GUID, TEST_CONFIG, TEST_CRYPTO_VALUES, TEST_POP_VALUES, TEST_TOKENS } from "../test_kit/StringConstants";

import { CacheManager } from "../../src/cache/CacheManager";
import { ServerTelemetryEntity } from "../../src/cache/entities/ServerTelemetryEntity";

export class MockStorageClass extends CacheManager {
    store = {};

    // Accounts
    getAccount(key: string): AccountEntity | null {
        const account: AccountEntity = this.store[key] as AccountEntity;
        if (AccountEntity.isAccountEntity(account)) {
            return account;
        }
        return null;
    }
    setAccount(value: AccountEntity): void {
        const key = value.generateAccountKey();
        this.store[key] = value;
    }

    // Credentials (idtokens)
    getIdTokenCredential(key: string): IdTokenEntity | null {
        const credType = CredentialEntity.getCredentialType(key);
        if (credType === CredentialType.ID_TOKEN) {
            return this.store[key] as IdTokenEntity;
        }
        return null;
    }
    setIdTokenCredential(value: IdTokenEntity): void {
        const key = value.generateCredentialKey();
        this.store[key] = value;
    }

    // Credentials (accesstokens)
    getAccessTokenCredential(key: string): AccessTokenEntity | null {
        const credType = CredentialEntity.getCredentialType(key);
        if (credType === CredentialType.ACCESS_TOKEN || credType === CredentialType.ACCESS_TOKEN_WITH_AUTH_SCHEME) {
            return this.store[key] as AccessTokenEntity;
        }
        return null;
    }
    setAccessTokenCredential(value: AccessTokenEntity): void {
        const key = value.generateCredentialKey();
        this.store[key] = value;
    }

    // Credentials (accesstokens)
    getRefreshTokenCredential(key: string): RefreshTokenEntity | null {
        const credType = CredentialEntity.getCredentialType(key);
        if (credType === CredentialType.REFRESH_TOKEN) {
            return this.store[key] as RefreshTokenEntity;
        }
        return null;
    }
    setRefreshTokenCredential(value: RefreshTokenEntity): void {
        const key = value.generateCredentialKey();
        this.store[key] = value;
    }

    // AppMetadata
    getAppMetadata(key: string): AppMetadataEntity | null {
        return this.store[key] as AppMetadataEntity;
    }
    setAppMetadata(value: AppMetadataEntity): void {
        const key = value.generateAppMetadataKey();
        this.store[key] = value;
    }

    // Telemetry cache
    getServerTelemetry(key: string): ServerTelemetryEntity | null {
        return this.store[key] as ServerTelemetryEntity;
    }
    setServerTelemetry(key: string, value: ServerTelemetryEntity): void {
        this.store[key] = value;
    }

    // Authority Metadata Cache
    getAuthorityMetadata(key: string): AuthorityMetadataEntity | null {
        return this.store[key] as AuthorityMetadataEntity;
    }
    setAuthorityMetadata(key: string, value: AuthorityMetadataEntity): void {
        this.store[key] = value;
    }

    // Throttling cache
    getThrottlingCache(key: string): ThrottlingEntity | null {
        return this.store[key] as ThrottlingEntity;
    }
    setThrottlingCache(key: string, value: ThrottlingEntity): void {
        this.store[key] = value;
    }

    removeItem(key: string): boolean {
        let result: boolean = false;
        if (!!this.store[key]) {
            delete this.store[key];
            result = true;
        }
        return result;
    }
    containsKey(key: string): boolean {
        return !!this.store[key];
    }
    getKeys(): string[] {
        return Object.keys(this.store);
    }
    getAuthorityMetadataKeys(): string[] {
        return this.getKeys();
    }
    async clear(): Promise<void> {
        this.store = {};
    }
    updateCredentialCacheKey(currentCacheKey: string, credential: ValidCredentialType): string {
        const updatedCacheKey = credential.generateCredentialKey();

        if (currentCacheKey !== updatedCacheKey) {
            const cacheItem = this.store[currentCacheKey];
            if (cacheItem) {
                this.removeItem(currentCacheKey);
                this.store[updatedCacheKey] = cacheItem;
                return updatedCacheKey;
            }
        }

        return currentCacheKey;
    }
}

export const mockCrypto = {
    createNewGuid(): string {
        return RANDOM_TEST_GUID;
    },
    base64Decode(input: string): string {
        if (AUTHENTICATION_RESULT.body.id_token.includes(input)) {
            return JSON.stringify(ID_TOKEN_CLAIMS);
        }
        switch (input) {
            case TEST_POP_VALUES.ENCODED_REQ_CNF:
                return TEST_POP_VALUES.DECODED_REQ_CNF;
            case TEST_TOKENS.POP_TOKEN_PAYLOAD:
                return TEST_TOKENS.DECODED_POP_TOKEN_PAYLOAD;
            default:
                return input;
        }
    },
    base64Encode(input: string): string {
        switch (input) {
            case TEST_POP_VALUES.DECODED_REQ_CNF:
                return TEST_POP_VALUES.ENCODED_REQ_CNF;
            default:
                return input;
        }
    },
    async generatePkceCodes(): Promise<PkceCodes> {
        return {
            challenge: TEST_CONFIG.TEST_CHALLENGE,
            verifier: TEST_CONFIG.TEST_VERIFIER,
        };
    },
    async getPublicKeyThumbprint(): Promise<string> {
        return TEST_POP_VALUES.KID;
    },
<<<<<<< HEAD
    async getAsymmetricPublicKey(): Promise<string> {
        return TEST_POP_VALUES.DECODED_STK_JWK_THUMBPRINT;
=======
    async removeTokenBindingKey(keyId: string): Promise<boolean> {
        return Promise.resolve(true);
>>>>>>> f4d2665f
    },
    async signJwt(): Promise<string> {
        return "";
    },
    async clearKeystore(): Promise<boolean> {
        return Promise.resolve(true);
    },
    async hashString(): Promise<string> {
        return Promise.resolve(TEST_CRYPTO_VALUES.TEST_SHA256_HASH);
    },
    async getAsymmetricPublicKey(): Promise<string> {
        return TEST_POP_VALUES.DECODED_STK_JWK_THUMBPRINT;
    },
    async decryptBoundTokenResponse(): Promise<ServerAuthorizationTokenResponse | null> {
        return AUTHENTICATION_RESULT.body;
    }
};

export class ClientTestUtils {
    
    static async createTestClientConfiguration(): Promise<ClientConfiguration>{
        const mockStorage = new MockStorageClass(TEST_CONFIG.MSAL_CLIENT_ID, mockCrypto);

        const testLoggerCallback = (): void => {
            return;
        };

        const mockHttpClient = {
            sendGetRequestAsync<T>(): T {
                return {} as T;
            },
            sendPostRequestAsync<T>(): T {
                return {} as T;
            }
        };

        const authorityOptions: AuthorityOptions = {
            protocolMode: ProtocolMode.AAD,
            knownAuthorities: [TEST_CONFIG.validAuthority],
            cloudDiscoveryMetadata: "",
            authorityMetadata: ""
        };
        const authority  = AuthorityFactory.createInstance(TEST_CONFIG.validAuthority, mockHttpClient, mockStorage, authorityOptions);

        await authority.resolveEndpointsAsync().catch(error => {
            throw ClientAuthError.createEndpointDiscoveryIncompleteError(error);
        });

        return {
            authOptions: {
                clientId: TEST_CONFIG.MSAL_CLIENT_ID,
                authority: authority
            },
            storageInterface: mockStorage,
            networkInterface: mockHttpClient,
            cryptoInterface: mockCrypto,
            loggerOptions: {
                loggerCallback: testLoggerCallback,
            },
            systemOptions: {
                tokenRenewalOffsetSeconds: TEST_CONFIG.DEFAULT_TOKEN_RENEWAL_OFFSET
            },
            clientCredentials: {
                clientSecret: TEST_CONFIG.MSAL_CLIENT_SECRET,
            },
            libraryInfo: {
                sku: Constants.SKU,
                version: TEST_CONFIG.TEST_VERSION,
                os: TEST_CONFIG.TEST_OS,
                cpu: TEST_CONFIG.TEST_CPU,
            },
        };
    }
}<|MERGE_RESOLUTION|>--- conflicted
+++ resolved
@@ -167,13 +167,8 @@
     async getPublicKeyThumbprint(): Promise<string> {
         return TEST_POP_VALUES.KID;
     },
-<<<<<<< HEAD
-    async getAsymmetricPublicKey(): Promise<string> {
-        return TEST_POP_VALUES.DECODED_STK_JWK_THUMBPRINT;
-=======
     async removeTokenBindingKey(keyId: string): Promise<boolean> {
         return Promise.resolve(true);
->>>>>>> f4d2665f
     },
     async signJwt(): Promise<string> {
         return "";
