<<<<<<< HEAD
import { TEST_URIS, TEST_HASHES } from "../utils/StringConstants";
=======
import { expect } from "chai";
import { TEST_URIS, TEST_HASHES } from "../test_kit/StringConstants";
>>>>>>> 0bf4bfc4
import { UrlString } from "../../src/url/UrlString";
import { ClientConfigurationError, ClientConfigurationErrorMessage } from "../../src/error/ClientConfigurationError";
import { IUri } from "../../src/url/IUri";
import sinon from "sinon";

describe("UrlString.ts Class Unit Tests", () => {

    afterEach(() => {
        sinon.restore();
    });
    
    it("Creates a valid UrlString object", () => {
        let urlObj = new UrlString(TEST_URIS.TEST_REDIR_URI.toUpperCase());
        expect(urlObj.urlString).toBe(TEST_URIS.TEST_REDIR_URI + "/");
    });

    it("constructor throws error if uri is empty or null", () => {
        // @ts-ignore
        expect(() => new UrlString(null)).toThrowError(ClientConfigurationErrorMessage.urlEmptyError.desc);
        // @ts-ignore
        expect(() => new UrlString(null)).toThrowError(ClientConfigurationError);

        expect(() => new UrlString("")).toThrowError(ClientConfigurationErrorMessage.urlEmptyError.desc);
        expect(() => new UrlString("")).toThrowError(ClientConfigurationError);
    });

    it("validateAsUri throws error if uri components could not be extracted", () => {
        const urlComponentError = "Error getting url components"
        sinon.stub(UrlString.prototype, "getUrlComponents").throws(urlComponentError);
        let urlObj = new UrlString(TEST_URIS.TEST_REDIR_URI);
        expect(() => urlObj.validateAsUri()).toThrowError(
            `${ClientConfigurationErrorMessage.urlParseError.desc} Given Error: ${urlComponentError}`
        );
        expect(() => urlObj.validateAsUri()).toThrowError(ClientConfigurationError);
    });

    it("validateAsUri throws error if uri is not secure", () => {
        const insecureUrlString = "http://login.microsoft.com/common";
        let urlObj = new UrlString(insecureUrlString);
        expect(() => urlObj.validateAsUri()).toThrowError(
            `${ClientConfigurationErrorMessage.authorityUriInsecure.desc} Given URI: ${insecureUrlString}`
        );
        expect(() => urlObj.validateAsUri()).toThrowError(ClientConfigurationError);
    });

    it("validateAsUri validates any valid URI", () => {
        const insecureUrlString = "https://example.com/";
        let urlObj = new UrlString(insecureUrlString);
        expect(() => urlObj.validateAsUri()).not.toThrow();
    });

    it("urlRemoveQueryStringParameter removes required path components",() => {
        let urlObj1 = new UrlString(TEST_URIS.TEST_AUTH_ENDPT_WITH_PARAMS1);
        expect(urlObj1.urlString).toContain("param1=value1");
        urlObj1.urlRemoveQueryStringParameter("param1");
        expect(urlObj1.urlString).not.toContain("param1=value1");

        let urlObj2 = new UrlString(TEST_URIS.TEST_AUTH_ENDPT_WITH_PARAMS2);
        expect(urlObj2.urlString).toContain("param1=value1");
        expect(urlObj2.urlString).toContain("param2=value2");
        urlObj2.urlRemoveQueryStringParameter("param2");
        expect(urlObj2.urlString).toContain("param1=value1");
        expect(urlObj2.urlString).not.toContain("param2=value2");
        urlObj2.urlRemoveQueryStringParameter("param1");
        expect(urlObj2.urlString).not.toContain("param1=value1");
        expect(urlObj2.urlString).not.toContain("param2=value2");
    });

    it("appendQueryString appends the provided query string", () => {
        const baseUrl = "https://localhost/";
        const queryString = "param1=value1&param2=value2";
        expect(UrlString.appendQueryString(baseUrl, queryString)).to.equal(`${baseUrl}?${queryString}`);
        expect(UrlString.appendQueryString(`${baseUrl}?param3=value3`, queryString)).to.equal(`${baseUrl}?param3=value3&${queryString}`);
        expect(UrlString.appendQueryString(baseUrl, "")).to.equal(baseUrl);
    });

    it("removes hash from url provided", () => {
        const baseUrl = "https://localhost/";
        const fullUrl = baseUrl + "#thisIsATestHash";
        expect(UrlString.removeHashFromUrl(fullUrl)).toBe(baseUrl);
    });

    it("removes empty query string from url provided", () => {
        const baseUrl = "https://localhost/";
        const testUrl = baseUrl + "?";
        const testUrl2 = baseUrl + "?/";
        expect(UrlString.removeHashFromUrl(testUrl)).toBe(baseUrl);
        expect(UrlString.removeHashFromUrl(testUrl2)).toBe(baseUrl);
    });

    it("replaceTenantPath correctly replaces common with tenant id", () => {
        let urlObj = new UrlString(TEST_URIS.TEST_AUTH_ENDPT);
        const sampleTenantId = "sample-tenant-id";
        expect(urlObj.urlString).toContain("common");
        expect(urlObj.urlString).not.toContain(sampleTenantId);
        const newUrlObj = urlObj.replaceTenantPath(sampleTenantId);
        expect(newUrlObj.urlString).not.toContain("common");
        expect(newUrlObj.urlString).toContain(sampleTenantId);
    });

    it("replaceTenantPath correctly replaces organizations with tenant id", () => {
        let urlObj = new UrlString(TEST_URIS.TEST_AUTH_ENDPT_ORGS);
        const sampleTenantId = "sample-tenant-id";
        expect(urlObj.urlString).toContain("organizations");
        expect(urlObj.urlString).not.toContain(sampleTenantId);
        const newUrlObj = urlObj.replaceTenantPath(sampleTenantId);
        expect(newUrlObj.urlString).not.toContain("organizations");
        expect(newUrlObj.urlString).toContain(sampleTenantId);
    });

    it("replaceTenantPath returns the same url if path does not contain common or organizations", () => {
        let urlObj = new UrlString(TEST_URIS.TEST_AUTH_ENDPT_TENANT_ID);
        const sampleTenantId2 = "sample-tenant-id-2";
        expect(urlObj.urlString).toContain("sample-tenantid");
        expect(urlObj.urlString).not.toContain(sampleTenantId2);
        const newUrlObj = urlObj.replaceTenantPath(sampleTenantId2);
        expect(newUrlObj.urlString).toContain("sample-tenantid");
        expect(newUrlObj.urlString).not.toContain(sampleTenantId2);
    });

    it("getHash returns the anchor part of the URL correctly, or nothing if there is no anchor", () => {
        const urlWithHash = TEST_URIS.TEST_AUTH_ENDPT + TEST_HASHES.TEST_SUCCESS_ID_TOKEN_HASH;
        const urlWithHashAndSlash = TEST_URIS.TEST_AUTH_ENDPT + "#/" + TEST_HASHES.TEST_SUCCESS_ID_TOKEN_HASH.substring(1);
        const urlWithoutHash = TEST_URIS.TEST_AUTH_ENDPT;
        
        const urlObjWithHash = new UrlString(urlWithHash);
        const urlObjWithHashAndSlash = new UrlString(urlWithHashAndSlash);
        const urlObjWithoutHash = new UrlString(urlWithoutHash);

        expect(urlObjWithHash.getHash()).toBe(TEST_HASHES.TEST_SUCCESS_ID_TOKEN_HASH.substring(1));
        expect(urlObjWithHashAndSlash.getHash()).toBe(TEST_HASHES.TEST_SUCCESS_ID_TOKEN_HASH.substring(1));
        expect(urlObjWithoutHash.getHash()).toHaveLength(0);
    });

    it("getDeserializedHash returns the hash as a deserialized object", () => {
        const serializedHash = "#param1=value1&param2=value2&param3=value3";
        const deserializedHash = {
            "param1": "value1",
            "param2": "value2",
            "param3": "value3",
        };

        expect(UrlString.getDeserializedHash(serializedHash)).toEqual(deserializedHash);
    });

    it("getUrlComponents returns all path components", () => {
        const urlObj = new UrlString(TEST_URIS.TEST_AUTH_ENDPT_WITH_PARAMS2);
        expect(urlObj.getUrlComponents()).toEqual({
            Protocol: "https:",
            HostNameAndPort: "login.microsoftonline.com",
            AbsolutePath: "/common/oauth2/v2.0/authorize",
            PathSegments: ["common", "oauth2", "v2.0", "authorize"],
            QueryString: "param1=value1&param2=value2"
        } as IUri);
    });

    it("constructAuthorityUriFromObject creates a new UrlString object", () => {
        const urlComponents = {
            Protocol: "https:",
            HostNameAndPort: "login.microsoftonline.com",
            AbsolutePath: "/common/oauth2/v2.0/authorize",
            PathSegments: ["common", "oauth2", "v2.0", "authorize"]
        } as IUri;
        const urlObj = UrlString.constructAuthorityUriFromObject(urlComponents);
        expect(urlObj.urlString).toBe(TEST_URIS.TEST_AUTH_ENDPT + "/");
    });

    it("hashContainsKnownProperties returns true if correct hash is given", () => {
        expect(UrlString.hashContainsKnownProperties(TEST_HASHES.TEST_SUCCESS_ID_TOKEN_HASH)).toBe(true);
        expect(UrlString.hashContainsKnownProperties(TEST_HASHES.TEST_SUCCESS_ACCESS_TOKEN_HASH)).toBe(true);
        expect(UrlString.hashContainsKnownProperties(TEST_HASHES.TEST_SUCCESS_CODE_HASH)).toBe(true);
        expect(UrlString.hashContainsKnownProperties(TEST_HASHES.TEST_ERROR_HASH)).toBe(true);
    });

    it("hashContainsKnownProperties returns false if incorrect hash is given", () => {
        const exampleUnknownHash = "#param1=value1&param2=value2&param3=value3";
        expect(UrlString.hashContainsKnownProperties(exampleUnknownHash)).toBe(false);
    });

    describe("getDomainFromUrl tests", () => {
        it("tests domain is returned when provided url includes protocol", () => {
            expect(UrlString.getDomainFromUrl("https://domain.com")).toBe("domain.com");
            expect(UrlString.getDomainFromUrl("https://domain.com/")).toBe("domain.com");
            expect(UrlString.getDomainFromUrl("http://domain.com")).toBe("domain.com");
        });

        it("tests domain is returned when only domain is provided", () => {
            expect(UrlString.getDomainFromUrl("domain.com/")).toBe("domain.com");
            expect(UrlString.getDomainFromUrl("domain.com")).toBe("domain.com");
        });

        it("tests domain is returned when provided url is not homepage", () => {
            expect(UrlString.getDomainFromUrl("domain.com/page")).toBe("domain.com");
            expect(UrlString.getDomainFromUrl("domain.com/index.html")).toBe("domain.com");
        });

        it("tests domain is returned when provided url includes hash", () => {
            expect(UrlString.getDomainFromUrl("domain.com#customHash")).toBe("domain.com");
            expect(UrlString.getDomainFromUrl("domain.com/#customHash")).toBe("domain.com");
        });

        it("tests domain is returned when provided url includes query string", () => {
            expect(UrlString.getDomainFromUrl("domain.com?queryString=1")).toBe("domain.com");
            expect(UrlString.getDomainFromUrl("domain.com/?queryString=1")).toBe("domain.com");
        });
    });

    describe("getAbsoluteUrl tests", () => {
        it("Returns url provided if it's already absolute", () => {
            const absoluteUrl = "https://localhost:30662"
            expect(UrlString.getAbsoluteUrl(absoluteUrl, absoluteUrl + "/testPath")).toBe(absoluteUrl);
        });

        it("Returns absolute url if relativeUrl provided", () => {
            const basePath = "https://localhost:30662"
            const absoluteUrl = "https://localhost:30662/testPath";
            expect(UrlString.getAbsoluteUrl("/testPath", basePath)).toBe(absoluteUrl);
            expect(UrlString.getAbsoluteUrl("/testPath", basePath + "/")).toBe(absoluteUrl);
        });

        it("Replaces path if relativeUrl provided and baseUrl contains different path", () => {
            const basePath = "https://localhost:30662/differentPath"
            const expectedUrl = "https://localhost:30662/testPath";
            expect(UrlString.getAbsoluteUrl("/testPath", basePath)).toBe(expectedUrl);
        });
    });

    describe("canonicalizeUri tests", () => {
        it("returns empty string if passed", () => {
            const url = "";

            const canonicalUrl = UrlString.canonicalizeUri(url);

            expect(canonicalUrl).to.equal(url);
        });

        it ("handles ?", () => {
            let url = "https://contoso.com/?";

            const canonicalUrl = UrlString.canonicalizeUri(url);

            expect(canonicalUrl).to.equal("https://contoso.com/");
        });

        it ("handles ?/", () => {
            let url = "https://contoso.com/?/";

            const canonicalUrl = UrlString.canonicalizeUri(url);

            expect(canonicalUrl).to.equal("https://contoso.com/");
        });

        it("maintains original casing of original url", () => {
            let url = "https://contoso.com/PATH";

            const canonicalUrl = UrlString.canonicalizeUri(url);

            expect(url).to.equal("https://contoso.com/PATH");
            expect(canonicalUrl).to.equal("https://contoso.com/path/");
        })
    });
});<|MERGE_RESOLUTION|>--- conflicted
+++ resolved
@@ -1,9 +1,4 @@
-<<<<<<< HEAD
-import { TEST_URIS, TEST_HASHES } from "../utils/StringConstants";
-=======
-import { expect } from "chai";
 import { TEST_URIS, TEST_HASHES } from "../test_kit/StringConstants";
->>>>>>> 0bf4bfc4
 import { UrlString } from "../../src/url/UrlString";
 import { ClientConfigurationError, ClientConfigurationErrorMessage } from "../../src/error/ClientConfigurationError";
 import { IUri } from "../../src/url/IUri";
