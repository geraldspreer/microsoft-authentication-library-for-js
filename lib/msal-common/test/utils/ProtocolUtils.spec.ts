--- conflicted
+++ resolved
@@ -56,12 +56,9 @@
             async clearKeystore(): Promise<boolean> {
                 return Promise.resolve(true);
             },
-<<<<<<< HEAD
-=======
             async hashString(): Promise<string> {
                 return Promise.resolve(TEST_CRYPTO_VALUES.TEST_SHA256_HASH);
             },
->>>>>>> a7ec0b80
             async getAsymmetricPublicKey(): Promise<string> {
                 return TEST_POP_VALUES.DECODED_STK_JWK_THUMBPRINT;
             }
