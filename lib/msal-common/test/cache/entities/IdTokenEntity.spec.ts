import { IdTokenEntity } from "../../../src/cache/entities/IdTokenEntity";
import { mockIdTokenEntity, mockAccessTokenEntity_1 } from "./cacheConstants";
import { ClientAuthError, ClientAuthErrorMessage } from "../../../src";
import { CacheType } from "../../../src/utils/Constants";

describe("IdTokenEntity.ts Unit Tests", () => {
    it("Verify an IdTokenEntity", () => {
        const idT = new IdTokenEntity();
        expect(idT instanceof IdTokenEntity);
    });

    it("Create an IdTokenEntity", () => {
        const idT = new IdTokenEntity();
        Object.assign(idT, mockIdTokenEntity);
<<<<<<< HEAD
        expect(idT.generateCredentialKey()).to.eql(
            "uid.utid-login.microsoftonline.com-idtoken-mock_client_id-microsoft--"
        );
=======
        expect(idT.generateCredentialKey()).toEqual("uid.utid-login.microsoftonline.com-idtoken-mock_client_id-microsoft-");
>>>>>>> 80e1ba05
    });

    it("Throws error if IdTokenEntity is not assigned a type", () => {
        const idT = new IdTokenEntity();
        expect(() => idT.generateType()).toThrowError(ClientAuthError);
        expect(() => idT.generateType()).toThrowError(ClientAuthErrorMessage.unexpectedCredentialType.desc);
    });

    it("Generate IdTokenEntity type", () => {
        const idT = new IdTokenEntity();
        Object.assign(idT, mockIdTokenEntity);
        expect(idT.generateType()).toEqual(CacheType.ID_TOKEN);
    });

    it("verify if an object is an id token entity", () => {
        expect(IdTokenEntity.isIdTokenEntity(mockIdTokenEntity)).toEqual(true);
    });

    it("verify if an object is not an id token entity", () => {
        expect(IdTokenEntity.isIdTokenEntity(mockAccessTokenEntity_1)).toEqual(false);
    });
});<|MERGE_RESOLUTION|>--- conflicted
+++ resolved
@@ -12,13 +12,9 @@
     it("Create an IdTokenEntity", () => {
         const idT = new IdTokenEntity();
         Object.assign(idT, mockIdTokenEntity);
-<<<<<<< HEAD
-        expect(idT.generateCredentialKey()).to.eql(
+        expect(idT.generateCredentialKey()).toEqual(
             "uid.utid-login.microsoftonline.com-idtoken-mock_client_id-microsoft--"
         );
-=======
-        expect(idT.generateCredentialKey()).toEqual("uid.utid-login.microsoftonline.com-idtoken-mock_client_id-microsoft-");
->>>>>>> 80e1ba05
     });
 
     it("Throws error if IdTokenEntity is not assigned a type", () => {
