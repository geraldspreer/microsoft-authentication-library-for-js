import { AuthToken } from "../../src/account/AuthToken";
import { TEST_CONFIG, TEST_DATA_CLIENT_INFO, RANDOM_TEST_GUID, TEST_TOKENS, TEST_URIS, TEST_POP_VALUES } from "../test_kit/StringConstants";
import { PkceCodes, ICrypto } from "../../src/crypto/ICrypto";
import { DecodedAuthToken } from "../../src/account/DecodedAuthToken";
import { ClientAuthErrorMessage, ClientAuthError } from "../../src/error/ClientAuthError";
import { StringUtils } from "../../src/utils/StringUtils";

// Set up stubs
const idTokenClaims = {
    "ver": "2.0",
    "iss": `${TEST_URIS.DEFAULT_INSTANCE}9188040d-6c67-4c5b-b112-36a304b66dad/v2.0`,
    "sub": "AAAAAAAAAAAAAAAAAAAAAIkzqFVrSaSaFHy782bbtaQ",
    "exp": 1536361411,
    "name": "Abe Lincoln",
    "preferred_username": "AbeLi@microsoft.com",
    "oid": "00000000-0000-0000-66f3-3332eca7ea81",
    "tid": "3338040d-6c67-4c5b-b112-36a304b66dad",
    "nonce": "123523",
};

const testTokenPayload = "eyJ2ZXIiOiIyLjAiLCJpc3MiOiJodHRwczovL2xvZ2luLm1pY3Jvc29mdG9ubGluZS5jb20vOTE4ODA0MGQtNmM2Ny00YzViLWIxMTItMzZhMzA0YjY2ZGFkL3YyLjAiLCJzdWIiOiJBQUFBQUFBQUFBQUFBQUFBQUFBQUFJa3pxRlZyU2FTYUZIeTc4MmJidGFRIiwiYXVkIjoiNmNiMDQwMTgtYTNmNS00NmE3LWI5OTUtOTQwYzc4ZjVhZWYzIiwiZXhwIjoxNTM2MzYxNDExLCJpYXQiOjE1MzYyNzQ3MTEsIm5iZiI6MTUzNjI3NDcxMSwibmFtZSI6IkFiZSBMaW5jb2xuIiwicHJlZmVycmVkX3VzZXJuYW1lIjoiQWJlTGlAbWljcm9zb2Z0LmNvbSIsIm9pZCI6IjAwMDAwMDAwLTAwMDAtMDAwMC02NmYzLTMzMzJlY2E3ZWE4MSIsInRpZCI6IjMzMzgwNDBkLTZjNjctNGM1Yi1iMTEyLTM2YTMwNGI2NmRhZCIsIm5vbmNlIjoiMTIzNTIzIiwiYWlvIjoiRGYyVVZYTDFpeCFsTUNXTVNPSkJjRmF0emNHZnZGR2hqS3Y4cTVnMHg3MzJkUjVNQjVCaXN2R1FPN1lXQnlqZDhpUURMcSFlR2JJRGFreXA1bW5PcmNkcUhlWVNubHRlcFFtUnA2QUlaOGpZIn0=";

describe("AuthToken.ts Class Unit Tests", () => {

    let cryptoInterface: ICrypto;
    beforeEach(() => {
        cryptoInterface = {
            createNewGuid(): string {
                return RANDOM_TEST_GUID;
            },
            base64Decode(input: string): string {
                switch (input) {
                    case TEST_POP_VALUES.ENCODED_REQ_CNF:
                        return TEST_POP_VALUES.DECODED_REQ_CNF;
                    case TEST_DATA_CLIENT_INFO.TEST_RAW_CLIENT_INFO:
                        return TEST_DATA_CLIENT_INFO.TEST_DECODED_CLIENT_INFO;
                    case testTokenPayload:
                        return JSON.stringify(idTokenClaims);
                    default:
                        return input;
                }
            },
            base64Encode(input: string): string {
                switch (input) {
                    case "123-test-uid":
                        return "MTIzLXRlc3QtdWlk";
                    case "456-test-uid":
                        return "NDU2LXRlc3QtdWlk";
                    case TEST_POP_VALUES.DECODED_REQ_CNF:
                        return TEST_POP_VALUES.ENCODED_REQ_CNF;
                    default:
                        return input;
                }
            },
            async generatePkceCodes(): Promise<PkceCodes> {
                return {
                    challenge: TEST_CONFIG.TEST_CHALLENGE,
                    verifier: TEST_CONFIG.TEST_VERIFIER
                }
            },
            async getPublicKeyThumbprint(): Promise<string> {
                return TEST_POP_VALUES.KID;
            },
            async signJwt(): Promise<string> {
                return "";
            },
<<<<<<< HEAD
            getAsymmetricPublicKey: async(): Promise<string> => {
                return TEST_POP_VALUES.DECODED_STK_JWK_THUMBPRINT;
=======
            async getAsymmetricPublicKey(): Promise<string> {
                return TEST_POP_VALUES.KID;
>>>>>>> f68caff1
            }
        };
    });

    afterEach(() => {
        jest.restoreAllMocks();
    });

    describe("Constructor", () => {

        it("Throws error if rawIdToken is null or empty", () => {
            expect(() => new AuthToken("", cryptoInterface)).toThrowError(ClientAuthErrorMessage.nullOrEmptyToken.desc);
            expect(() => new AuthToken("", cryptoInterface)).toThrowError(ClientAuthError);

            // @ts-ignore
            expect(() => new AuthToken(null, cryptoInterface)).toThrowError(ClientAuthErrorMessage.nullOrEmptyToken.desc);
            // @ts-ignore
            expect(() => new AuthToken(null, cryptoInterface)).toThrowError(ClientAuthError);
        });

        it("Successfully sets the rawidToken and claims fields", () => {
            //jest.spyOn(AuthToken, "extractTokenClaims").mockReturnValue(idTokenClaims);

            const idToken = new AuthToken(TEST_TOKENS.IDTOKEN_V2, cryptoInterface);
            expect(idToken.rawToken).toBe(TEST_TOKENS.IDTOKEN_V2);
            expect(idToken.claims).toEqual(idTokenClaims);
        });
    });

    describe("extractIdToken()", () => {

        it("Throws error if idToken is null or empty", () => {
            expect(() => AuthToken.extractTokenClaims("", cryptoInterface)).toThrowError(ClientAuthErrorMessage.nullOrEmptyToken.desc);
            expect(() => AuthToken.extractTokenClaims("", cryptoInterface)).toThrowError(ClientAuthError);

            // @ts-ignore
            expect(() => AuthToken.extractTokenClaims(null, cryptoInterface)).toThrowError(ClientAuthErrorMessage.nullOrEmptyToken.desc);
            // @ts-ignore
            expect(() => AuthToken.extractTokenClaims(null, cryptoInterface)).toThrowError(ClientAuthError);
        });

        it("throws if decodeJwt returns null", () => {
            // @ts-ignore
            jest.spyOn(StringUtils, "decodeAuthToken").mockReturnValue(null);
            expect(() => AuthToken.extractTokenClaims(TEST_TOKENS.IDTOKEN_V2, cryptoInterface)).toThrowError(ClientAuthErrorMessage.tokenParsingError.desc);
        });

        it("Throws error if payload cannot be parsed", () => {
            const decodedJwt: DecodedAuthToken = {
                header: "jwt header",
                JWSPayload: "jws payload",
                JWSSig: "signature"
            };
            jest.spyOn(StringUtils, "decodeAuthToken").mockReturnValue(decodedJwt);

            expect(() => AuthToken.extractTokenClaims(TEST_TOKENS.IDTOKEN_V2, cryptoInterface)).toThrowError(ClientAuthErrorMessage.tokenParsingError.desc);
            expect(() => AuthToken.extractTokenClaims(TEST_TOKENS.IDTOKEN_V2, cryptoInterface)).toThrowError(ClientAuthError);
        });

        it("Successfully extracts the idTokenClaims from the decodedJwt", () => {
            const decodedJwt: DecodedAuthToken = {
                header: JSON.stringify({
                    "typ": "JWT",
                    "alg": "RS256",
                    "kid": "1LTMzakihiRla_8z2BEJVXeWMqo"
                }),
                JWSPayload: testTokenPayload,
                JWSSig: "signature"
            };
            jest.spyOn(StringUtils, "decodeAuthToken").mockReturnValue(decodedJwt);
            expect(AuthToken.extractTokenClaims(decodedJwt.JWSPayload, cryptoInterface)).toEqual(idTokenClaims);
        });
    });
});<|MERGE_RESOLUTION|>--- conflicted
+++ resolved
@@ -64,13 +64,8 @@
             async signJwt(): Promise<string> {
                 return "";
             },
-<<<<<<< HEAD
-            getAsymmetricPublicKey: async(): Promise<string> => {
+            async getAsymmetricPublicKey(): Promise<string> {
                 return TEST_POP_VALUES.DECODED_STK_JWK_THUMBPRINT;
-=======
-            async getAsymmetricPublicKey(): Promise<string> {
-                return TEST_POP_VALUES.KID;
->>>>>>> f68caff1
             }
         };
     });
