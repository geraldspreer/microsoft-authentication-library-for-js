--- conflicted
+++ resolved
@@ -56,24 +56,6 @@
         }
     };
 
-<<<<<<< HEAD
-=======
-    describe("generateCnf", () => {
-        const testRequest = {
-            authority: TEST_CONFIG.validAuthority,
-            scopes: TEST_CONFIG.DEFAULT_GRAPH_SCOPE,
-            correlationId: TEST_CONFIG.CORRELATION_ID,
-            resourceRequestMethod:"POST",
-            resourceRequestUrl: TEST_URIS.TEST_RESOURCE_ENDPT_WITH_PARAMS
-        };
-        it("Generates the req_cnf correctly", async () => {
-            const popTokenGenerator = new PopTokenGenerator(cryptoInterface);
-            const req_cnf = await popTokenGenerator.generateCnf(testRequest);
-            expect(req_cnf).toBe(TEST_POP_VALUES.ENCODED_REQ_CNF);
-        });
-    });
-
->>>>>>> 80e1ba05
     describe("signPopToken", () => {
         let currTime: number;
         let testRequest: BaseAuthRequest;
