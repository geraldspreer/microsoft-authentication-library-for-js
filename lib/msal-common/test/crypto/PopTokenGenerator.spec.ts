--- conflicted
+++ resolved
@@ -62,19 +62,14 @@
         async clearKeystore(): Promise<boolean> {
             return Promise.resolve(true);
         },
-<<<<<<< HEAD
-=======
         async hashString(): Promise<string> {
             return Promise.resolve(TEST_CRYPTO_VALUES.TEST_SHA256_HASH);
         },
->>>>>>> a7ec0b80
         async getAsymmetricPublicKey(): Promise<string> {
             return TEST_POP_VALUES.DECODED_STK_JWK_THUMBPRINT;
         }
     };
 
-<<<<<<< HEAD
-=======
     let popTokenGenerator: PopTokenGenerator;
 
     const testPopRequest = {
@@ -104,7 +99,6 @@
         });
     });
 
->>>>>>> a7ec0b80
     describe("signPopToken", () => {
         let currTime: number;
         let testRequest: BaseAuthRequest;
