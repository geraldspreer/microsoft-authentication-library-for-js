import sinon from "sinon";
import { ServerAuthorizationTokenResponse } from "../../src/response/ServerAuthorizationTokenResponse";
import { ResponseHandler } from "../../src/response/ResponseHandler";
import { AUTHENTICATION_RESULT, RANDOM_TEST_GUID, TEST_CONFIG, ID_TOKEN_CLAIMS, TEST_DATA_CLIENT_INFO, TEST_STATE_VALUES, TEST_POP_VALUES, POP_AUTHENTICATION_RESULT, TEST_URIS, TEST_TOKEN_LIFETIMES, TEST_TOKENS } from "../test_kit/StringConstants";
import { Authority } from "../../src/authority/Authority";
import { INetworkModule, NetworkRequestOptions } from "../../src/network/INetworkModule";
import { ICrypto, PkceCodes } from "../../src/crypto/ICrypto";
import { ServerAuthorizationCodeResponse } from "../../src/response/ServerAuthorizationCodeResponse";
import { MockStorageClass } from "../client/ClientTestUtils";
import { TokenClaims } from "../../src/account/TokenClaims";
import { AccountInfo } from "../../src/account/AccountInfo";
import { AuthenticationResult } from "../../src/response/AuthenticationResult";
import { AuthenticationScheme } from "../../src/utils/Constants";
import { AuthorityOptions } from "../../src/authority/AuthorityOptions";
import { ProtocolMode } from "../../src/authority/ProtocolMode";
import { LogLevel, Logger } from "../../src/logger/Logger";
import { AuthToken } from "../../src/account/AuthToken";
import { AccountEntity } from "../../src/cache/entities/AccountEntity";
import { BaseAuthRequest } from "../../src/request/BaseAuthRequest";
import { TimeUtils } from "../../src/utils/TimeUtils";
import { AuthError } from "../../src/error/AuthError";
import { ClientAuthError, ClientAuthErrorMessage } from "../../src/error/ClientAuthError";
import { InteractionRequiredAuthError } from "../../src/error/InteractionRequiredAuthError";
import { ServerError } from "../../src/error/ServerError";

const networkInterface: INetworkModule = {
    sendGetRequestAsync<T>(url: string, options?: NetworkRequestOptions): T {
        return {} as T;
    },
    sendPostRequestAsync<T>(url: string, options?: NetworkRequestOptions): T {
        return {} as T;
    }
};
const signedJwt = "SignedJwt";
const cryptoInterface: ICrypto = {
    createNewGuid(): string {
        return RANDOM_TEST_GUID;
    },
    base64Decode(input: string): string {
        switch (input) {
            case TEST_POP_VALUES.ENCODED_REQ_CNF:
                return TEST_POP_VALUES.DECODED_REQ_CNF;
            case TEST_DATA_CLIENT_INFO.TEST_RAW_CLIENT_INFO:
                return TEST_DATA_CLIENT_INFO.TEST_DECODED_CLIENT_INFO;
            case TEST_POP_VALUES.SAMPLE_POP_AT_PAYLOAD_ENCODED:
                return TEST_POP_VALUES.SAMPLE_POP_AT_PAYLOAD_DECODED;
            default:
                return input;
        }
    },
    base64Encode(input: string): string {
        switch (input) {
            case TEST_POP_VALUES.DECODED_REQ_CNF:
                return TEST_POP_VALUES.ENCODED_REQ_CNF;
            case TEST_DATA_CLIENT_INFO.TEST_DECODED_CLIENT_INFO:
                return TEST_DATA_CLIENT_INFO.TEST_RAW_CLIENT_INFO;
            case TEST_POP_VALUES.SAMPLE_POP_AT_PAYLOAD_DECODED:
                return TEST_POP_VALUES.SAMPLE_POP_AT_PAYLOAD_ENCODED;
            default:
                return input;
        }
    },
    async generatePkceCodes(): Promise<PkceCodes> {
        return {
            challenge: TEST_CONFIG.TEST_CHALLENGE,
            verifier: TEST_CONFIG.TEST_VERIFIER,
        };
    },
    async getPublicKeyThumbprint(): Promise<string> {
        return TEST_POP_VALUES.KID;
    },
    async signJwt(): Promise<string> {
        return signedJwt;
    },
<<<<<<< HEAD
    getAsymmetricPublicKey: async(): Promise<string> => {
        return TEST_POP_VALUES.DECODED_STK_JWK_THUMBPRINT;
=======
    async getAsymmetricPublicKey(): Promise<string> {
        return TEST_POP_VALUES.KID;
>>>>>>> f68caff1
    }
};

const testCacheManager = new MockStorageClass(TEST_CONFIG.MSAL_CLIENT_ID, cryptoInterface);

const testServerTokenResponse = {
    headers: null,
    status: 200,
    body: {
        token_type: TEST_CONFIG.TOKEN_TYPE_BEARER,
        scope: TEST_CONFIG.DEFAULT_SCOPES.join(" "),
        expires_in: TEST_TOKEN_LIFETIMES.DEFAULT_EXPIRES_IN,
        ext_expires_in: TEST_TOKEN_LIFETIMES.DEFAULT_EXPIRES_IN,
        access_token: TEST_TOKENS.ACCESS_TOKEN,
        refresh_token: TEST_TOKENS.REFRESH_TOKEN,
        id_token: TEST_TOKENS.IDTOKEN_V2,
        client_info: TEST_DATA_CLIENT_INFO.TEST_RAW_CLIENT_INFO
    }
};
const testIdTokenClaims: TokenClaims = {
    "ver": "2.0",
    "iss": "https://login.microsoftonline.com/9188040d-6c67-4c5b-b112-36a304b66dad/v2.0",
    "sub": "AAAAAAAAAAAAAAAAAAAAAIkzqFVrSaSaFHy782bbtaQ",
    "name": "Abe Lincoln",
    "preferred_username": "AbeLi@microsoft.com",
    "oid": "00000000-0000-0000-66f3-3332eca7ea81",
    "tid": "3338040d-6c67-4c5b-b112-36a304b66dad",
    "nonce": "123523",
};
const testAccount: AccountInfo = {
    homeAccountId: TEST_DATA_CLIENT_INFO.TEST_ENCODED_HOME_ACCOUNT_ID,
    localAccountId: TEST_DATA_CLIENT_INFO.TEST_UID,
    environment: "login.windows.net",
    tenantId: testIdTokenClaims.tid || "",
    username: testIdTokenClaims.preferred_username || ""
}

const authorityOptions: AuthorityOptions = {
    protocolMode: ProtocolMode.AAD,
    knownAuthorities: ["login.microsoftonline.com"],
    cloudDiscoveryMetadata: "",
    authorityMetadata: ""
}
const testAuthority = new Authority("https://login.microsoftonline.com/common", networkInterface, testCacheManager, authorityOptions);
const testLoggerCallback = (level: LogLevel, message: string, containsPii: boolean): void => {
    if (containsPii) {
        console.log(`Log level: ${level} Message: ${message}`);
    }
};
const loggerOptions = {
    loggerCallback: testLoggerCallback,
}

describe("ResponseHandler.ts", () => {
    let preferredCacheStub: sinon.SinonStub;
    let claimsStub: sinon.SinonStub;
    beforeEach(() => {
        preferredCacheStub = sinon.stub(Authority.prototype, "getPreferredCache").returns("login.microsoftonline.com");
        claimsStub = sinon.stub(AuthToken, "extractTokenClaims").callsFake((encodedIdToken, crypto) => {
            return ID_TOKEN_CLAIMS as TokenClaims;
        });
        sinon.stub(ResponseHandler.prototype, <any>"generateAccountEntity").returns(new AccountEntity());
        sinon.stub(AccountEntity.prototype, "getAccountInfo").returns({
            homeAccountId: TEST_DATA_CLIENT_INFO.TEST_ENCODED_HOME_ACCOUNT_ID,
            localAccountId: TEST_DATA_CLIENT_INFO.TEST_UID,
            environment: "login.windows.net",
            tenantId: "testTenantId",
            username: "test@contoso.com"
        });
    });

    afterEach(() => {
        sinon.restore();
    });

    describe("generateCacheRecord", () => {
        it("throws invalid cache environment error", async () => {
            preferredCacheStub.returns("");
            const testRequest: BaseAuthRequest = {
                authority: testAuthority.canonicalAuthority,
                correlationId: "CORRELATION_ID",
                scopes: ["openid", "profile", "User.Read", "email"]
            };
            const testResponse: ServerAuthorizationTokenResponse = {...AUTHENTICATION_RESULT.body};
            const responseHandler = new ResponseHandler("this-is-a-client-id", testCacheManager, cryptoInterface, new Logger(loggerOptions), null, null);
            try {
                const timestamp = TimeUtils.nowSeconds();
                const tokenResp = await responseHandler.handleServerTokenResponse(testResponse, testAuthority, timestamp, testRequest);
                expect(tokenResp).toBeUndefined();
            } catch(e) {
                if (e instanceof AuthError) {
                    expect(e).toBeInstanceOf(ClientAuthError);
                    expect(e.errorCode).toBe(ClientAuthErrorMessage.invalidCacheEnvironment.code);
                    expect(e.errorMessage).toBe(ClientAuthErrorMessage.invalidCacheEnvironment.desc);
                } else {
                    throw e;
                }
            }
        });

        it("doesn't create AccessTokenEntity if access_token not in response", (done) => {
            const testRequest: BaseAuthRequest = {
                authority: testAuthority.canonicalAuthority,
                correlationId: "CORRELATION_ID",
                scopes: ["openid", "profile", "User.Read", "email"]
            };
            const testResponse: ServerAuthorizationTokenResponse = {...AUTHENTICATION_RESULT.body};
            testResponse.access_token = undefined;

            const testTokenResponse: AuthenticationResult = {
                authority: TEST_CONFIG.validAuthority,
                uniqueId: testIdTokenClaims.oid || "",
                tenantId: testIdTokenClaims.tid || "",
                scopes: TEST_CONFIG.DEFAULT_SCOPES,
                idToken: testResponse.id_token || "",
                idTokenClaims: testIdTokenClaims,
                accessToken: "",
                fromCache: false,
                expiresOn: new Date(Date.now() + (testServerTokenResponse.body.expires_in * 1000)),
                account: testAccount,
                tokenType: AuthenticationScheme.BEARER
            };

            const responseHandler = new ResponseHandler("this-is-a-client-id", testCacheManager, cryptoInterface, new Logger(loggerOptions), null, null);

            sinon.stub(ResponseHandler, "generateAuthenticationResult").callsFake(async (cryptoObj, authority, cacheRecord, request, idTokenObj, fromTokenCache, stateString) => {
                expect(authority).toBe(testAuthority);
                expect(cacheRecord.idToken).not.toBeNull();
                expect(cacheRecord.accessToken).toBeNull();
                expect(cacheRecord.refreshToken).not.toBeNull();
                done();
                return testTokenResponse;
            });
            const timestamp = TimeUtils.nowSeconds();
            responseHandler.handleServerTokenResponse(testResponse, testAuthority, timestamp, testRequest);
        });

        it("doesn't create RefreshTokenEntity if refresh_token not in response", (done) => {
            const testRequest: BaseAuthRequest = {
                authority: testAuthority.canonicalAuthority,
                correlationId: "CORRELATION_ID",
                scopes: ["openid", "profile", "User.Read", "email"]
            };
            const testResponse: ServerAuthorizationTokenResponse = {...AUTHENTICATION_RESULT.body};
            testResponse.refresh_token = undefined;

            const testTokenResponse: AuthenticationResult = {
                authority: TEST_CONFIG.validAuthority,
                uniqueId: testIdTokenClaims.oid || "",
                tenantId: testIdTokenClaims.tid || "",
                scopes: TEST_CONFIG.DEFAULT_SCOPES,
                idToken: testResponse.id_token || "",
                idTokenClaims: testIdTokenClaims,
                accessToken: testResponse.access_token || "",
                fromCache: false,
                expiresOn: new Date(Date.now() + (testServerTokenResponse.body.expires_in * 1000)),
                account: testAccount,
                tokenType: AuthenticationScheme.BEARER
            };

            const responseHandler = new ResponseHandler("this-is-a-client-id", testCacheManager, cryptoInterface, new Logger(loggerOptions), null, null);

            sinon.stub(ResponseHandler, "generateAuthenticationResult").callsFake(async (cryptoObj, authority, cacheRecord, request, idTokenObj, fromTokenCache, stateString) => {
                expect(authority).toBe(testAuthority);
                expect(cacheRecord.idToken).not.toBeNull();
                expect(cacheRecord.accessToken).not.toBeNull();
                expect(cacheRecord.refreshToken).toBeNull();
                done();
                return testTokenResponse;
            });

            const timestamp = TimeUtils.nowSeconds();
            responseHandler.handleServerTokenResponse(testResponse, testAuthority, timestamp, testRequest);
        });

        it("create CacheRecord with all token entities", (done) => {
            const testRequest: BaseAuthRequest = {
                authority: testAuthority.canonicalAuthority,
                correlationId: "CORRELATION_ID",
                scopes: ["openid", "profile", "User.Read", "email"]
            };
            const testResponse: ServerAuthorizationTokenResponse = {...AUTHENTICATION_RESULT.body};
            const testTokenResponse: AuthenticationResult = {
                authority: TEST_CONFIG.validAuthority,
                uniqueId: testIdTokenClaims.oid || "",
                tenantId: testIdTokenClaims.tid || "",
                scopes: TEST_CONFIG.DEFAULT_SCOPES,
                idToken: testResponse.id_token || "",
                idTokenClaims: testIdTokenClaims,
                accessToken: testResponse.access_token || "",
                fromCache: false,
                expiresOn: new Date(Date.now() + (testServerTokenResponse.body.expires_in * 1000)),
                account: testAccount,
                tokenType: AuthenticationScheme.BEARER
            };


            const responseHandler = new ResponseHandler("this-is-a-client-id", testCacheManager, cryptoInterface, new Logger(loggerOptions), null, null);

            sinon.stub(ResponseHandler, "generateAuthenticationResult").callsFake(async (cryptoObj, authority, cacheRecord, request, idTokenObj, fromTokenCache, stateString) => {
                expect(authority).toBe(testAuthority);
                expect(cacheRecord.idToken).not.toBeNull();
                expect(cacheRecord.accessToken).not.toBeNull();
                expect(cacheRecord.refreshToken).not.toBeNull();
                done();
                return testTokenResponse;
            });

            const timestamp = TimeUtils.nowSeconds();
            responseHandler.handleServerTokenResponse(testResponse, testAuthority, timestamp, testRequest);
        });
    });

    describe("generateAuthenticationResult", () => {
        it("sets default values if refresh_token not in cacheRecord", async () => {
            const testRequest: BaseAuthRequest = {
                authority: testAuthority.canonicalAuthority,
                correlationId: "CORRELATION_ID",
                scopes: ["openid", "profile", "User.Read", "email"]
            };
            const testResponse: ServerAuthorizationTokenResponse = {...AUTHENTICATION_RESULT.body};
            testResponse.refresh_token = undefined;

            const responseHandler = new ResponseHandler("this-is-a-client-id", testCacheManager, cryptoInterface, new Logger(loggerOptions), null, null);
            const timestamp = TimeUtils.nowSeconds();
            const result = await responseHandler.handleServerTokenResponse(testResponse, testAuthority, timestamp, testRequest);

            expect(result.familyId).toBe("");
        });

        it("sets default values for access token using PoP scheme", async () => {
            const testRequest: BaseAuthRequest = {
                authority: testAuthority.canonicalAuthority,
                correlationId: "CORRELATION_ID",
                scopes: ["openid", "profile", "User.Read", "email"],
                resourceRequestMethod: "POST",
                resourceRequestUri: TEST_URIS.TEST_RESOURCE_ENDPT_WITH_PARAMS
            };
            const testResponse: ServerAuthorizationTokenResponse = { ...POP_AUTHENTICATION_RESULT.body };
            claimsStub.callsFake((encodedToken: string, crypto: ICrypto): TokenClaims|null => {
                switch (encodedToken) {
                    case testResponse.id_token:
                        return ID_TOKEN_CLAIMS as TokenClaims;
                    case testResponse.access_token:
                        return {
                            cnf: {
                                kid: TEST_POP_VALUES.KID
                            }
                        };
                    default:
                        return null;
                }
            });

            const responseHandler = new ResponseHandler("this-is-a-client-id", testCacheManager, cryptoInterface, new Logger(loggerOptions), null, null);
            const timestamp = TimeUtils.nowSeconds();
            const result = await responseHandler.handleServerTokenResponse(testResponse, testAuthority, timestamp, testRequest);

            expect(result.tokenType).toBe(AuthenticationScheme.POP);
            expect(result.accessToken).toBe(signedJwt);
        });
    });

    describe("validateServerAuthorizationCodeResponse", () => {
        afterEach(() => {
            sinon.restore();
        });

        it("throws state mismatch error", (done) => {
            const testServerCodeResponse: ServerAuthorizationCodeResponse = {
                code: "testCode",
                client_info: TEST_DATA_CLIENT_INFO.TEST_RAW_CLIENT_INFO,
                state: TEST_STATE_VALUES.URI_ENCODED_LIB_STATE
            };

            const responseHandler = new ResponseHandler("this-is-a-client-id", testCacheManager, cryptoInterface, new Logger(loggerOptions), null, null);
            const stateMismatchSpy = sinon.spy(ClientAuthError, "createStateMismatchError");

            try {
                responseHandler.validateServerAuthorizationCodeResponse(testServerCodeResponse, "differentState", cryptoInterface);
            } catch (e) {
                expect(e).toBeInstanceOf(ClientAuthError);
                expect(stateMismatchSpy.calledOnce).toBe(true);
                done();
            }
        });

        it("Does not throw state mismatch error when states match", () => {
            const testServerCodeResponse: ServerAuthorizationCodeResponse = {
                code: "testCode",
                client_info: TEST_DATA_CLIENT_INFO.TEST_RAW_CLIENT_INFO,
                state: TEST_STATE_VALUES.URI_ENCODED_LIB_STATE
            };
            const stateMismatchSpy = sinon.spy(ClientAuthError, "createStateMismatchError");

            const responseHandler = new ResponseHandler("this-is-a-client-id", testCacheManager, cryptoInterface, new Logger(loggerOptions), null, null);
            responseHandler.validateServerAuthorizationCodeResponse(testServerCodeResponse, TEST_STATE_VALUES.URI_ENCODED_LIB_STATE, cryptoInterface);
            expect(stateMismatchSpy.notCalled).toBe(true);
        });

        it("Does not throw state mismatch error when Uri encoded characters have different casing", () => {
            const testServerCodeResponse: ServerAuthorizationCodeResponse = {
                code: "testCode",
                client_info: TEST_DATA_CLIENT_INFO.TEST_RAW_CLIENT_INFO,
                state: TEST_STATE_VALUES.URI_ENCODED_LIB_STATE
            };
            const stateMismatchSpy = sinon.spy(ClientAuthError, "createStateMismatchError");

            const testAltState = "eyJpZCI6IjExNTUzYTliLTcxMTYtNDhiMS05ZDQ4LWY2ZDRhOGZmODM3MSIsInRzIjoxNTkyODQ2NDgyfQ%3d%3d";
            const responseHandler = new ResponseHandler("this-is-a-client-id", testCacheManager, cryptoInterface, new Logger(loggerOptions), null, null);
            responseHandler.validateServerAuthorizationCodeResponse(testServerCodeResponse, testAltState, cryptoInterface);
            expect(stateMismatchSpy.notCalled).toBe(true);
        });

        it("throws interactionRequiredError", (done) => {
            const testServerCodeResponse: ServerAuthorizationCodeResponse = {
                code: "testCode",
                client_info: TEST_DATA_CLIENT_INFO.TEST_RAW_CLIENT_INFO,
                state: TEST_STATE_VALUES.URI_ENCODED_LIB_STATE,
                error: "interaction_required"
            };

            const responseHandler = new ResponseHandler("this-is-a-client-id", testCacheManager, cryptoInterface, new Logger(loggerOptions), null, null);
            try {
                responseHandler.validateServerAuthorizationCodeResponse(testServerCodeResponse, TEST_STATE_VALUES.URI_ENCODED_LIB_STATE, cryptoInterface);
            } catch (e) {
                expect(e).toBeInstanceOf(InteractionRequiredAuthError);
                done();
            }
        });

        it("thows ServerError if error in response", (done) => {
            const testServerCodeResponse: ServerAuthorizationCodeResponse = {
                code: "testCode",
                client_info: TEST_DATA_CLIENT_INFO.TEST_RAW_CLIENT_INFO,
                state: TEST_STATE_VALUES.URI_ENCODED_LIB_STATE,
                error: "test_error"
            };

            const responseHandler = new ResponseHandler("this-is-a-client-id", testCacheManager, cryptoInterface, new Logger(loggerOptions), null, null);
            try {
                responseHandler.validateServerAuthorizationCodeResponse(testServerCodeResponse, TEST_STATE_VALUES.URI_ENCODED_LIB_STATE, cryptoInterface);
            } catch (e) {
                expect(e).toBeInstanceOf(ServerError);
                done();
            }
        });

        it("throws ServerError if error_description in response", (done) => {
            const testServerCodeResponse: ServerAuthorizationCodeResponse = {
                code: "testCode",
                client_info: TEST_DATA_CLIENT_INFO.TEST_RAW_CLIENT_INFO,
                state: TEST_STATE_VALUES.URI_ENCODED_LIB_STATE,
                error_description: "test_error"
            };

            const responseHandler = new ResponseHandler("this-is-a-client-id", testCacheManager, cryptoInterface, new Logger(loggerOptions), null, null);
            try {
                responseHandler.validateServerAuthorizationCodeResponse(testServerCodeResponse, TEST_STATE_VALUES.URI_ENCODED_LIB_STATE, cryptoInterface);
            } catch (e) {
                expect(e).toBeInstanceOf(ServerError);
                done();
            }

        });

        it("throws ServerError if suberror in response", (done) => {
            const testServerCodeResponse: ServerAuthorizationCodeResponse = {
                code: "testCode",
                client_info: TEST_DATA_CLIENT_INFO.TEST_RAW_CLIENT_INFO,
                state: TEST_STATE_VALUES.URI_ENCODED_LIB_STATE,
                suberror: "test_error"
            };

            const responseHandler = new ResponseHandler("this-is-a-client-id", testCacheManager, cryptoInterface, new Logger(loggerOptions), null, null);
            try {
                responseHandler.validateServerAuthorizationCodeResponse(testServerCodeResponse, TEST_STATE_VALUES.URI_ENCODED_LIB_STATE, cryptoInterface);
            } catch (e) {
                expect(e).toBeInstanceOf(ServerError);
                done();
            }

        });

        it("calls buildClientInfo if clientInfo in response", () => {
            const testServerCodeResponse: ServerAuthorizationCodeResponse = {
                code: "testCode",
                client_info: TEST_DATA_CLIENT_INFO.TEST_RAW_CLIENT_INFO,
                state: TEST_STATE_VALUES.URI_ENCODED_LIB_STATE
            };
            // Can't spy on buildClientInfo, spy on one of its function calls instead
            const buildClientInfoSpy = sinon.spy(cryptoInterface, "base64Decode");

            const responseHandler = new ResponseHandler("this-is-a-client-id", testCacheManager, cryptoInterface, new Logger(loggerOptions), null, null);
            responseHandler.validateServerAuthorizationCodeResponse(testServerCodeResponse, TEST_STATE_VALUES.URI_ENCODED_LIB_STATE, cryptoInterface);
            expect(buildClientInfoSpy.calledOnce).toBe(true);
            expect(buildClientInfoSpy.calledWith(TEST_DATA_CLIENT_INFO.TEST_RAW_CLIENT_INFO)).toBe(true);
        });

        it("does not call buildClientInfo if clientInfo not in response", () => {
            const testServerCodeResponse: ServerAuthorizationCodeResponse = {
                code: "testCode",
                state: TEST_STATE_VALUES.URI_ENCODED_LIB_STATE
            };
            // Can't spy on buildClientInfo, spy on one of its function calls instead
            const buildClientInfoSpy = sinon.spy(cryptoInterface, "base64Decode");

            const responseHandler = new ResponseHandler("this-is-a-client-id", testCacheManager, cryptoInterface, new Logger(loggerOptions), null, null);
            responseHandler.validateServerAuthorizationCodeResponse(testServerCodeResponse, TEST_STATE_VALUES.URI_ENCODED_LIB_STATE, cryptoInterface);
            expect(buildClientInfoSpy.notCalled).toBe(true);
        });
    });
});<|MERGE_RESOLUTION|>--- conflicted
+++ resolved
@@ -72,13 +72,8 @@
     async signJwt(): Promise<string> {
         return signedJwt;
     },
-<<<<<<< HEAD
-    getAsymmetricPublicKey: async(): Promise<string> => {
+    async getAsymmetricPublicKey(): Promise<string> {
         return TEST_POP_VALUES.DECODED_STK_JWK_THUMBPRINT;
-=======
-    async getAsymmetricPublicKey(): Promise<string> {
-        return TEST_POP_VALUES.KID;
->>>>>>> f68caff1
     }
 };
 
