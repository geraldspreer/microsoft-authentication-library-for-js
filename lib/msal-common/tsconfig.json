{
    "extends": "./tsconfig.base.json",
    "compilerOptions": {
        "moduleResolution": "node",
        "module": "es6",
        "target": "es5",
        "lib": [
            "es2015",
            "dom",
            "es2015.promise"
        ],
        "outDir": "./dist",
        "allowUnusedLabels": false,
        "noImplicitReturns": true,
        "esModuleInterop": true,
        "resolveJsonModule": true,
        "strict": true,
        "strictNullChecks": true,
        "strictFunctionTypes": true,
        "strictPropertyInitialization": false,
        "noImplicitThis": true,
        "noImplicitAny": true,
        "alwaysStrict": true,
        "noUnusedLocals": true,
        "noUnusedParameters": false,
        "noFallthroughCasesInSwitch": true
    },
<<<<<<< HEAD
    "include": ["src", "test"],
=======
    "include": [
        "src/**/*",
        "./package.json"
    ],
>>>>>>> 54a9e8d1
    "exclude": [
        "node_modules"
    ],
    "types": [
        "node",
        "mocha"
    ]
}
<|MERGE_RESOLUTION|>--- conflicted
+++ resolved
@@ -25,14 +25,7 @@
         "noUnusedParameters": false,
         "noFallthroughCasesInSwitch": true
     },
-<<<<<<< HEAD
-    "include": ["src", "test"],
-=======
-    "include": [
-        "src/**/*",
-        "./package.json"
-    ],
->>>>>>> 54a9e8d1
+    "include": ["src/**/*"],
     "exclude": [
         "node_modules"
     ],
