import {buildAppConfiguration, ClientConfiguration} from "../../src/config/ClientConfiguration";
import {CACHE} from "../../src/utils/Constants";
import {HttpClient} from "../../src/network/HttpClient";
import {TEST_CONSTANTS} from "../utils/TestConstants";
import {LogLevel, NetworkRequestOptions} from "@azure/msal-common";

describe('ClientConfiguration tests', () => {
    test('builds configuration and assigns default functions', () => {

        const config: ClientConfiguration = buildAppConfiguration({
            auth: {
                clientId: TEST_CONSTANTS.CLIENT_ID
            }
        });

        // network options
        expect(config.system!.networkClient).toBeDefined();
        expect(config.system!.networkClient).toBeInstanceOf(HttpClient);
        expect(config.system!.networkClient!.sendGetRequestAsync).toBeDefined();
        expect(
            config.system!.networkClient!.sendPostRequestAsync
        ).toBeDefined();

        // logger options checks
        console.error = jest.fn();
        console.info = jest.fn();
        console.debug = jest.fn();
        console.warn = jest.fn();

        expect(config.system!.loggerOptions).toBeDefined();
        expect(config.system!.loggerOptions!.piiLoggingEnabled).toBe(false);

        config.system!.loggerOptions!.loggerCallback!(
            LogLevel.Error,
            'error',
            false
        );
        config.system!.loggerOptions!.loggerCallback!(
            LogLevel.Info,
            'info',
            false
        );
        config.system!.loggerOptions!.loggerCallback!(
            LogLevel.Verbose,
            'verbose',
            false
        );
        config.system!.loggerOptions!.loggerCallback!(
            LogLevel.Warning,
            'warning',
            false
        );
        config.system!.loggerOptions!.loggerCallback!(
            LogLevel.Warning,
            'warning',
            true
        );

        // expect(console.error).toHaveBeenLastCalledWith('error');
        // expect(console.info).toHaveBeenLastCalledWith('info');
        // expect(console.debug).toHaveBeenLastCalledWith('verbose');
        // expect(console.warn).toHaveBeenLastCalledWith('warning');
        // expect(console.warn).toHaveBeenCalledTimes(1);

        // auth options
<<<<<<< HEAD
        expect(config.auth!.authority).toEqual("");
        expect(config.auth!.clientId).toEqual(TEST_CONSTANTS.CLIENT_ID);
=======
        expect(config.auth!.authority).toEqual('');
        expect(config.auth!.clientId).toEqual('');
>>>>>>> 1dbf0857

        // cache options
        expect(config.cache!.cacheLocation).toEqual(CACHE.FILE_CACHE);
        expect(config.cache!.storeAuthStateInCookie).toEqual(false);
    });

    test('builds configuration and assigns default functions', () => {
        const testNetworkResult = {
            testParam: 'testValue',
        };

        const config: ClientConfiguration = {
            auth: {
                clientId: TEST_CONSTANTS.CLIENT_ID,
                authority: TEST_CONSTANTS.AUTHORITY,
            },
            system: {
                networkClient: {
                    sendGetRequestAsync: async (
                        url: string,
                        options?: NetworkRequestOptions
                    ): Promise<any> => {
                        if (url && options) {
                            return testNetworkResult;
                        }
                    },
                    sendPostRequestAsync: async (
                        url: string,
                        options?: NetworkRequestOptions
                    ): Promise<any> => {
                        if (url && options) {
                            return testNetworkResult;
                        }
                    },
                },
                loggerOptions: {
                    loggerCallback: (
                        level: LogLevel,
                        message: string,
                        containsPii: boolean
                    ): void => {
                        if (containsPii) {
                            console.log(
                                `Log level: ${level} Message: ${message}`
                            );
                        }
                    },
                    piiLoggingEnabled: true,
                },
            },
            cache: {
                cacheLocation: TEST_CONSTANTS.CACHE_LOCATION,
                storeAuthStateInCookie: true,
            },
        };

        const testNetworkOptions = {
            headers: new Map(),
            body: '',
        };

        // network options
        expect(
            config.system!.networkClient!.sendGetRequestAsync(
                TEST_CONSTANTS.AUTH_CODE_URL,
                testNetworkOptions
            )
        ).resolves.toEqual(testNetworkResult);
        expect(
            config.system!.networkClient!.sendPostRequestAsync(
                TEST_CONSTANTS.AUTH_CODE_URL,
                testNetworkOptions
            )
        ).resolves.toEqual(testNetworkResult);

        // Logger options checks
        expect(config.system!.loggerOptions).toBeDefined();
        expect(config.system!.loggerOptions!.piiLoggingEnabled).toBe(true);

        // auth options
        expect(config.auth!.authority).toEqual(TEST_CONSTANTS.AUTHORITY);
        expect(config.auth!.clientId).toEqual(TEST_CONSTANTS.CLIENT_ID);

        // cache options
        expect(config.cache!.cacheLocation).toEqual(
            TEST_CONSTANTS.CACHE_LOCATION
        );
        expect(config.cache!.storeAuthStateInCookie).toEqual(true);
    });
});<|MERGE_RESOLUTION|>--- conflicted
+++ resolved
@@ -63,13 +63,8 @@
         // expect(console.warn).toHaveBeenCalledTimes(1);
 
         // auth options
-<<<<<<< HEAD
         expect(config.auth!.authority).toEqual("");
         expect(config.auth!.clientId).toEqual(TEST_CONSTANTS.CLIENT_ID);
-=======
-        expect(config.auth!.authority).toEqual('');
-        expect(config.auth!.clientId).toEqual('');
->>>>>>> 1dbf0857
 
         // cache options
         expect(config.cache!.cacheLocation).toEqual(CACHE.FILE_CACHE);
