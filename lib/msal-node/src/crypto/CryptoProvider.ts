/*
 * Copyright (c) Microsoft Corporation. All rights reserved.
 * Licensed under the MIT License.
 */

import { ICrypto, PkceCodes } from "@azure/msal-common";
import { GuidGenerator } from "./GuidGenerator";
import { EncodingUtils } from "../utils/EncodingUtils";
import { PkceGenerator } from "./PkceGenerator";

/**
 * This class implements MSAL node's crypto interface, which allows it to perform base64 encoding and decoding, generating cryptographically random GUIDs and
 * implementing Proof Key for Code Exchange specs for the OAuth Authorization Code Flow using PKCE (rfc here: https://tools.ietf.org/html/rfc7636).
 * @public
 */
export class CryptoProvider implements ICrypto {
    private pkceGenerator: PkceGenerator;

    constructor() {
        // Browser crypto needs to be validated first before any other classes can be set.
        this.pkceGenerator = new PkceGenerator();
    }

    /**
     * Creates a new random GUID - used to populate state and nonce.
     * @returns string (GUID)
     */
    createNewGuid(): string {
        return GuidGenerator.generateGuid();
    }

    /**
     * Encodes input string to base64.
     * @param input - string to be encoded
     */
    base64Encode(input: string): string {
        return EncodingUtils.base64Encode(input);
    }

    /**
     * Decodes input string from base64.
     * @param input - string to be decoded
     */
    base64Decode(input: string): string {
        return EncodingUtils.base64Decode(input);
    }

    /**
     * Generates PKCE codes used in Authorization Code Flow.
     */
    generatePkceCodes(): Promise<PkceCodes> {
        return this.pkceGenerator.generatePkceCodes();
    }

    /**
     * Generates a keypair, stores it and returns a thumbprint - not yet implemented for node
     */
    getPublicKeyThumbprint(): Promise<string> {
        throw new Error("Method not implemented.");
    }

    /**
     * Removes cryptographic keypair from key store matching the keyId passed in
     * @param kid 
     */
    removeTokenBindingKey(): Promise<boolean> {
        throw new Error("Method not implemented.");
    }

    /**
     * Removes all cryptographic keys from Keystore
     */
    clearKeystore(): Promise<boolean> {
        throw new Error("Method not implemented.");
    }

    /**
     * Signs the given object as a jwt payload with private key retrieved by given kid - currently not implemented for node
     */
    signJwt(): Promise<string> {
        throw new Error("Method not implemented.");
    }

    /**
<<<<<<< HEAD
=======
     * Returns the SHA-256 hash of an input string
     */
    hashString(): Promise<string> {
        throw new Error("Method not implemented.");
    }
    
    /**
>>>>>>> a7ec0b80
     * Returns the public key from an asymmetric key pair stored in IndexedDB based on the
     * public key thumbprint parameter
     * @param keyThumbprint
     */
    getAsymmetricPublicKey(): Promise<string> {
<<<<<<< HEAD
        throw new Error("Method not implemented.");
=======
        throw new Error("Method not implemented");
>>>>>>> a7ec0b80
    }
}<|MERGE_RESOLUTION|>--- conflicted
+++ resolved
@@ -82,8 +82,6 @@
     }
 
     /**
-<<<<<<< HEAD
-=======
      * Returns the SHA-256 hash of an input string
      */
     hashString(): Promise<string> {
@@ -91,16 +89,11 @@
     }
     
     /**
->>>>>>> a7ec0b80
      * Returns the public key from an asymmetric key pair stored in IndexedDB based on the
      * public key thumbprint parameter
      * @param keyThumbprint
      */
     getAsymmetricPublicKey(): Promise<string> {
-<<<<<<< HEAD
         throw new Error("Method not implemented.");
-=======
-        throw new Error("Method not implemented");
->>>>>>> a7ec0b80
     }
 }