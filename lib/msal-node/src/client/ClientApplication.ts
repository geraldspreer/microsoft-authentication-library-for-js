--- conflicted
+++ resolved
@@ -9,25 +9,18 @@
     AuthorizationCodeRequest,
     ClientConfiguration,
     RefreshTokenClient,
-    RefreshTokenRequest
+    RefreshTokenRequest,
+    AuthenticationResult
 } from '@azure/msal-common';
 import { Configuration, buildAppConfiguration } from '../config/Configuration';
 import { CryptoProvider } from '../crypto/CryptoProvider';
 import { Storage } from '../cache/Storage';
-import { CacheManager } from '../cache/CacheManager';
 import { version } from '../../package.json';
-import { Constants } from "./../utils/Constants";
+import { Constants } from './../utils/Constants';
 
 export abstract class ClientApplication {
 
-<<<<<<< HEAD
-    protected config: ClientConfiguration;
-    protected storage: Storage;
-    protected cacheManager: CacheManager;
-    protected cachePath: string;
-=======
     protected config: Configuration;
->>>>>>> cbf11059
 
     /**
      * @constructor
