--- conflicted
+++ resolved
@@ -18,11 +18,8 @@
     AzureRegionConfiguration,
     AuthError,
     Constants,
-<<<<<<< HEAD
     OIDC_DEFAULT_SCOPES
-=======
     IAppTokenProvider
->>>>>>> 260676a0
 } from "@azure/msal-common";
 import { IConfidentialClientApplication } from "./IConfidentialClientApplication";
 import { OnBehalfOfRequest } from "../request/OnBehalfOfRequest";
@@ -34,11 +31,7 @@
  * @public
  */
 export class ConfidentialClientApplication extends ClientApplication implements IConfidentialClientApplication {
-<<<<<<< HEAD
-=======
-
     private appTokenProvider?: IAppTokenProvider;
->>>>>>> 260676a0
 
     /**
      * Constructor for the ConfidentialClientApplication
