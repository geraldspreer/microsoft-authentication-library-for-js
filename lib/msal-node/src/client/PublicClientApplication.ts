/*
 * Copyright (c) Microsoft Corporation. All rights reserved.
 * Licensed under the MIT License.
 */

<<<<<<< HEAD
import { DeviceCodeClient, DeviceCodeRequest, AuthenticationResult } from '@azure/msal-common';
import { Configuration } from '../config/Configuration';
import { ClientApplication } from './ClientApplication';
import { ApiId } from '../utils/Constants';
=======
import { DeviceCodeClient, DeviceCodeRequest, AuthenticationResult } from "@azure/msal-common";
import { Configuration } from "../config/Configuration";
import { ClientApplication } from "./ClientApplication";
>>>>>>> 126b83b8

/**
 * This class is to be used to acquire tokens for public client applications (desktop, mobile). Public client applications
 * are not trusted to safely store application secrets, and therefore can only request tokens in the name of an user.
 */
export class PublicClientApplication extends ClientApplication {
    /**
     * Important attributes in the Configuration object for auth are:
     * - clientID: the application ID of your application. You can obtain one by registering your application with our Application registration portal.
     * - authority: the authority URL for your application.
     *
     * AAD authorities are of the form https://login.microsoftonline.com/{Enter_the_Tenant_Info_Here}.
     * - If your application supports Accounts in one organizational directory, replace "Enter_the_Tenant_Info_Here" value with the Tenant Id or Tenant name (for example, contoso.microsoft.com).
     * - If your application supports Accounts in any organizational directory, replace "Enter_the_Tenant_Info_Here" value with organizations.
     * - If your application supports Accounts in any organizational directory and personal Microsoft accounts, replace "Enter_the_Tenant_Info_Here" value with common.
     * - To restrict support to Personal Microsoft accounts only, replace "Enter_the_Tenant_Info_Here" value with consumers.
     *
     * Azure B2C authorities are of the form https://{instance}/{tenant}/{policy}. Each policy is considered
     * its own authority. You will have to set the all of the knownAuthorities at the time of the client application
     * construction.
     *
     * ADFS authorities are of the form https://{instance}/adfs.
     */
    constructor(configuration: Configuration) {
        super(configuration);
    }

    /**
     * Acquires a token from the authority using OAuth2.0 device code flow.
     * This flow is designed for devices that do not have access to a browser or have input constraints.
     * The authorization server issues a DeviceCode object with a verification code, an end-user code,
     * and the end-user verification URI. The DeviceCode object is provided through a callback, and the end-user should be
     * instructed to use another device to navigate to the verification URI to input credentials.
     * Since the client cannot receive incoming requests, it polls the authorization server repeatedly
     * until the end-user completes input of credentials.
     */
    public async acquireTokenByDeviceCode(request: DeviceCodeRequest): Promise<AuthenticationResult> {
        this.logger.info("acquireTokenByDeviceCode called");
        const validRequest = this.initializeRequest(request) as DeviceCodeRequest;
        const serverTelemetryManager = this.initializeServerTelemetryManager(ApiId.acquireTokenByDeviceCode, validRequest.correlationId!);
        try {
            const deviceCodeConfig = await this.buildOauthClientConfiguration(
                request.authority,
                serverTelemetryManager
            );
            this.logger.verbose("Auth client config generated");
            const deviceCodeClient = new DeviceCodeClient(deviceCodeConfig);
            return deviceCodeClient.acquireToken(validRequest);
        } catch (e) {
            serverTelemetryManager.cacheFailedRequest(e);
            throw e;
        }
    }
}<|MERGE_RESOLUTION|>--- conflicted
+++ resolved
@@ -3,16 +3,10 @@
  * Licensed under the MIT License.
  */
 
-<<<<<<< HEAD
-import { DeviceCodeClient, DeviceCodeRequest, AuthenticationResult } from '@azure/msal-common';
-import { Configuration } from '../config/Configuration';
-import { ClientApplication } from './ClientApplication';
 import { ApiId } from '../utils/Constants';
-=======
 import { DeviceCodeClient, DeviceCodeRequest, AuthenticationResult } from "@azure/msal-common";
 import { Configuration } from "../config/Configuration";
 import { ClientApplication } from "./ClientApplication";
->>>>>>> 126b83b8
 
 /**
  * This class is to be used to acquire tokens for public client applications (desktop, mobile). Public client applications
