/*
 * Copyright (c) Microsoft Corporation. All rights reserved.
 * Licensed under the MIT License.
 */

<<<<<<< HEAD
import { DeviceCodeClient, DeviceCodeRequest, ServerTelemetryManager } from '@azure/msal-common';
=======
import { DeviceCodeClient, DeviceCodeRequest, AuthenticationResult } from '@azure/msal-common';
>>>>>>> 98544c1f
import { Configuration } from '../config/Configuration';
import { ClientApplication } from './ClientApplication';
import { ApiId } from '../utils/Constants';

/**
 * This class is to be used to acquire tokens for public client applications (desktop, mobile). Public client applications
 * are not trusted to safely store application secrets, and therefore can only request tokens in the name of an user.
 */
export class PublicClientApplication extends ClientApplication {
    /**
     * Important attributes in the Configuration object for auth are:
     * - clientID: the application ID of your application. You can obtain one by registering your application with our Application registration portal.
     * - authority: the authority URL for your application.
     *
     * AAD authorities are of the form https://login.microsoftonline.com/{Enter_the_Tenant_Info_Here}.
     * - If your application supports Accounts in one organizational directory, replace "Enter_the_Tenant_Info_Here" value with the Tenant Id or Tenant name (for example, contoso.microsoft.com).
     * - If your application supports Accounts in any organizational directory, replace "Enter_the_Tenant_Info_Here" value with organizations.
     * - If your application supports Accounts in any organizational directory and personal Microsoft accounts, replace "Enter_the_Tenant_Info_Here" value with common.
     * - To restrict support to Personal Microsoft accounts only, replace "Enter_the_Tenant_Info_Here" value with consumers.
     *
     * Azure B2C authorities are of the form https://{instance}/{tenant}/{policy}. Each policy is considered
     * its own authority. You will have to set the all of the knownAuthorities at the time of the client application
     * construction.
     *
     * ADFS authorities are of the form https://{instance}/adfs.
     */
    constructor(configuration: Configuration) {
        super(configuration);
    }

    /**
     * Acquires a token from the authority using OAuth2.0 device code flow.
     * This flow is designed for devices that do not have access to a browser or have input constraints.
     * The authorization server issues a DeviceCode object with a verification code, an end-user code,
     * and the end-user verification URI. The DeviceCode object is provided through a callback, and the end-user should be
     * instructed to use another device to navigate to the verification URI to input credentials.
     * Since the client cannot receive incoming requests, it polls the authorization server repeatedly
     * until the end-user completes input of credentials.
     */
    public async acquireTokenByDeviceCode(request: DeviceCodeRequest): Promise<AuthenticationResult> {
        this.logger.info("acquireTokenByDeviceCode called");
        const validRequest = this.initializeRequest(request) as DeviceCodeRequest;
        const telemetryManager = new ServerTelemetryManager(this.storage, ApiId.acquireTokenByDeviceCode, validRequest.correlationId!);
        try {
            const deviceCodeConfig = await this.buildOauthClientConfiguration(
                request.authority
            );
            this.logger.verbose("Auth client config generated");
            const deviceCodeClient = new DeviceCodeClient(deviceCodeConfig);
            return deviceCodeClient.acquireToken(validRequest, telemetryManager);
        } catch (e) {
            telemetryManager.cacheFailedRequest(e);
            throw e;
        }
    }
}<|MERGE_RESOLUTION|>--- conflicted
+++ resolved
@@ -3,11 +3,7 @@
  * Licensed under the MIT License.
  */
 
-<<<<<<< HEAD
-import { DeviceCodeClient, DeviceCodeRequest, ServerTelemetryManager } from '@azure/msal-common';
-=======
-import { DeviceCodeClient, DeviceCodeRequest, AuthenticationResult } from '@azure/msal-common';
->>>>>>> 98544c1f
+import { DeviceCodeClient, DeviceCodeRequest, AuthenticationResult, ServerTelemetryManager } from '@azure/msal-common';
 import { Configuration } from '../config/Configuration';
 import { ClientApplication } from './ClientApplication';
 import { ApiId } from '../utils/Constants';
