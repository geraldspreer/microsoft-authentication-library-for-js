--- conflicted
+++ resolved
@@ -5,19 +5,11 @@
 import {
     LoggerOptions,
     INetworkModule,
-<<<<<<< HEAD
-    LogLevel,
-} from '@azure/msal-common';
-import { NetworkUtils } from '../utils/NetworkUtils';
-import debug from 'debug';
-import { ICachePlugin } from 'cache/ICachePlugin';
-=======
     LogLevel
 } from '@azure/msal-common';
 import { NetworkUtils } from '../utils/NetworkUtils';
 import debug from 'debug';
 import { ICachePlugin } from "cache/ICachePlugin";
->>>>>>> f842023c
 
 /**
  * - clientId               - Client id of the application.
@@ -33,11 +25,7 @@
 /**
  * Use this to configure the below cache configuration options:
  *
-<<<<<<< HEAD
- * - cachePlugin for persistence provided to library
-=======
  * - cachePlugin   - Plugin for reading and writing token cache to disk.
->>>>>>> f842023c
  */
 export type CacheOptions = {
     cachePlugin?: ICachePlugin;
