/*
 * Copyright (c) Microsoft Corporation. All rights reserved.
 * Licensed under the MIT License.
 */
import { AccountCacheMaps, IdTokenCacheMaps, AccessTokenCacheMaps, RefreshTokenCacheMaps, AppMetadataCacheMaps } from "./JsonKeys";
<<<<<<< HEAD
import { StringUtils, AccountCache, IdTokenCache, AccessTokenCache, RefreshTokenCache, AppMetadataCache, StringDict, AccountEntity, IdTokenEntity, AccessTokenEntity, RefreshTokenEntity, AppMetadataEntity, CacheManager } from "@azure/msal-common";
import { JsonCache, InMemoryCache } from "./SerializerTypes";
import { CacheContext } from "cache/CacheContext";
=======
import { StringUtils, AccountCache, IdTokenCache, AccessTokenCache, RefreshTokenCache, AppMetadataCache, CacheHelper, AccountEntity, IdTokenEntity, AccessTokenEntity, RefreshTokenEntity, AppMetadataEntity } from "@azure/msal-common";
import { JsonCache, InMemoryCache, Dict } from "./SerializerTypes";
>>>>>>> 9c5015a7

// TODO: Can we write this with Generics?
export class Deserializer {

    /**
     * Parse the JSON blob in memory and deserialize the content
     * @param cachedJson
     */
    static deserializeJSONBlob(jsonFile: string): JsonCache {
        const deserializedCache = StringUtils.isEmpty(jsonFile)
            ? {}
            : JSON.parse(jsonFile);
        return deserializedCache;
    }

    /**
     * Deserializes accounts to AccountEntity objects
     * @param accounts
     */
    static deserializeAccounts(accounts: Dict): AccountCache {
        const accountObjects: AccountCache = {};
        if (accounts) {
            Object.keys(accounts).map(function (key) {
                const mappedAcc = CacheContext.renameKeys(
                    JSON.parse(accounts[key]),
                    AccountCacheMaps.fromCacheMap
                );
                const account: AccountEntity = new AccountEntity();
                CacheManager.toObject(account, mappedAcc);
                accountObjects[key] = account;
            });
        }

        return accountObjects;
    }

    /**
     * Deserializes id tokens to IdTokenEntity objects
     * @param idTokens
     */
    static deserializeIdTokens(idTokens: Dict): IdTokenCache {
        const idObjects: IdTokenCache = {};
        if (idTokens) {
            Object.keys(idTokens).map(function (key) {
                const mappedIdT = CacheContext.renameKeys(
                    JSON.parse(idTokens[key]),
                    IdTokenCacheMaps.fromCacheMap
                );
                const idToken: IdTokenEntity = new IdTokenEntity();
                CacheManager.toObject(idToken, mappedIdT);
                idObjects[key] = idToken;
            });
        }
        return idObjects;
    }

    /**
     * Deserializes access tokens to AccessTokenEntity objects
     * @param accessTokens
     */
    static deserializeAccessTokens(accessTokens: Dict): AccessTokenCache {
        const atObjects: AccessTokenCache = {};
        if (accessTokens) {
            Object.keys(accessTokens).map(function (key) {
                const mappedAT = CacheContext.renameKeys(
                    JSON.parse(accessTokens[key]),
                    AccessTokenCacheMaps.fromCacheMap
                );
                const accessToken: AccessTokenEntity = new AccessTokenEntity();
                CacheManager.toObject(accessToken, mappedAT);
                atObjects[key] = accessToken;
            });
        }

        return atObjects;
    }

    /**
     * Deserializes refresh tokens to RefreshTokenEntity objects
     * @param refreshTokens
     */
    static deserializeRefreshTokens(refreshTokens: Dict): RefreshTokenCache {
        const rtObjects: RefreshTokenCache = {};
        if (refreshTokens) {
            Object.keys(refreshTokens).map(function (key) {
                const mappedRT = CacheContext.renameKeys(
                    JSON.parse(refreshTokens[key]),
                    RefreshTokenCacheMaps.fromCacheMap
                );
                const refreshToken: RefreshTokenEntity = new RefreshTokenEntity();
                CacheManager.toObject(refreshToken, mappedRT);
                rtObjects[key] = refreshToken;
            });
        }

        return rtObjects;
    }

    /**
     * Deserializes appMetadata to AppMetaData objects
     * @param appMetadata
     */
    static deserializeAppMetadata(appMetadata: Dict): AppMetadataCache {
        const appMetadataObjects: AppMetadataCache = {};
        if (appMetadata) {
            Object.keys(appMetadata).map(function (key) {
                const mappedAmd = CacheContext.renameKeys(
                    JSON.parse(appMetadata[key]),
                    AppMetadataCacheMaps.fromCacheMap
                );
                const amd: AppMetadataEntity = new AppMetadataEntity();
                CacheManager.toObject(amd, mappedAmd);
                appMetadataObjects[key] = amd;
            });
        }

        return appMetadataObjects;
    }

    /**
     * Deserialize an inMemory Cache
     * @param jsonCache
     */
    static deserializeAllCache(jsonCache: JsonCache): InMemoryCache {
        return {
            accounts: jsonCache.Account? this.deserializeAccounts(jsonCache.Account): {},
            idTokens: jsonCache.IdToken? this.deserializeIdTokens(jsonCache.IdToken): {},
            accessTokens: jsonCache.AccessToken? this.deserializeAccessTokens(jsonCache.AccessToken) : {},
            refreshTokens: jsonCache.RefreshToken? this.deserializeRefreshTokens(jsonCache.RefreshToken): {},
            appMetadata: jsonCache.AppMetadata? this.deserializeAppMetadata(jsonCache.AppMetadata): {}
        };
    }
}<|MERGE_RESOLUTION|>--- conflicted
+++ resolved
@@ -3,14 +3,9 @@
  * Licensed under the MIT License.
  */
 import { AccountCacheMaps, IdTokenCacheMaps, AccessTokenCacheMaps, RefreshTokenCacheMaps, AppMetadataCacheMaps } from "./JsonKeys";
-<<<<<<< HEAD
-import { StringUtils, AccountCache, IdTokenCache, AccessTokenCache, RefreshTokenCache, AppMetadataCache, StringDict, AccountEntity, IdTokenEntity, AccessTokenEntity, RefreshTokenEntity, AppMetadataEntity, CacheManager } from "@azure/msal-common";
-import { JsonCache, InMemoryCache } from "./SerializerTypes";
-import { CacheContext } from "cache/CacheContext";
-=======
-import { StringUtils, AccountCache, IdTokenCache, AccessTokenCache, RefreshTokenCache, AppMetadataCache, CacheHelper, AccountEntity, IdTokenEntity, AccessTokenEntity, RefreshTokenEntity, AppMetadataEntity } from "@azure/msal-common";
+import { StringUtils, AccountCache, IdTokenCache, AccessTokenCache, RefreshTokenCache, AppMetadataCache, AccountEntity, IdTokenEntity, AccessTokenEntity, RefreshTokenEntity, AppMetadataEntity, CacheManager } from "@azure/msal-common";
 import { JsonCache, InMemoryCache, Dict } from "./SerializerTypes";
->>>>>>> 9c5015a7
+import { CacheManager as NodeCacheManager } from "./../CacheManager";
 
 // TODO: Can we write this with Generics?
 export class Deserializer {
@@ -34,8 +29,8 @@
         const accountObjects: AccountCache = {};
         if (accounts) {
             Object.keys(accounts).map(function (key) {
-                const mappedAcc = CacheContext.renameKeys(
-                    JSON.parse(accounts[key]),
+                const mappedAcc = NodeCacheManager.renameKeys(
+                    accounts[key],
                     AccountCacheMaps.fromCacheMap
                 );
                 const account: AccountEntity = new AccountEntity();
@@ -55,8 +50,8 @@
         const idObjects: IdTokenCache = {};
         if (idTokens) {
             Object.keys(idTokens).map(function (key) {
-                const mappedIdT = CacheContext.renameKeys(
-                    JSON.parse(idTokens[key]),
+                const mappedIdT = NodeCacheManager.renameKeys(
+                    idTokens[key],
                     IdTokenCacheMaps.fromCacheMap
                 );
                 const idToken: IdTokenEntity = new IdTokenEntity();
@@ -75,8 +70,8 @@
         const atObjects: AccessTokenCache = {};
         if (accessTokens) {
             Object.keys(accessTokens).map(function (key) {
-                const mappedAT = CacheContext.renameKeys(
-                    JSON.parse(accessTokens[key]),
+                const mappedAT = NodeCacheManager.renameKeys(
+                    accessTokens[key],
                     AccessTokenCacheMaps.fromCacheMap
                 );
                 const accessToken: AccessTokenEntity = new AccessTokenEntity();
@@ -96,8 +91,8 @@
         const rtObjects: RefreshTokenCache = {};
         if (refreshTokens) {
             Object.keys(refreshTokens).map(function (key) {
-                const mappedRT = CacheContext.renameKeys(
-                    JSON.parse(refreshTokens[key]),
+                const mappedRT = NodeCacheManager.renameKeys(
+                    refreshTokens[key],
                     RefreshTokenCacheMaps.fromCacheMap
                 );
                 const refreshToken: RefreshTokenEntity = new RefreshTokenEntity();
@@ -117,8 +112,8 @@
         const appMetadataObjects: AppMetadataCache = {};
         if (appMetadata) {
             Object.keys(appMetadata).map(function (key) {
-                const mappedAmd = CacheContext.renameKeys(
-                    JSON.parse(appMetadata[key]),
+                const mappedAmd = NodeCacheManager.renameKeys(
+                    appMetadata[key],
                     AppMetadataCacheMaps.fromCacheMap
                 );
                 const amd: AppMetadataEntity = new AppMetadataEntity();
