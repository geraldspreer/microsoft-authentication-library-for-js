/*
 * Copyright (c) Microsoft Corporation. All rights reserved.
 * Licensed under the MIT License.
 */

/**
 * http methods
 */
export const HttpMethod = {
    GET: "get",
    POST: "post",
} as const;
export type HttpMethod = (typeof HttpMethod)[keyof typeof HttpMethod];

<<<<<<< HEAD
=======
export const HttpStatus = {
    SUCCESS_RANGE_START: 200,
    SUCCESS_RANGE_END: 299,
    REDIRECT: 302,
    CLIENT_ERROR_RANGE_START: 400,
    CLIENT_ERROR_RANGE_END: 499,
    SERVER_ERROR_RANGE_START: 500,
    SERVER_ERROR_RANGE_END: 599,
} as const;
export type HttpStatus = (typeof HttpStatus)[keyof typeof HttpStatus];

>>>>>>> e698e4e5
export const ProxyStatus = {
    SUCCESS_RANGE_START: 200,
    SUCCESS_RANGE_END: 299,
    SERVER_ERROR: 500,
} as const;
export type ProxyStatus = (typeof ProxyStatus)[keyof typeof ProxyStatus];

/**
 * Constants used for region discovery
 */
export const REGION_ENVIRONMENT_VARIABLE = "REGION_NAME";

/**
 * Constant used for PKCE
 */
export const RANDOM_OCTET_SIZE = 32;

/**
 * Constants used in PKCE
 */
export const Hash = {
    SHA256: "sha256",
};

/**
 * Constants for encoding schemes
 */
export const CharSet = {
    CV_CHARSET:
        "ABCDEFGHIJKLMNOPQRSTUVWXYZabcdefghijklmnopqrstuvwxyz0123456789-._~",
};

/**
 * Cache Constants
 */
export const CACHE = {
    FILE_CACHE: "fileCache",
    EXTENSION_LIB: "extenstion_library",
};

/**
 * Constants
 */
export const Constants = {
    MSAL_SKU: "msal.js.node",
    JWT_BEARER_ASSERTION_TYPE:
        "urn:ietf:params:oauth:client-assertion-type:jwt-bearer",
    AUTHORIZATION_PENDING: "authorization_pending",
    HTTP_PROTOCOL: "http://",
    LOCALHOST: "localhost",
};

/**
 * API Codes for Telemetry purposes.
 * Before adding a new code you must claim it in the MSAL Telemetry tracker as these number spaces are shared across all MSALs
 * 0-99 Silent Flow
 * 600-699 Device Code Flow
 * 800-899 Auth Code Flow
 */
export const ApiId = {
    acquireTokenSilent: 62,
    acquireTokenByUsernamePassword: 371,
    acquireTokenByDeviceCode: 671,
    acquireTokenByClientCredential: 771,
    acquireTokenByCode: 871,
    acquireTokenByRefreshToken: 872,
};
export type ApiId = (typeof ApiId)[keyof typeof ApiId];

/**
 * JWT  constants
 */
export const JwtConstants = {
    ALGORITHM: "alg",
    RSA_256: "RS256",
    X5T: "x5t",
    X5C: "x5c",
    AUDIENCE: "aud",
    EXPIRATION_TIME: "exp",
    ISSUER: "iss",
    SUBJECT: "sub",
    NOT_BEFORE: "nbf",
    JWT_ID: "jti",
};

export const LOOPBACK_SERVER_CONSTANTS = {
    INTERVAL_MS: 100,
    TIMEOUT_MS: 5000,
};<|MERGE_RESOLUTION|>--- conflicted
+++ resolved
@@ -12,20 +12,6 @@
 } as const;
 export type HttpMethod = (typeof HttpMethod)[keyof typeof HttpMethod];
 
-<<<<<<< HEAD
-=======
-export const HttpStatus = {
-    SUCCESS_RANGE_START: 200,
-    SUCCESS_RANGE_END: 299,
-    REDIRECT: 302,
-    CLIENT_ERROR_RANGE_START: 400,
-    CLIENT_ERROR_RANGE_END: 499,
-    SERVER_ERROR_RANGE_START: 500,
-    SERVER_ERROR_RANGE_END: 599,
-} as const;
-export type HttpStatus = (typeof HttpStatus)[keyof typeof HttpStatus];
-
->>>>>>> e698e4e5
 export const ProxyStatus = {
     SUCCESS_RANGE_START: 200,
     SUCCESS_RANGE_END: 299,
