{
  "version": "0.0.1",
  "name": "@azure/msal-node",
  "author": {
    "name": "Microsoft",
    "email": "nugetaad@microsoft.com",
    "url": "https://www.microsoft.com"
  },
  "license": "MIT",
  "repository": {
    "type": "git",
    "url": "https://github.com/AzureAD/microsoft-authentication-library-for-js.git"
  },
  "description": "Microsoft Authentication Library for js",
  "keywords": [
    "implicit",
    "js",
    "ts",
    "node",
    "AAD",
    "msal",
    "oauth"
  ],
  "main": "dist/index.js",
  "typings": "dist/index.d.ts",
  "files": [
    "dist"
  ],
  "scripts": {
    "start": "tsdx watch",
    "build": "tsdx build",
    "test": "tsdx test .*.spec.*",
    "test:watch": "tsdx test .*.spec.* --watch",
    "test:coverage": "tsdx test .*.spec.* --coverage",
    "lint": "tsdx lint",
<<<<<<< HEAD
    "lint:fix": "tsdx lint --fix"
=======
    "lint:fix": "tsdx lint --fix",
    "prepare": "tsdx build"
>>>>>>> e49c2794
  },
  "peerDependencies": {},
  "husky": {
    "hooks": {
      "pre-commit": "tsdx lint"
    }
  },
  "prettier": {
    "printWidth": 80,
    "semi": true,
    "singleQuote": true,
    "trailingComma": "es5",
    "endOfLine": "lf"
  },
  "jest": {
    "verbose": true,
    "moduleFileExtensions": [
      "ts",
      "tsx",
      "js",
      "json",
      "jsx",
      "node"
    ],
    "testMatch": [
      "<rootDir>/test/**/?(*.)(spec|test).(ts|js)?(x)"
    ]
  },
  "module": "dist/msal-node.esm.js",
  "devDependencies": {
    "@types/jest": "^25.1.2",
    "husky": "^4.2.3",
    "tsdx": "^0.12.3",
    "tslib": "^1.10.0",
    "typescript": "^3.7.5"
  },
  "dependencies": {
    "@types/uuid": "^7.0.0"
  }
}<|MERGE_RESOLUTION|>--- conflicted
+++ resolved
@@ -33,12 +33,7 @@
     "test:watch": "tsdx test .*.spec.* --watch",
     "test:coverage": "tsdx test .*.spec.* --coverage",
     "lint": "tsdx lint",
-<<<<<<< HEAD
     "lint:fix": "tsdx lint --fix"
-=======
-    "lint:fix": "tsdx lint --fix",
-    "prepare": "tsdx build"
->>>>>>> e49c2794
   },
   "peerDependencies": {},
   "husky": {
