/*
 * Copyright (c) Microsoft Corporation. All rights reserved.
 * Licensed under the MIT License.
 */

/**
 * @hidden
 * Constants
 */
export class Constants {
    static get libraryName(): string { return "Msal.js"; } // used in telemetry sdkName
    static get claims(): string { return "claims"; }
    static get clientId(): string { return "clientId"; }

    static get adalIdToken(): string { return "adal.idtoken"; }
    static get cachePrefix(): string { return "msal"; }
    static get scopes(): string { return "scopes"; }

    static get no_account(): string { return "NO_ACCOUNT"; }
    static get upn(): string { return "upn"; }
    static get domain_hint(): string { return "domain_hint"; }

    static get prompt_select_account(): string { return "&prompt=select_account"; }
    static get prompt_none(): string { return "&prompt=none"; }
    static get prompt(): string { return "prompt"; }

    static get response_mode_fragment(): string { return "&response_mode=fragment"; }
    static get resourceDelimiter(): string { return "|"; }
    static get cacheDelimiter(): string { return "."; }

    private static _popUpWidth: number = 483;
    static get popUpWidth(): number { return this._popUpWidth; }
    static set popUpWidth(width: number) {
        this._popUpWidth = width;
    }
    private static _popUpHeight: number = 600;
    static get popUpHeight(): number { return this._popUpHeight; }
    static set popUpHeight(height: number) {
        this._popUpHeight = height;
    }

    static get login(): string { return "LOGIN"; }
    static get renewToken(): string { return "RENEW_TOKEN"; }
    static get unknown(): string { return "UNKNOWN"; }

<<<<<<< HEAD
    static get ADFS(): string { return "adfs"};
=======
    static get ADFS(): string { return "adfs"; };
>>>>>>> 504d352e

    static get homeAccountIdentifier(): string { return "homeAccountIdentifier"; }

    static get common(): string { return "common"; }
    static get openidScope(): string { return "openid"; }
    static get profileScope(): string { return "profile"; }

    static get interactionTypeRedirect(): InteractionType { return "redirectInteraction"; }
    static get interactionTypePopup(): InteractionType { return "popupInteraction"; }
    static get interactionTypeSilent(): InteractionType { return "silentInteraction"; }
    static get inProgress(): string { return "inProgress"; }
}

/**
 * Keys in the hashParams
 */
export enum ServerHashParamKeys {
    SCOPE = "scope",
    STATE = "state",
    ERROR = "error",
    ERROR_DESCRIPTION = "error_description",
    ACCESS_TOKEN = "access_token",
    ID_TOKEN = "id_token",
    EXPIRES_IN = "expires_in",
    SESSION_STATE = "session_state",
    CLIENT_INFO = "client_info"
};

/**
 * @hidden
 * CacheKeys for MSAL
 */
export enum TemporaryCacheKeys {
    AUTHORITY = "authority",
    ACQUIRE_TOKEN_ACCOUNT = "acquireTokenAccount",
    SESSION_STATE = "session.state",
    STATE_LOGIN = "state.login",
    STATE_ACQ_TOKEN = "state.acquireToken",
    STATE_RENEW = "state.renew",
    NONCE_IDTOKEN = "nonce.idtoken",
    LOGIN_REQUEST = "login.request",
    RENEW_STATUS = "token.renew.status",
    URL_HASH = "urlHash",
    INTERACTION_STATUS = "interaction_status",
    REDIRECT_REQUEST = "redirect_request"
}

export enum PersistentCacheKeys {
    IDTOKEN = "idtoken",
    CLIENT_INFO = "client.info"
}

export enum ErrorCacheKeys {
    LOGIN_ERROR = "login.error",
    ERROR = "error",
    ERROR_DESC = "error.description"
}

export const DEFAULT_AUTHORITY: string = "https://login.microsoftonline.com/common";
export const AAD_INSTANCE_DISCOVERY_ENDPOINT: string = `${DEFAULT_AUTHORITY}/discovery/instance?api-version=1.1&authorization_endpoint=${DEFAULT_AUTHORITY}/oauth2/v2.0/authorize`;

/**
 * @hidden
 * SSO Types - generated to populate hints
 */
export enum SSOTypes {
    ACCOUNT = "account",
    SID = "sid",
    LOGIN_HINT = "login_hint",
    ID_TOKEN ="id_token",
    ACCOUNT_ID = "accountIdentifier",
    HOMEACCOUNT_ID = "homeAccountIdentifier"
};

/**
 * @hidden
 */
export const BlacklistedEQParams = [
    SSOTypes.SID,
    SSOTypes.LOGIN_HINT
];

export type InteractionType = "redirectInteraction" | "popupInteraction" | "silentInteraction";

export const NetworkRequestType = {
    GET: "GET",
    POST: "POST"
};

/**
 * we considered making this "enum" in the request instead of string, however it looks like the allowed list of
 * prompt values kept changing over past couple of years. There are some undocumented prompt values for some
 * internal partners too, hence the choice of generic "string" type instead of the "enum"
 * @hidden
 */
export const PromptState = {
    LOGIN: "login",
    SELECT_ACCOUNT: "select_account",
    CONSENT: "consent",
    NONE: "none"
};

/**
 * Frame name prefixes for the hidden iframe created in silent frames
 */
export const FramePrefix = {
    ID_TOKEN_FRAME: "msalIdTokenFrame",
    TOKEN_FRAME: "msalRenewFrame"
};

/**
 * MSAL JS Library Version
 */
export function libraryVersion(): string {
    return "1.3.2";
}<|MERGE_RESOLUTION|>--- conflicted
+++ resolved
@@ -43,11 +43,7 @@
     static get renewToken(): string { return "RENEW_TOKEN"; }
     static get unknown(): string { return "UNKNOWN"; }
 
-<<<<<<< HEAD
-    static get ADFS(): string { return "adfs"};
-=======
     static get ADFS(): string { return "adfs"; };
->>>>>>> 504d352e
 
     static get homeAccountIdentifier(): string { return "homeAccountIdentifier"; }
 
