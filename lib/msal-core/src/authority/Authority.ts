--- conflicted
+++ resolved
@@ -152,13 +152,8 @@
      * Discover endpoints via openid-configuration
      * If successful, caches the endpoint for later use in OIDC
      */
-<<<<<<< HEAD
-    public async resolveEndpointsAsync(telemetryManager?: TelemetryManager, correlationId?: string): Promise<Authority> {
-        const openIdConfigurationEndpointResponse = await this.GetOpenIdConfigurationEndpoint();
-=======
     public async resolveEndpointsAsync(telemetryManager: TelemetryManager, correlationId: string): Promise<Authority> {
-        const openIdConfigurationEndpointResponse = await this.GetOpenIdConfigurationEndpointAsync(telemetryManager, correlationId);
->>>>>>> ad1a86c2
+        const openIdConfigurationEndpointResponse = await this.GetOpenIdConfigurationEndpoint(telemetryManager, correlationId);
         this.tenantDiscoveryResponse = await this.DiscoverEndpoints(openIdConfigurationEndpointResponse, telemetryManager, correlationId);
 
         return this;
@@ -190,7 +185,6 @@
     /**
      * Use when validateAuthority is set to True to provide list of allowed domains.
      */
-<<<<<<< HEAD
     public static async setKnownAuthorities(validateAuthority: boolean, knownAuthorities: Array<string>, telemetryManager?: TelemetryManager, correlationId?: string): Promise<void> {
         if (validateAuthority && !Authority.TrustedHostList.length){
             knownAuthorities.forEach(function(authority){
@@ -233,7 +227,4 @@
             });
         });
    } 
-=======
-    public abstract GetOpenIdConfigurationEndpointAsync(telemetryManager: TelemetryManager, correlationId: string): Promise<string>;
->>>>>>> ad1a86c2
 }