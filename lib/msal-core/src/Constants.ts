--- conflicted
+++ resolved
@@ -89,10 +89,7 @@
   static get cacheLocationSession(): string { return "sessionStorage"; }
   static get openidScope(): string { return "openid"; }
   static get profileScope(): string { return "profile"; }
-<<<<<<< HEAD
-=======
 
->>>>>>> 53a0660b
 }
 
 /**
