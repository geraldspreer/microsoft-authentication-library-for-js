--- conflicted
+++ resolved
@@ -8,12 +8,8 @@
 import { CacheLocation } from "../Configuration";
 import { BrowserStorage } from "./BrowserStorage";
 import { RequestUtils } from "../utils/RequestUtils";
-<<<<<<< HEAD
-import { AccessTokenKey } from './AccessTokenKey';
-=======
 import { AccessTokenKey } from "./AccessTokenKey";
 import { StringUtils } from "../utils/StringUtils";
->>>>>>> 67adb843
 
 /**
  * @hidden
@@ -93,8 +89,6 @@
      * @param tokenType 
      */
     private matchKeyForType(key:string, clientId: string, homeAccountIdentifier: string, tokenType: string): AccessTokenKey {
-<<<<<<< HEAD
-=======
         // All valid token cache item keys are valid JSON objects, ignore keys that aren't
         const parsedKey = StringUtils.validateAndParseJsonCacheKey(key);
 
@@ -102,7 +96,6 @@
             return null;
         }
 
->>>>>>> 67adb843
         // Does the cache item match the request account
         const accountMatches = key.match(clientId) && key.match(homeAccountIdentifier);
         // Does the cache item match the requested token type
@@ -117,18 +110,6 @@
                 // Cache may be an ID token if scopes are NOT included in the cache item key
                 tokenTypeMatches = !key.match(Constants.scopes);
                 break;
-<<<<<<< HEAD
-        }
-
-        // Make sure the cache item has a JSON cache key to avoid matching non-token cache items
-        try {
-            // If the token completely matches the request, try to parse and return the key, otherwise return null
-            return (accountMatches && tokenTypeMatches) ? JSON.parse(key) : null;
-        } catch (err) {
-            // If not a valid JSON key, the cache item although matching is not a usable token and should not show up in the search results
-            return null;
-=======
->>>>>>> 67adb843
         }
 
         return (accountMatches && tokenTypeMatches) ? parsedKey : null;
