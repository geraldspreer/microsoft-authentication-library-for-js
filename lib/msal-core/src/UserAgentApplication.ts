// Copyright (c) Microsoft Corporation. All rights reserved.
// Licensed under the MIT License.

import { AccessTokenCacheItem } from "./AccessTokenCacheItem";
import { AccessTokenKey } from "./AccessTokenKey";
import { AccessTokenValue } from "./AccessTokenValue";
import { ServerRequestParameters } from "./ServerRequestParameters";
import { Authority } from "./Authority";
import { ClientInfo } from "./ClientInfo";
import { Constants, SSOTypes, PromptState } from "./Constants";
import { IdToken } from "./IdToken";
import { Logger } from "./Logger";
import { Storage } from "./Storage";
import { Account } from "./Account";
import { Utils } from "./Utils";
import { AuthorityFactory } from "./AuthorityFactory";
import { Configuration, buildConfiguration } from "./Configuration";
import { AuthenticationParameters, QPDict } from "./AuthenticationParameters";
import { ClientConfigurationError } from "./error/ClientConfigurationError";
import { AuthError } from "./error/AuthError";
import { ClientAuthError, ClientAuthErrorMessage } from "./error/ClientAuthError";
import { ServerError } from "./error/ServerError";
import { InteractionRequiredAuthError } from "./error/InteractionRequiredAuthError";
import { AuthResponse } from "./AuthResponse";

// default authority
/**
 * @param {string} authority - A URL indicating a directory that MSAL can use to obtain tokens.
 * - In Azure AD, it is of the form https://&lt;tenant&gt;/&lt;tenant&gt;, where &lt;tenant&gt; is the directory host (e.g. https://login.microsoftonline.com) and &lt;tenant&gt; is a identifier within the directory itself (e.g. a domain associated to the tenant, such as contoso.onmicrosoft.com, or the GUID representing the TenantID property of the directory)
 * - In Azure B2C, it is of the form https://&lt;instance&gt;/tfp/&lt;tenant&gt;/<policyName>/
 * - Default value is: "https://login.microsoftonline.com/common"
 */
const DEFAULT_AUTHORITY = "https://login.microsoftonline.com/common";

/**
 * Interface to handle iFrame generation, Popup Window creation and redirect handling
 */
declare global {
    interface Window {
        msal: Object;
        CustomEvent: CustomEvent;
        Event: Event;
        activeRenewals: {};
        renewStates: Array<string>;
        callbackMappedToRenewStates : {};
        promiseMappedToRenewStates: {};
        openedWindows: Array<Window>;
        requestType: string;
    }
}

/**
 * response_type from OpenIDConnect
 * References: https://openid.net/specs/oauth-v2-multiple-response-types-1_0.html & https://tools.ietf.org/html/rfc6749#section-4.2.1
 * Since we support only implicit flow in this library, we restrict the response_type support to only 'token' and 'id_token'
 *
 * @hidden
 */
const ResponseTypes = {
  id_token: "id_token",
  token: "token",
  id_token_token: "id_token token"
};

/**
 * @hidden
 */
export interface CacheResult {
  errorDesc: string;
  token: string;
  error: string;
}

/**
 * Data type to hold information about state returned from the server
 */
export type ResponseStateInfo = {
  state: string;
  stateMatch: boolean;
  requestType: string;
};

/**
 * A type alias for a tokenReceivedCallback function.
 * @param tokenReceivedCallback.token token returned from STS if token request is successful.
 * @param tokenReceivedCallback.tokenType tokenType returned from the STS if API call is successful. Possible values are: id_token OR access_token.
 */
export type tokenReceivedCallback = (response: AuthResponse) => void;

/**
 * A type alias for a errorReceivedCallback function.
 * @param errorReceivedCallback.errorDesc error object created by library containing error string returned from the STS if API call fails.
 */
export type errorReceivedCallback = (authError: AuthError, accountState: string) => void;

/**
 * A wrapper to handle the token response/error within the iFrame always
 *
 * @param target
 * @param propertyKey
 * @param descriptor
 */
const resolveTokenOnlyIfOutOfIframe = (target: any, propertyKey: string, descriptor: PropertyDescriptor) => {
  const tokenAcquisitionMethod = descriptor.value;
  descriptor.value = function (...args: any[]) {
      return this.isInIframe()
          ? new Promise(() => {
            return;
          })
          : tokenAcquisitionMethod.apply(this, args);
  };
  return descriptor;
};

/**
 * UserAgentApplication class - Object Instance that the developer would need to make login/acquireToken calls
 */
export class UserAgentApplication {

  // input Configuration by the developer/user
  private config: Configuration;

  // callbacks for token/error
  private tokenReceivedCallback: tokenReceivedCallback = null;
  private errorReceivedCallback: errorReceivedCallback = null;

  // Added for readability as these params are very frequently used
  private logger: Logger;
  private clientId: string;
  private inCookie: boolean;

  // Cache and Account info referred across token grant flow
  protected cacheStorage: Storage;
  private account: Account;

  // state variables
  private loginInProgress: boolean;
  private acquireTokenInProgress: boolean;
  private silentAuthenticationState: string;
  private silentLogin: boolean;
  private redirectCallbacksSet: boolean;

  // Authority Functionality
  protected authorityInstance: Authority;

  // If the developer passes an authority, create an instance
  public set authority(val) {
    this.authorityInstance = AuthorityFactory.CreateInstance(val, this.config.auth.validateAuthority);
  }

  // retrieve the authority instance
  public get authority(): string {
    return this.authorityInstance.CanonicalAuthority;
  }

  public getAuthorityInstance(): Authority {
    return this.authorityInstance;
  }

  /**
   * Initialize a UserAgentApplication with a given clientId and authority.
   * @constructor
   *
   * @param {string} clientId - The clientID of your application, you should get this from the application registration portal.
   * @param {string} authority - A URL indicating a directory that MSAL can use to obtain tokens.
   * - In Azure AD, it is of the form https://&lt;instance>/&lt;tenant&gt;,\ where &lt;instance&gt; is the directory host (e.g. https://login.microsoftonline.com) and &lt;tenant&gt; is a identifier within the directory itself (e.g. a domain associated to the tenant, such as contoso.onmicrosoft.com, or the GUID representing the TenantID property of the directory)
   * - In Azure B2C, it is of the form https://&lt;instance&gt;/tfp/&lt;tenantId&gt;/&lt;policyName&gt;/
   * - Default value is: "https://login.microsoftonline.com/common"
   * @param _tokenReceivedCallback -  The function that will get the call back once this API is completed (either successfully or with a failure).
   * @param {boolean} validateAuthority -  boolean to turn authority validation on/off.
   */
  constructor(configuration: Configuration) {

    // Set the Configuration
    this.config = buildConfiguration(configuration);

    // Set the callback boolean
    this.redirectCallbacksSet = false;

    this.logger = this.config.system.logger;
    this.clientId = this.config.auth.clientId;
    this.inCookie = this.config.cache.storeAuthStateInCookie;

    // if no authority is passed, set the default: "https://login.microsoftonline.com/common"
    this.authority = this.config.auth.authority || DEFAULT_AUTHORITY;

    // track login and acquireToken in progress
    this.loginInProgress = false;
    this.acquireTokenInProgress = false;

    // cache keys msal - typescript throws an error if any value other than "localStorage" or "sessionStorage" is passed
    try {
      this.cacheStorage = new Storage(this.config.cache.cacheLocation);
    } catch (e) {
        throw ClientConfigurationError.createInvalidCacheLocationConfigError(this.config.cache.cacheLocation);
    }

    // Initialize window handling code
    window.openedWindows = [];
    window.activeRenewals = {};
    window.renewStates = [];
    window.callbackMappedToRenewStates = { };
    window.promiseMappedToRenewStates = { };
    window.msal = this;

    const urlHash = window.location.hash;
    const isCallback = this.isCallback(urlHash);

    // On the server 302 - Redirect, handle this
    if (!this.config.framework.isAngular) {
      if (isCallback) {
        this.handleAuthenticationResponse(urlHash);
      }
    }
  }

  //#region Redirect Callbacks
  /**
   * Sets the callback functions for the redirect flow to send back the success or error object.
   * @param {tokenReceivedCallback} successCallback - Callback which contains the AuthResponse object, containing data from the server.
   * @param {errorReceivedCallback} errorCallback - Callback which contains a AuthError object, containing error data from either the server
   * or the library, depending on the origin of the error.
   */
  handleRedirectCallbacks(successCallback: tokenReceivedCallback, errorCallback: errorReceivedCallback): void {
    if (!successCallback) {
      this.redirectCallbacksSet = false;
      throw ClientConfigurationError.createInvalidCallbackObjectError("successCallback", successCallback);
    } else if (!errorCallback) {
      this.redirectCallbacksSet = false;
      throw ClientConfigurationError.createInvalidCallbackObjectError("errorCallback", errorCallback);
    }

    // Set callbacks
    this.tokenReceivedCallback = successCallback;
    this.errorReceivedCallback = errorCallback;

    this.redirectCallbacksSet = true;

    // On the server 302 - Redirect, handle this
    if (!this.config.framework.isAngular) {
      const cachedHash = this.cacheStorage.getItem(Constants.urlHash);
      if (cachedHash) {
        this.processCallBack(cachedHash, null);
      }
    }
  }

  //#endregion

  //#region Redirect Flow

  /**
   * Initiate the login process by redirecting the user to the STS authorization endpoint.
   * @param {Array.<string>} scopes - Permissions you want included in the access token. Not all scopes are guaranteed to be included in the access token returned.
   * @param {string} extraQueryParameters - Key-value pairs to pass to the authentication server during the interactive authentication flow.
   */
  loginRedirect(request?: AuthenticationParameters): void {

    // Throw error if callbacks are not set before redirect
    if (!this.redirectCallbacksSet) {
      throw ClientConfigurationError.createRedirectCallbacksNotSetError();
    }

    // Creates navigate url; saves value in cache; redirect user to AAD
    if (this.loginInProgress) {
      let reqState;
      if (request) {
        reqState = request.state;
      }
      this.errorReceivedCallback(ClientAuthError.createLoginInProgressError(), reqState);
      return;
    }

    // if extraScopesToConsent is passed, append them to the login request
    let scopes: Array<string> = this.appendScopes(request);

    // Validate and filter scopes (the validate function will throw if validation fails)
    this.validateInputScope(scopes, false);

    const account: Account = this.getAccount();

    // defer queryParameters generation to Helper if developer passes account/sid/login_hint
    if (Utils.isSSOParam(request)) {
      // if account is not provided, we pass null
      this.loginRedirectHelper(account, request, scopes);
    }
    // else handle the library data
    else {
      // extract ADAL id_token if exists
      let adalIdToken = this.extractADALIdToken();

      // silent login if ADAL id_token is retrieved successfully - SSO
      if (adalIdToken && !scopes) {
        this.logger.info("ADAL's idToken exists. Extracting login information from ADAL's idToken ");
        let tokenRequest: AuthenticationParameters = this.buildIDTokenRequest(request);

        this.silentLogin = true;
        this.acquireTokenSilent(tokenRequest).then(response => {
          this.silentLogin = false;
          this.logger.info("Unified cache call is successful");

          if (this.tokenReceivedCallback) {
            this.tokenReceivedCallback(response);
          }
        }, (error) => {
          this.silentLogin = false;
          this.logger.error("Error occurred during unified cache ATS");

          // call the loginRedirectHelper later with no user account context
          this.loginRedirectHelper(null, request, scopes);
        });
      }
      // else proceed to login
      else {
        // call the loginRedirectHelper later with no user account context
        this.loginRedirectHelper(null, request, scopes);
      }
    }

  }

  /**
   * Helper function to loginRedirect
   *
   * @hidden
   * @param scopes
   * @param extraQueryParameters
   */
  private loginRedirectHelper(account: Account, request: AuthenticationParameters, scopes?: Array<string>) {
    // Track login in progress
    this.loginInProgress = true;

    this.authorityInstance.resolveEndpointsAsync().then(() => {

      // create the Request to be sent to the Server
      let serverAuthenticationRequest = new ServerRequestParameters(
        this.authorityInstance,
        this.clientId, scopes,
        ResponseTypes.id_token,
        this.getRedirectUri(),
        request.state
      );

      // populate QueryParameters (sid/login_hint/domain_hint) and any other extraQueryParameters set by the developer
      serverAuthenticationRequest = this.populateQueryParams(account, request, serverAuthenticationRequest);

      // if the user sets the login start page - angular only??
      let loginStartPage = this.cacheStorage.getItem(Constants.angularLoginRequest);
      if (!loginStartPage || loginStartPage === "") {
        loginStartPage = window.location.href;
      } else {
        this.cacheStorage.setItem(Constants.angularLoginRequest, "");
      }

      // Cache the state, nonce, and login request data
      this.cacheStorage.setItem(Constants.loginRequest, loginStartPage, this.inCookie);
      this.cacheStorage.setItem(Constants.loginError, "");

      this.cacheStorage.setItem(Constants.stateLogin, serverAuthenticationRequest.state, this.inCookie);
      this.cacheStorage.setItem(Constants.nonceIdToken, serverAuthenticationRequest.nonce, this.inCookie);

      this.cacheStorage.setItem(Constants.msalError, "");
      this.cacheStorage.setItem(Constants.msalErrorDescription, "");

      // Cache authorityKey
      this.setAuthorityCache(serverAuthenticationRequest.state, this.authority);

      // build URL to navigate to proceed with the login
      let urlNavigate = serverAuthenticationRequest.createNavigateUrl(scopes) + Constants.response_mode_fragment;

      // Redirect user to login URL
      this.promptUser(urlNavigate);
    });
  }

  /**
   * Used to obtain an access_token by redirecting the user to the authorization endpoint.
   * To renew idToken, clientId should be passed as the only scope in the scopes array.
   * @param {Array<string>} scopes - Permissions you want included in the access token. Not all scopes are  guaranteed to be included in the access token. Scopes like "openid" and "profile" are sent with every request.
   * @param {string} authority - A URL indicating a directory that MSAL can use to obtain tokens.
   * - In Azure AD, it is of the form https://{instance}/&lt;tenant&gt;, where &lt;tenant&gt; is the directory host (e.g. https://login.microsoftonline.com) and &lt;tenant&gt; is a identifier within the directory itself (e.g. a domain associated to the tenant, such as contoso.onmicrosoft.com, or the GUID representing the TenantID property of the directory)
   * - In Azure B2C, it is of the form https://{instance}/tfp/&lt;tenant&gt;/<policyName>
   * - Default value is: "https://login.microsoftonline.com/common"
   * @param {Account} account - The account for which the scopes are requested.The default account is the logged in account.
   * @param {string} extraQueryParameters - Key-value pairs to pass to the STS during the  authentication flow.
   */
  acquireTokenRedirect(request: AuthenticationParameters): void {
    // Throw error if callbacks are not set before redirect
    if (!this.redirectCallbacksSet) {
      throw ClientConfigurationError.createRedirectCallbacksNotSetError();
    }

    // Validate and filter scopes (the validate function will throw if validation fails)
    this.validateInputScope(request.scopes, true);

    // Get the account object if a session exists
    const account: Account = request.account || this.getAccount();

    // If already in progress, do not proceed
    if (this.acquireTokenInProgress) {
      let reqState;
      if (request) {
        reqState = request.state;
      }
      this.errorReceivedCallback(ClientAuthError.createAcquireTokenInProgressError(), reqState);
      return;
    }

    // If no session exists, prompt the user to login.
    if (!account && !(request.sid  || request.loginHint)) {
      this.logger.info("User login is required");
      throw ClientAuthError.createUserLoginRequiredError();
    }

    let serverAuthenticationRequest: ServerRequestParameters;
    const acquireTokenAuthority = request.authority ? AuthorityFactory.CreateInstance(request.authority, this.config.auth.validateAuthority) : this.authorityInstance;

    // Track the acquireToken progress
    this.acquireTokenInProgress = true;

    acquireTokenAuthority.resolveEndpointsAsync().then(() => {
      // On Fulfillment
      const responseType = this.getTokenType(account, request.scopes, false);
      serverAuthenticationRequest = new ServerRequestParameters(
        acquireTokenAuthority,
        this.clientId,
        request.scopes,
        responseType,
        this.getRedirectUri(),
        request.state
      );

      this.updateAcquireTokenCacheEntries(serverAuthenticationRequest, account);

      // populate QueryParameters (sid/login_hint/domain_hint) and any other extraQueryParameters set by the developer
      serverAuthenticationRequest = this.populateQueryParams(account, request, serverAuthenticationRequest);

      // Construct urlNavigate
      let urlNavigate = serverAuthenticationRequest.createNavigateUrl(request.scopes) + Constants.response_mode_fragment;

      // set state in cache and redirect to urlNavigate
      if (urlNavigate) {
        this.cacheStorage.setItem(Constants.stateAcquireToken, serverAuthenticationRequest.state, this.inCookie);
        window.location.replace(urlNavigate);
      }
    });
  }

  /**
   * Checks if the redirect response is received from the STS. In case of redirect, the url fragment has either id_token, access_token or error.
   * @param {string} hash - Hash passed from redirect page.
   * @returns {Boolean} - true if response contains id_token, access_token or error, false otherwise.
   * @hidden
   */
  // TODO - rename this, the name is confusing
  isCallback(hash: string): boolean {
    hash = this.getHash(hash);
    const parameters = Utils.deserialize(hash);
    return (
      parameters.hasOwnProperty(Constants.errorDescription) ||
      parameters.hasOwnProperty(Constants.error) ||
      parameters.hasOwnProperty(Constants.accessToken) ||
      parameters.hasOwnProperty(Constants.idToken)
    );
  }

  //#endregion

  //#region Popup Flow

  /**
   * Initiate the login process by opening a popup window.
   * @param {Array.<string>} scopes - Permissions you want included in the access token. Not all scopes are  guaranteed to be included in the access token returned.
   * @param {string} extraQueryParameters - Key-value pairs to pass to the STS during the interactive authentication flow.
   * @returns {Promise.<string>} - A Promise that is fulfilled when this function has completed, or rejected if an error was raised. Returns the token or error.
   */
  loginPopup(request?: AuthenticationParameters): Promise<AuthResponse> {
    // Creates navigate url; saves value in cache; redirect user to AAD
    return new Promise<AuthResponse>((resolve, reject) => {
      // Fail if login is already in progress
      if (this.loginInProgress) {
        return reject(ClientAuthError.createLoginInProgressError());
      }

      // if extraScopesToConsent is passed, append them to the login request
      let scopes: Array<string> = this.appendScopes(request);

      // Validate and filter scopes (the validate function will throw if validation fails)
      this.validateInputScope(scopes, false);

      let account = this.getAccount();

     // add the prompt parameter to the 'extraQueryParameters' if passed
      if (Utils.isSSOParam(request)) {
         // if account is not provided, we pass null
         this.loginPopupHelper(account, request, resolve, reject, scopes);
      }
      // else handle the library data
      else {
        // Extract ADAL id_token if it exists
        let adalIdToken = this.extractADALIdToken();

        // silent login if ADAL id_token is retrieved successfully - SSO
        if (adalIdToken && !scopes) {
          this.logger.info("ADAL's idToken exists. Extracting login information from ADAL's idToken ");
          let tokenRequest: AuthenticationParameters = this.buildIDTokenRequest(request);

          this.silentLogin = true;
          this.acquireTokenSilent(tokenRequest)
              .then(response => {
            this.silentLogin = false;
            this.logger.info("Unified cache call is successful");

            resolve(response);
          }, (error) => {
            this.silentLogin = false;
            this.logger.error("Error occurred during unified cache ATS");
            this.loginPopupHelper(null, request, resolve, reject, scopes);
          });
        }
        // else proceed with login
        else {
          this.loginPopupHelper(null, request, resolve, reject, scopes );
        }
      }
    });
  }

  /**
   * Helper function to loginPopup
   *
   * @hidden
   * @param resolve
   * @param reject
   * @param scopes
   * @param extraQueryParameters
   */
  private loginPopupHelper(account: Account, request: AuthenticationParameters, resolve: any, reject: any, scopes?: Array<string>) {
    if (!scopes) {
      scopes = [this.clientId];
    }
    const scope = scopes.join(" ").toLowerCase();

    // Generate a popup window
    const popUpWindow = this.openWindow("about:blank", "_blank", 1, this, resolve, reject);
    if (!popUpWindow) {
      // We pass reject in openWindow, we reject there during an error
      return;
    }

    // Track login progress
    this.loginInProgress = true;

    // Resolve endpoint
    this.authorityInstance.resolveEndpointsAsync().then(() => {
      let serverAuthenticationRequest = new ServerRequestParameters(this.authorityInstance, this.clientId, scopes, ResponseTypes.id_token, this.getRedirectUri(), request.state);

      // populate QueryParameters (sid/login_hint/domain_hint) and any other extraQueryParameters set by the developer;
      serverAuthenticationRequest = this.populateQueryParams(account, request, serverAuthenticationRequest);

      // Cache the state, nonce, and login request data
      this.cacheStorage.setItem(Constants.loginRequest, window.location.href, this.inCookie);
      this.cacheStorage.setItem(Constants.loginError, "");

      this.cacheStorage.setItem(Constants.nonceIdToken, serverAuthenticationRequest.nonce, this.inCookie);

      this.cacheStorage.setItem(Constants.msalError, "");
      this.cacheStorage.setItem(Constants.msalErrorDescription, "");

      // cache authorityKey
      this.setAuthorityCache(serverAuthenticationRequest.state, this.authority);

      // Build the URL to navigate to in the popup window
      let urlNavigate = serverAuthenticationRequest.createNavigateUrl(scopes)  + Constants.response_mode_fragment;

      window.renewStates.push(serverAuthenticationRequest.state);
      window.requestType = Constants.login;

      // Register callback to capture results from server
      this.registerCallback(serverAuthenticationRequest.state, scope, resolve, reject);

      // Navigate url in popupWindow
      if (popUpWindow) {
        this.logger.infoPii("Navigated Popup window to:" + urlNavigate);
        popUpWindow.location.href = urlNavigate;
      }
    }, () => {
      // Endpoint resolution failure error
      this.logger.info(ClientAuthErrorMessage.endpointResolutionError.code + ":" + ClientAuthErrorMessage.endpointResolutionError.desc);
      this.cacheStorage.setItem(Constants.msalError, ClientAuthErrorMessage.endpointResolutionError.code);
      this.cacheStorage.setItem(Constants.msalErrorDescription, ClientAuthErrorMessage.endpointResolutionError.desc);

      // What is this? Is this the reject that is passed in?? -- REDO this in the subsequent refactor, passing reject is confusing
      if (reject) {
        reject(ClientAuthError.createEndpointResolutionError());
      }

      // Close the popup window
      if (popUpWindow) {
        popUpWindow.close();
      }
    }).catch((err) => {
      // All catch - when is this executed? Possibly when error is thrown, but not if previous function rejects instead of throwing
      this.logger.warning("could not resolve endpoints");
      reject(ClientAuthError.createEndpointResolutionError(err.toString));
    });
  }

  /**
   * Used to acquire an access token for a new user using interactive authentication via a popup Window.
   * To request an id_token, pass the clientId as the only scope in the scopes array.
   * @param {Array<string>} scopes - Permissions you want included in the access token. Not all scopes are  guaranteed to be included in the access token. Scopes like "openid" and "profile" are sent with every request.
   * @param {string} authority - A URL indicating a directory that MSAL can use to obtain tokens.
   * - In Azure AD, it is of the form https://&lt;tenant&gt;/&lt;tenant&gt;, where &lt;tenant&gt; is the directory host (e.g. https://login.microsoftonline.com) and &lt;tenant&gt; is a identifier within the directory itself (e.g. a domain associated to the tenant, such as contoso.onmicrosoft.com, or the GUID representing the TenantID property of the directory)
   * - In Azure B2C, it is of the form https://&lt;instance&gt;/tfp/&lt;tenant&gt;/<policyName>/
   * - Default value is: "https://login.microsoftonline.com/common".
   * @param {Account} account - The account for which the scopes are requested.The default account is the logged in account.
   * @param {string} extraQueryParameters - Key-value pairs to pass to the STS during the  authentication flow.
   * @returns {Promise.<string>} - A Promise that is fulfilled when this function has completed, or rejected if an error was raised. Returns the token or error.
   */
  acquireTokenPopup(request: AuthenticationParameters): Promise<AuthResponse> {
    return new Promise<AuthResponse>((resolve, reject) => {
      // Validate and filter scopes (the validate function will throw if validation fails)
      this.validateInputScope(request.scopes, true);

      const scope = request.scopes.join(" ").toLowerCase();

      // Get the account object if a session exists
      const account: Account = request.account || this.getAccount();

      // If already in progress, throw an error and reject the request
      if (this.acquireTokenInProgress) {
        return reject(ClientAuthError.createAcquireTokenInProgressError());
      }

      // If no session exists, prompt the user to login.
      if (!account && !!(request.sid  || request.loginHint)) {
        this.logger.info("User login is required");
        return reject(ClientAuthError.createUserLoginRequiredError());
      }

      // track the acquireToken progress
      this.acquireTokenInProgress = true;

      let serverAuthenticationRequest: ServerRequestParameters;
      const acquireTokenAuthority = request.authority ? AuthorityFactory.CreateInstance(request.authority, this.config.auth.validateAuthority) : this.authorityInstance;

      // Open the popup window
      const popUpWindow = this.openWindow("about:blank", "_blank", 1, this, resolve, reject);
      if (!popUpWindow) {
        // We pass reject to openWindow, so we are rejecting there.
        return;
      }

      acquireTokenAuthority.resolveEndpointsAsync().then(() => {
        // On fullfillment
        const responseType = this.getTokenType(account, request.scopes, false);
        serverAuthenticationRequest = new ServerRequestParameters(
          acquireTokenAuthority,
          this.clientId,
          request.scopes,
          responseType,
          this.getRedirectUri(),
          request.state
        );

        // populate QueryParameters (sid/login_hint/domain_hint) and any other extraQueryParameters set by the developer
        serverAuthenticationRequest = this.populateQueryParams(account, request, serverAuthenticationRequest);

        this.updateAcquireTokenCacheEntries(serverAuthenticationRequest, account);

        // Construct the urlNavigate
        let urlNavigate = serverAuthenticationRequest.createNavigateUrl(request.scopes) + Constants.response_mode_fragment;

        window.renewStates.push(serverAuthenticationRequest.state);
        window.requestType = Constants.renewToken;
        this.registerCallback(serverAuthenticationRequest.state, scope, resolve, reject);

        // open popup window to urlNavigate
        if (popUpWindow) {
          popUpWindow.location.href = urlNavigate;
        }

      }, () => {
        // On rejection
        this.logger.info(ClientAuthErrorMessage.endpointResolutionError.code + ":" + ClientAuthErrorMessage.endpointResolutionError.desc);
        this.cacheStorage.setItem(Constants.msalError, ClientAuthErrorMessage.endpointResolutionError.code);
        this.cacheStorage.setItem(Constants.msalErrorDescription, ClientAuthErrorMessage.endpointResolutionError.desc);

        if (reject) {
          reject(ClientAuthError.createEndpointResolutionError());
        }
        if (popUpWindow) {
            popUpWindow.close();
        }
      }).catch((err) => {
        this.logger.warning("could not resolve endpoints");
        reject(ClientAuthError.createEndpointResolutionError(err.toString()));
      });
    });
  }

  /**
   * Used to send the user to the redirect_uri after authentication is complete. The user's bearer token is attached to the URI fragment as an id_token/access_token field.
   * This function also closes the popup window after redirection.
   *
   * @param urlNavigate
   * @param title
   * @param interval
   * @param instance
   * @param resolve
   * @param reject
   * @hidden
   * @ignore
   */
  private openWindow(urlNavigate: string, title: string, interval: number, instance: this, resolve?: Function, reject?: Function): Window {
    // Generate a popup window
    var popupWindow: Window;
    try {
      popupWindow = this.openPopup(urlNavigate, title, Constants.popUpWidth, Constants.popUpHeight);
    } catch (e) {
      instance.loginInProgress = false;
      instance.acquireTokenInProgress = false;

      this.logger.info(ClientAuthErrorMessage.popUpWindowError.code + ":" + ClientAuthErrorMessage.popUpWindowError.desc);
      this.cacheStorage.setItem(Constants.msalError, ClientAuthErrorMessage.popUpWindowError.code);
      this.cacheStorage.setItem(Constants.msalErrorDescription, ClientAuthErrorMessage.popUpWindowError.desc);
      if (reject) {
        reject(ClientAuthError.createPopupWindowError());
      }
      return null;
    }

    // Push popup window handle onto stack for tracking
    window.openedWindows.push(popupWindow);

    const pollTimer = window.setInterval(() => {
      // If popup closed or login in progress, cancel login
      if (popupWindow && popupWindow.closed && instance.loginInProgress) {
        if (reject) {
          reject(ClientAuthError.createUserCancelledError());
        }
        window.clearInterval(pollTimer);
        if (this.config.framework.isAngular) {
            this.broadcast("msal:popUpClosed", ClientAuthErrorMessage.userCancelledError.code + Constants.resourceDelimiter + ClientAuthErrorMessage.userCancelledError.desc);
            return;
        }
        instance.loginInProgress = false;
        instance.acquireTokenInProgress = false;
      }

      try {
        const popUpWindowLocation = popupWindow.location;

        // If the popup hash changes, close the popup window
        if (popUpWindowLocation.href.indexOf(this.getRedirectUri()) !== -1) {
          window.clearInterval(pollTimer);
          instance.loginInProgress = false;
          instance.acquireTokenInProgress = false;
          this.logger.info("Closing popup window");
          // TODO: Check how this can be extracted for any framework specific code?
          if (this.config.framework.isAngular) {
              this.broadcast("msal:popUpHashChanged", popUpWindowLocation.hash);
              for (let i = 0; i < window.openedWindows.length; i++) {
                  window.openedWindows[i].close();
              }
          }
        }
      } catch (e) {
        // Cross Domain url check error.
        // Will be thrown until AAD redirects the user back to the app"s root page with the token.
        // No need to log or throw this error as it will create unnecessary traffic.
      }
    },
    interval);

    return popupWindow;
  }

  /**
   * Configures popup window for login.
   *
   * @param urlNavigate
   * @param title
   * @param popUpWidth
   * @param popUpHeight
   * @ignore
   * @hidden
   */
  private openPopup(urlNavigate: string, title: string, popUpWidth: number, popUpHeight: number) {
    try {
      /**
       * adding winLeft and winTop to account for dual monitor
       * using screenLeft and screenTop for IE8 and earlier
       */
      const winLeft = window.screenLeft ? window.screenLeft : window.screenX;
      const winTop = window.screenTop ? window.screenTop : window.screenY;
      /**
       * window.innerWidth displays browser window"s height and width excluding toolbars
       * using document.documentElement.clientWidth for IE8 and earlier
       */
      const width = window.innerWidth || document.documentElement.clientWidth || document.body.clientWidth;
      const height = window.innerHeight || document.documentElement.clientHeight || document.body.clientHeight;
      const left = ((width / 2) - (popUpWidth / 2)) + winLeft;
      const top = ((height / 2) - (popUpHeight / 2)) + winTop;

      // open the window
      const popupWindow = window.open(urlNavigate, title, "width=" + popUpWidth + ", height=" + popUpHeight + ", top=" + top + ", left=" + left);
      if (!popupWindow) {
        throw ClientAuthError.createPopupWindowError();
      }
      if (popupWindow.focus) {
        popupWindow.focus();
      }

      return popupWindow;
    } catch (e) {
      this.logger.error("error opening popup " + e.message);
      this.loginInProgress = false;
      this.acquireTokenInProgress = false;
      throw ClientAuthError.createPopupWindowError(e.toString());
    }
  }

  //#endregion

  //#region Silent Flow

  /**
   * Used to get the token from cache.
   * MSAL will return the cached token if it is not expired.
   * Or it will send a request to the STS to obtain an access_token using a hidden iframe. To renew idToken, clientId should be passed as the only scope in the scopes array.
   * @param {Array<string>} scopes - Permissions you want included in the access token. Not all scopes are  guaranteed to be included in the access token. Scopes like "openid" and "profile" are sent with every request.
   * @param {string} authority - A URL indicating a directory that MSAL can use to obtain tokens.
   * - In Azure AD, it is of the form https://&lt;tenant&gt;/&lt;tenant&gt;, where &lt;tenant&gt; is the directory host (e.g. https://login.microsoftonline.com) and &lt;tenant&gt; is a identifier within the directory itself (e.g. a domain associated to the tenant, such as contoso.onmicrosoft.com, or the GUID representing the TenantID property of the directory)
   * - In Azure B2C, it is of the form https://&lt;instance&gt;/tfp/&lt;tenant&gt;/<policyName>/
   * - Default value is: "https://login.microsoftonline.com/common"
   * @param {Account} account - The user account for which the scopes are requested.The default account is the logged in account.
   * @param {string} extraQueryParameters - Key-value pairs to pass to the STS during the  authentication flow.
   * @returns {Promise.<string>} - A Promise that is fulfilled when this function has completed, or rejected if an error was raised. Resolved with token or rejected with error.
   */
  @resolveTokenOnlyIfOutOfIframe
  acquireTokenSilent(request: AuthenticationParameters): Promise<AuthResponse> {
    return new Promise<AuthResponse>((resolve, reject) => {

      // Validate and filter scopes (the validate function will throw if validation fails)
      this.validateInputScope(request.scopes, true);

      const scope = request.scopes.join(" ").toLowerCase();

      // if the developer passes an account give him the priority
      const account: Account = request.account || this.getAccount();

      // extract if there is an adalIdToken stashed in the cache
      const adalIdToken = this.cacheStorage.getItem(Constants.adalIdToken);

      //if there is no account logged in and no login_hint/sid is passed in the request
      if (!account && !!(request.sid  || request.loginHint) && Utils.isEmpty(adalIdToken) ) {
        this.logger.info("User login is required");
        return reject(ClientAuthError.createUserLoginRequiredError());
      }

      const responseType = this.getTokenType(account, request.scopes, true);

      let serverAuthenticationRequest = new ServerRequestParameters(
        AuthorityFactory.CreateInstance(request.authority, this.config.auth.validateAuthority),
        this.clientId,
        request.scopes,
        responseType,
        this.getRedirectUri(),
        request.state
      );

      // populate QueryParameters (sid/login_hint/domain_hint) and any other extraQueryParameters set by the developer
      if (Utils.isSSOParam(request) || account) {
        serverAuthenticationRequest = this.populateQueryParams(account, request, serverAuthenticationRequest);
      }
      //if user didn't pass login_hint/sid and adal's idtoken is present, extract the login_hint from the adalIdToken
      else if (!account && !Utils.isEmpty(adalIdToken)) {
        // if adalIdToken exists, extract the SSO info from the same
        const adalIdTokenObject = Utils.extractIdToken(adalIdToken);
        this.logger.verbose("ADAL's idToken exists. Extracting login information from ADAL's idToken ");
        serverAuthenticationRequest = this.populateQueryParams(account, null, serverAuthenticationRequest, adalIdTokenObject);
      }

      let authErr: AuthError;
      let cacheResultResponse;

      try {
        cacheResultResponse = this.getCachedToken(serverAuthenticationRequest, account);
      } catch (e) {
        authErr = e;
      }

      // resolve/reject based on cacheResult
      if (cacheResultResponse) {
        this.logger.info("Token is already in cache for scope:" + scope);
        resolve(cacheResultResponse);
        return null;
      }
      else if (authErr) {
        this.logger.infoPii(authErr.errorCode + ":" + authErr.errorMessage);
        reject(authErr);
        return null;
      }
      // else proceed with login
      else {
        this.logger.verbose("Token is not in cache for scope:" + scope);
        // Cache result can return null if cache is empty. In that case, set authority to default value if no authority is passed to the api.
        if (!serverAuthenticationRequest.authorityInstance) {
            serverAuthenticationRequest.authorityInstance = request.authority ? AuthorityFactory.CreateInstance(request.authority, this.config.auth.validateAuthority) : this.authorityInstance;
        }
        // cache miss
        return serverAuthenticationRequest.authorityInstance.resolveEndpointsAsync()
        .then(() => {
          // refresh attempt with iframe
          // Already renewing for this scope, callback when we get the token.
          if (window.activeRenewals[scope]) {
            this.logger.verbose("Renew token for scope: " + scope + " is in progress. Registering callback");
            // Active renewals contains the state for each renewal.
            this.registerCallback(window.activeRenewals[scope], scope, resolve, reject);
          }
          else {
            if (request.scopes && request.scopes.indexOf(this.clientId) > -1 && request.scopes.length === 1) {
              // App uses idToken to send to api endpoints
              // Default scope is tracked as clientId to store this token
              this.logger.verbose("renewing idToken");
              this.renewIdToken(request.scopes, resolve, reject, account, serverAuthenticationRequest);
            } else {
              // renew access token
              this.logger.verbose("renewing accesstoken");
              this.renewToken(request.scopes, resolve, reject, account, serverAuthenticationRequest);
            }
          }
        }).catch((err) => {
          this.logger.warning("could not resolve endpoints");
          reject(ClientAuthError.createEndpointResolutionError(err.toString()));
          return null;
        });
      }
    });
  }

  /**
   * Returns whether current window is in ifram for token renewal
   * @ignore
   * @hidden
   */
  public isInIframe() {
      return window.parent !== window;
  }

  /**
   * Returns whether parent window exists and has msal
   */
  private parentIsMsal() {
    return window.parent !== window && window.parent.msal;
  }

  private isInteractionRequired(errorString: string) : boolean {
    if (errorString.indexOf("interaction_required") !== -1 ||
    errorString.indexOf("consent_required") !== -1 ||
    errorString.indexOf("login_required") !== -1) {
      return true;
    }
    return false;
  }

  /**
   * Calling _loadFrame but with a timeout to signal failure in loadframeStatus. Callbacks are left.
   * registered when network errors occur and subsequent token requests for same resource are registered to the pending request.
   * @ignore
   * @hidden
   */
  private loadIframeTimeout(urlNavigate: string, frameName: string, scope: string): void {
    //set iframe session to pending
    const expectedState = window.activeRenewals[scope];
    this.logger.verbose("Set loading state to pending for: " + scope + ":" + expectedState);
    this.cacheStorage.setItem(Constants.renewStatus + expectedState, Constants.tokenRenewStatusInProgress);
    this.loadFrame(urlNavigate, frameName);
    setTimeout(() => {
      if (this.cacheStorage.getItem(Constants.renewStatus + expectedState) === Constants.tokenRenewStatusInProgress) {
        // fail the iframe session if it"s in pending state
        this.logger.verbose("Loading frame has timed out after: " + (this.config.system.loadFrameTimeout / 1000) + " seconds for scope " + scope + ":" + expectedState);
        // Error after timeout
        if (expectedState && window.callbackMappedToRenewStates[expectedState]) {
          window.callbackMappedToRenewStates[expectedState](null, ClientAuthError.createTokenRenewalTimeoutError());
        }

        this.cacheStorage.setItem(Constants.renewStatus + expectedState, Constants.tokenRenewStatusCancelled);
      }
    }, this.config.system.loadFrameTimeout);
  }

  /**
   * Loads iframe with authorization endpoint URL
   * @ignore
   * @hidden
   */
  private loadFrame(urlNavigate: string, frameName: string): void {
    // This trick overcomes iframe navigation in IE
    // IE does not load the page consistently in iframe
    this.logger.info("LoadFrame: " + frameName);
    const frameCheck = frameName;

    setTimeout(() => {
      const frameHandle = this.addHiddenIFrame(frameCheck);
      if (frameHandle.src === "" || frameHandle.src === "about:blank") {
        frameHandle.src = urlNavigate;
        this.logger.infoPii("Frame Name : " + frameName + " Navigated to: " + urlNavigate);
      }
    },
    500);
  }

  /**
   * Adds the hidden iframe for silent token renewal.
   * @ignore
   * @hidden
   */
  private addHiddenIFrame(iframeId: string): HTMLIFrameElement {
    if (typeof iframeId === "undefined") {
      return null;
    }

    this.logger.info("Add msal frame to document:" + iframeId);
    let adalFrame = document.getElementById(iframeId) as HTMLIFrameElement;
    if (!adalFrame) {
      if (document.createElement &&
        document.documentElement &&
        (window.navigator.userAgent.indexOf("MSIE 5.0") === -1)) {
        const ifr = document.createElement("iframe");
        ifr.setAttribute("id", iframeId);
        ifr.style.visibility = "hidden";
        ifr.style.position = "absolute";
        ifr.style.width = ifr.style.height = "0";
        ifr.style.border = "0";
        adalFrame = (document.getElementsByTagName("body")[0].appendChild(ifr) as HTMLIFrameElement);
      } else if (document.body && document.body.insertAdjacentHTML) {
          document.body.insertAdjacentHTML("beforeend", "<iframe name='" + iframeId + "' id='" + iframeId + "' style='display:none'></iframe>");
      }

      if (window.frames && window.frames[iframeId]) {
        adalFrame = window.frames[iframeId];
      }
    }

    return adalFrame;
  }

  //#endregion

  //#region General Helpers

  /**
   * Adds login_hint to authorization URL which is used to pre-fill the username field of sign in page for the user if known ahead of time
   * domain_hint can be one of users/organizations which when added skips the email based discovery process of the user
   * domain_req utid received as part of the clientInfo
   * login_req uid received as part of clientInfo
   * Also does a sanity check for extraQueryParameters passed by the user to ensure no repeat queryParameters
   *
   * @param {string} urlNavigate - Authentication request url
   * @param {Account} account - Account for which the token is requested
   * @ignore
   * @hidden
   */
  private addHintParameters(accountObj: Account, qParams: QPDict, serverReqParams: ServerRequestParameters): QPDict {

    const account: Account = accountObj || this.getAccount();

    // This is a final check for all queryParams added so far; preference order: sid > login_hint
    // sid cannot be passed along with login_hint, hence we check both are not populated yet in queryParameters so far
    if (account) {
      // sid
      if (account.sid && serverReqParams.promptValue === PromptState.NONE) {
        if (!qParams[SSOTypes.SID]  && !qParams[SSOTypes.LOGIN_HINT]) {
          qParams = Utils.addSSOParameter(SSOTypes.SID, account.sid, qParams);
        }
      }
      // login_hint
      else {
        // login_hint is account.userName
        if (!qParams[SSOTypes.LOGIN_HINT]  && account.userName && !Utils.isEmpty(account.userName)) {
          qParams = Utils.addSSOParameter(SSOTypes.LOGIN_HINT, account.userName, qParams);
        }
      }

      if (!qParams[SSOTypes.DOMAIN_REQ] && !qParams[SSOTypes.LOGIN_REQ] ) {
        qParams = Utils.addSSOParameter(SSOTypes.HOMEACCOUNT_ID, account.homeAccountIdentifier, qParams);
      }
    }

    return qParams;
  }

  /**
   * Used to redirect the browser to the STS authorization endpoint
   * @param {string} urlNavigate - URL of the authorization endpoint
   * @hidden
   */
  private promptUser(urlNavigate: string) {
    // Navigate if valid URL
    if (urlNavigate && !Utils.isEmpty(urlNavigate)) {
      this.logger.infoPii("Navigate to:" + urlNavigate);
      window.location.replace(urlNavigate);
    }
    else {
      this.logger.info("Navigate url is empty");
      throw AuthError.createUnexpectedError("Navigate url is empty");
    }
  }

  /**
   * Used to add the developer requested callback to the array of callbacks for the specified scopes. The updated array is stored on the window object
   * @param {string} scope - Developer requested permissions. Not all scopes are guaranteed to be included in the access token returned.
   * @param {string} expectedState - Unique state identifier (guid).
   * @param {Function} resolve - The resolve function of the promise object.
   * @param {Function} reject - The reject function of the promise object.
   * @ignore
   * @hidden
   */
  private registerCallback(expectedState: string, scope: string, resolve: Function, reject: Function): void {
    // track active renewals
    window.activeRenewals[scope] = expectedState;

    // initialize callbacks mapped array
    if (!window.promiseMappedToRenewStates[expectedState]) {
        window.promiseMappedToRenewStates[expectedState] = [];
    }
    // indexing on the current state, push the callback params to callbacks mapped
    window.promiseMappedToRenewStates[expectedState].push({ resolve: resolve, reject: reject });

    // Store the server esponse in the current window??
    if (!window.callbackMappedToRenewStates[expectedState]) {
      window.callbackMappedToRenewStates[expectedState] =
      (response: AuthResponse, error: AuthError) => {
        // reset active renewals
        window.activeRenewals[scope] = null;

        // for all promiseMappedtoRenewStates for a given 'state' - call the reject/resolve with error/token respectively
        for (let i = 0; i < window.promiseMappedToRenewStates[expectedState].length; ++i) {
          try {
            if (error) {
                window.promiseMappedToRenewStates[expectedState][i].reject(error);
            } else if (response) {
                window.promiseMappedToRenewStates[expectedState][i].resolve(response);
            } else {
              throw AuthError.createUnexpectedError("Error and response are both null");
            }
          } catch (e) {
            this.logger.warning(e);
          }
        }

        // reset
        window.promiseMappedToRenewStates[expectedState] = null;
        window.callbackMappedToRenewStates[expectedState] = null;
      };
    }
  }

  //#endregion

  //#region Logout

  /**
   * Used to log out the current user, and redirect the user to the postLogoutRedirectUri.
   * Defaults behaviour is to redirect the user to `window.location.href`.
   */
  logout(): void {
    this.clearCache();
    this.account = null;
    let logout = "";
    if (this.getPostLogoutRedirectUri()) {
      logout = "post_logout_redirect_uri=" + encodeURIComponent(this.getPostLogoutRedirectUri());
    }
    const urlNavigate = this.authority + "/oauth2/v2.0/logout?" + logout;
    this.promptUser(urlNavigate);
  }

  /**
   * Clear all access tokens in the cache.
   * @ignore
   * @hidden
   */
  protected clearCache(): void {
    window.renewStates = [];
    const accessTokenItems = this.cacheStorage.getAllAccessTokens(Constants.clientId, Constants.homeAccountIdentifier);
    for (let i = 0; i < accessTokenItems.length; i++) {
      this.cacheStorage.removeItem(JSON.stringify(accessTokenItems[i].key));
    }
    this.cacheStorage.resetCacheItems();
    this.cacheStorage.clearCookie();
  }

  /**
   * Clear a given access token from the cache.
   *
   * @param accessToken
   */
  protected clearCacheForScope(accessToken: string) {
    const accessTokenItems = this.cacheStorage.getAllAccessTokens(Constants.clientId, Constants.homeAccountIdentifier);
    for (let i = 0; i < accessTokenItems.length; i++) {
        let token = accessTokenItems[i];
        if (token.value.accessToken === accessToken) {
            this.cacheStorage.removeItem(JSON.stringify(token.key));
        }
    }
  }

  //#endregion

  //#region Response

  /**
   * Used to call the constructor callback with the token/error
   * @param {string} [hash=window.location.hash] - Hash fragment of Url.
   * @hidden
   */
  private processCallBack(hash: string, stateInfo: ResponseStateInfo, parentCallback?: Function): void {
    this.logger.info("Processing the callback from redirect response");
    // get the state info from the hash
    if (!stateInfo) {
      stateInfo = this.getResponseState(hash);
    }

    let response : AuthResponse;
    let authErr : AuthError;
    // Save the token info from the hash
    try {
      response = this.saveTokenFromHash(hash, stateInfo);
    } catch (err) {
      authErr = err;
    }

    // remove hash from the cache
    this.cacheStorage.removeItem(Constants.urlHash);

    try {
      // Clear the cookie in the hash
      this.cacheStorage.clearCookie();
<<<<<<< HEAD
      console.log(this.inCookie);
      console.log(window.sessionStorage);
      const accountState: string = this.getAccountState(this.cacheStorage.getItem(Constants.stateLogin, this.inCookie));
      console.log("ACCOUNT STATE " + accountState);
=======
      const accountState: string = this.getAccountState(stateInfo.state);
>>>>>>> 325abf19
      if (response) {
        if ((stateInfo.requestType === Constants.renewToken) || response.accessToken) {
          if (window.parent !== window) {
            this.logger.verbose("Window is in iframe, acquiring token silently");
          } else {
            this.logger.verbose("acquiring token interactive in progress");
          }
          response.tokenType = Constants.accessToken;
        }
        else if (stateInfo.requestType === Constants.login) {
          response.tokenType = Constants.idToken;
        }
        if (!parentCallback) {
          this.tokenReceivedCallback(response);
          return;
        }
      } else if (!parentCallback) {
        this.errorReceivedCallback(authErr, accountState);
        return;
      }

      parentCallback(response, authErr);
    } catch (err) {
      this.logger.error("Error occurred in token received callback function: " + err);
      throw ClientAuthError.createErrorInCallbackFunction(err.toString());
    }
  }

  /**
   * This method must be called for processing the response received from the STS. It extracts the hash, processes the token or error information and saves it in the cache. It then
   * calls the registered callbacks in case of redirect or resolves the promises with the result.
   * @param {string} [hash=window.location.hash] - Hash fragment of Url.
   * @hidden
   */
  private handleAuthenticationResponse(hash: string): void {
    // retrieve the hash
    if (hash == null) {
      hash = window.location.hash;
    }

    let self = null;
    let isPopup: boolean = false;
    let isWindowOpenerMsal = false;

    // Check if the current window opened the iFrame/popup
    try {
      isWindowOpenerMsal = window.opener && window.opener.msal && window.opener.msal !== window.msal;
    } catch (err) {
      // err = SecurityError: Blocked a frame with origin "[url]" from accessing a cross-origin frame.
      isWindowOpenerMsal = false;
    }

    // Set the self to the window that created the popup/iframe
    if (isWindowOpenerMsal) {
      self = window.opener.msal;
      isPopup = true;
    } else if (window.parent && window.parent.msal) {
      self = window.parent.msal;
    }

    // if (window.parent !== window), by using self, window.parent becomes equal to window in getResponseState method specifically
    const stateInfo = self.getResponseState(hash);

    let tokenResponseCallback: (response: AuthResponse, error: AuthError) => void = null;

    self.logger.info("Returned from redirect url");
    // If parent window is the msal instance which opened the current window (iframe)
    if (this.parentIsMsal()) {
        tokenResponseCallback = window.parent.callbackMappedToRenewStates[stateInfo.state];
    }
    // Current window is window opener (popup)
    else if (isWindowOpenerMsal) {
        tokenResponseCallback = window.opener.callbackMappedToRenewStates[stateInfo.state];
    }
    // Redirect cases
    else {
      tokenResponseCallback = null;
      // if set to navigate to loginRequest page post login
      if (self.config.auth.navigateToLoginRequestUrl) {
        self.cacheStorage.setItem(Constants.urlHash, hash);
        if (window.parent === window && !isPopup) {
          window.location.href = self.cacheStorage.getItem(Constants.loginRequest, self.inCookie);
        }
        return;
      }
      else {
        window.location.hash = "";
      }
      if (!this.redirectCallbacksSet) {
        // We reached this point too early, return and come back later
        return;
      }
    }

    self.processCallBack(hash, stateInfo, tokenResponseCallback);

    // If current window is opener, close all windows
    if (isWindowOpenerMsal) {
      for (let i = 0; i < window.opener.openedWindows.length; i++) {
        window.opener.openedWindows[i].close();
      }
    }
  }

  /**
   * Returns deserialized portion of URL hash
   * @param hash
   */
  private deserializeHash(hash: string) {
    hash = this.getHash(hash);
    return Utils.deserialize(hash);
  }

  /**
   * Creates a stateInfo object from the URL fragment and returns it.
   * @param {string} hash  -  Hash passed from redirect page
   * @returns {TokenResponse} an object created from the redirect response from AAD comprising of the keys - parameters, requestType, stateMatch, stateResponse and valid.
   * @ignore
   * @hidden
   */
  protected getResponseState(hash: string): ResponseStateInfo {
    const parameters = this.deserializeHash(hash);
    let stateResponse: ResponseStateInfo;
    if (!parameters) {
      throw AuthError.createUnexpectedError("Hash was not parsed correctly.");
    }
    if (parameters.hasOwnProperty("state")) {
      stateResponse = {
        requestType: Constants.unknown,
        state: parameters.state,
        stateMatch: false
      };
    } else {
      throw AuthError.createUnexpectedError("Hash does not contain state.");
    }
    // async calls can fire iframe and login request at the same time if developer does not use the API as expected
    // incoming callback needs to be looked up to find the request type

    // loginRedirect
    if (stateResponse.state === this.cacheStorage.getItem(Constants.stateLogin, this.inCookie) || stateResponse.state === this.silentAuthenticationState) { // loginRedirect
      stateResponse.requestType = Constants.login;
      stateResponse.stateMatch = true;
      return stateResponse;
    }
    // acquireTokenRedirect
    else if (stateResponse.state === this.cacheStorage.getItem(Constants.stateAcquireToken, this.inCookie)) { //acquireTokenRedirect
      stateResponse.requestType = Constants.renewToken;
      stateResponse.stateMatch = true;
      return stateResponse;
    }

    // external api requests may have many renewtoken requests for different resource
    if (!stateResponse.stateMatch) {
      stateResponse.requestType = window.requestType;
      const statesInParentContext = window.renewStates;
      for (let i = 0; i < statesInParentContext.length; i++) {
        if (statesInParentContext[i] === stateResponse.state) {
          stateResponse.stateMatch = true;
          break;
        }
      }
    }

    return stateResponse;
  }

  //#endregion

  //#region Token Processing (Extract to TokenProcessing.ts)

  /**
   * Used to get token for the specified set of scopes from the cache
   * @param {AuthenticationRequestParameters} authenticationRequest - Request sent to the STS to obtain an id_token/access_token
   * @param {Account} account - Account for which the scopes were requested
   * @hidden
   */
  private getCachedToken(serverAuthenticationRequest: ServerRequestParameters, account: Account): AuthResponse {
    let accessTokenCacheItem: AccessTokenCacheItem = null;
    const scopes = serverAuthenticationRequest.scopes;

    // filter by clientId and account
    const tokenCacheItems = this.cacheStorage.getAllAccessTokens(this.clientId, account ? account.homeAccountIdentifier : null);

    // No match found after initial filtering
    if (tokenCacheItems.length === 0) {
      return null;
    }

    const filteredItems: Array<AccessTokenCacheItem> = [];

    // if no authority passed
    if (!serverAuthenticationRequest.authority) {
      // filter by scope
      for (let i = 0; i < tokenCacheItems.length; i++) {
        const cacheItem = tokenCacheItems[i];
        const cachedScopes = cacheItem.key.scopes.split(" ");
        if (Utils.containsScope(cachedScopes, scopes)) {
          filteredItems.push(cacheItem);
        }
      }

      // if only one cached token found
      if (filteredItems.length === 1) {
        accessTokenCacheItem = filteredItems[0];
        serverAuthenticationRequest.authorityInstance = AuthorityFactory.CreateInstance(accessTokenCacheItem.key.authority, this.config.auth.validateAuthority);
      }
      // if more than one cached token is found
      else if (filteredItems.length > 1) {
        throw ClientAuthError.createMultipleMatchingTokensInCacheError(scopes.toString());
      }
      // if no match found, check if there was a single authority used
      else {
        const authorityList = this.getUniqueAuthority(tokenCacheItems, "authority");
        if (authorityList.length > 1) {
          throw ClientAuthError.createMultipleAuthoritiesInCacheError(scopes.toString());
        }

        serverAuthenticationRequest.authorityInstance = AuthorityFactory.CreateInstance(authorityList[0], this.config.auth.validateAuthority);
      }
    }
    // if an authority is passed in the API
    else {
      // filter by authority and scope
      for (let i = 0; i < tokenCacheItems.length; i++) {
        const cacheItem = tokenCacheItems[i];
        const cachedScopes = cacheItem.key.scopes.split(" ");
        if (Utils.containsScope(cachedScopes, scopes) && Utils.CanonicalizeUri(cacheItem.key.authority) === serverAuthenticationRequest.authority) {
          filteredItems.push(cacheItem);
        }
      }
      // no match
      if (filteredItems.length === 0) {
        return null;
      }
      // if only one cachedToken Found
      else if (filteredItems.length === 1) {
        accessTokenCacheItem = filteredItems[0];
      }
      else {
        // if more than cached token is found
        throw ClientAuthError.createMultipleMatchingTokensInCacheError(scopes.toString());
      }
    }

    if (accessTokenCacheItem != null) {
      let expired = Number(accessTokenCacheItem.value.expiresIn);
      // If expiration is within offset, it will force renew
      const offset = this.config.system.tokenRenewalOffsetSeconds || 300;
      if (expired && (expired > Utils.now() + offset)) {
        let idToken = new IdToken(accessTokenCacheItem.value.idToken);
        if (!account) {
          account = this.getAccount();
          if (!account) {
            throw AuthError.createUnexpectedError("Account should not be null here.");
          }
        }
        const aState = this.getAccountState(serverAuthenticationRequest.state);
        let response : AuthResponse = {
          uniqueId: "",
          tenantId: "",
          tokenType: (accessTokenCacheItem.value.idToken === accessTokenCacheItem.value.accessToken) ? Constants.idToken : Constants.accessToken,
          idToken: idToken,
          accessToken: accessTokenCacheItem.value.accessToken,
          scopes: accessTokenCacheItem.key.scopes.split(" "),
          expiresOn: new Date(expired * 1000),
          account: account,
          accountState: aState,
        };
        Utils.setResponseIdToken(response, idToken);
        return response;
      } else {
        this.cacheStorage.removeItem(JSON.stringify(filteredItems[0].key));
        return null;
      }
    } else {
      return null;
    }
  }

  /**
   * Used to get a unique list of authoritues from the cache
   * @param {Array<AccessTokenCacheItem>}  accessTokenCacheItems - accessTokenCacheItems saved in the cache
   * @ignore
   * @hidden
   */
  private getUniqueAuthority(accessTokenCacheItems: Array<AccessTokenCacheItem>, property: string): Array<string> {
    const authorityList: Array<string> = [];
    const flags: Array<string> = [];
    accessTokenCacheItems.forEach(element => {
      if (element.key.hasOwnProperty(property) && (flags.indexOf(element.key[property]) === -1)) {
        flags.push(element.key[property]);
        authorityList.push(element.key[property]);
      }
    });
    return authorityList;
  }

  /**
   * Check if ADAL id_token exists and return if exists.
   *
   * @hidden
   */
  private extractADALIdToken(): any {
    const adalIdToken = this.cacheStorage.getItem(Constants.adalIdToken);
    if (!Utils.isEmpty(adalIdToken)) {
        return Utils.extractIdToken(adalIdToken);
    }
    return null;
  }

  /**
   * Acquires access token using a hidden iframe.
   * @ignore
   * @hidden
   */
  private renewToken(scopes: Array<string>, resolve: Function, reject: Function, account: Account, serverAuthenticationRequest: ServerRequestParameters): void {
    const scope = scopes.join(" ").toLowerCase();
    this.logger.verbose("renewToken is called for scope:" + scope);
    const frameHandle = this.addHiddenIFrame("msalRenewFrame" + scope);

    this.updateAcquireTokenCacheEntries(serverAuthenticationRequest, account);
    this.logger.verbose("Renew token Expected state: " + serverAuthenticationRequest.state);

    // Build urlNavigate with "prompt=none" and navigate to URL in hidden iFrame
    let urlNavigate = Utils.urlRemoveQueryStringParameter(serverAuthenticationRequest.createNavigateUrl(scopes), Constants.prompt) + Constants.prompt_none;

    window.renewStates.push(serverAuthenticationRequest.state);
    window.requestType = Constants.renewToken;
    this.registerCallback(serverAuthenticationRequest.state, scope, resolve, reject);
    this.logger.infoPii("Navigate to:" + urlNavigate);
    frameHandle.src = "about:blank";
    this.loadIframeTimeout(urlNavigate, "msalRenewFrame" + scope, scope);
  }

  /**
   * Renews idtoken for app"s own backend when clientId is passed as a single scope in the scopes array.
   * @ignore
   * @hidden
   */
  private renewIdToken(scopes: Array<string>, resolve: Function, reject: Function, account: Account, serverAuthenticationRequest: ServerRequestParameters): void {

    this.logger.info("renewidToken is called");
    const frameHandle = this.addHiddenIFrame("msalIdTokenFrame");

    this.updateAcquireTokenCacheEntries(serverAuthenticationRequest, account);

    this.logger.verbose("Renew Idtoken Expected state: " + serverAuthenticationRequest.state);

    // Build urlNavigate with "prompt=none" and navigate to URL in hidden iFrame
    let urlNavigate = Utils.urlRemoveQueryStringParameter(serverAuthenticationRequest.createNavigateUrl(scopes), Constants.prompt) + Constants.prompt_none;

    if (this.silentLogin) {
        window.requestType = Constants.login;
        this.silentAuthenticationState = serverAuthenticationRequest.state;
    } else {
        window.requestType = Constants.renewToken;
        window.renewStates.push(serverAuthenticationRequest.state);
    }

    // note: scope here is clientId
    this.registerCallback(serverAuthenticationRequest.state, this.clientId, resolve, reject);
    this.logger.infoPii("Navigate to:" + urlNavigate);
    frameHandle.src = "about:blank";
    this.loadIframeTimeout(urlNavigate, "msalIdTokenFrame", this.clientId);
  }

  /**
   * This method must be called for processing the response received from AAD. It extracts the hash, processes the token or error, saves it in the cache and calls the registered callbacks with the result.
   * @param {string} authority authority received in the redirect response from AAD.
   * @param {TokenResponse} requestInfo an object created from the redirect response from AAD comprising of the keys - parameters, requestType, stateMatch, stateResponse and valid.
   * @param {Account} account account object for which scopes are consented for. The default account is the logged in account.
   * @param {ClientInfo} clientInfo clientInfo received as part of the response comprising of fields uid and utid.
   * @param {IdToken} idToken idToken received as part of the response.
   * @ignore
   * @private
   * @hidden
   */
  /* tslint:disable:no-string-literal */
  private saveAccessToken(response: AuthResponse, authority: string, parameters: any, clientInfo: string): AuthResponse {
    let scope: string;
    let accessTokenResponse = { ...response };
    const clientObj: ClientInfo = new ClientInfo(clientInfo);

    // if the response contains "scope"
    if (parameters.hasOwnProperty("scope")) {
      // read the scopes
      scope = parameters["scope"];
      const consentedScopes = scope.split(" ");

      // retrieve all access tokens from the cache, remove the dup scores
      const accessTokenCacheItems = this.cacheStorage.getAllAccessTokens(this.clientId, authority);

      for (let i = 0; i < accessTokenCacheItems.length; i++) {
        const accessTokenCacheItem = accessTokenCacheItems[i];

        if (accessTokenCacheItem.key.homeAccountIdentifier === response.account.homeAccountIdentifier) {
          const cachedScopes = accessTokenCacheItem.key.scopes.split(" ");
          if (Utils.isIntersectingScopes(cachedScopes, consentedScopes)) {
            this.cacheStorage.removeItem(JSON.stringify(accessTokenCacheItem.key));
          }
        }
      }

      // Generate and cache accessTokenKey and accessTokenValue
      const expiresIn = Utils.expiresIn(parameters[Constants.expiresIn]).toString();
      const accessTokenKey = new AccessTokenKey(authority, this.clientId, scope, clientObj.uid, clientObj.utid);
      const accessTokenValue = new AccessTokenValue(parameters[Constants.accessToken], response.idToken.rawIdToken, expiresIn, clientInfo);

      this.cacheStorage.setItem(JSON.stringify(accessTokenKey), JSON.stringify(accessTokenValue));

      accessTokenResponse.accessToken  = parameters[Constants.accessToken];
      accessTokenResponse.scopes = consentedScopes;
      let exp = Number(expiresIn);
      if (exp) {
        accessTokenResponse.expiresOn = new Date((Utils.now() + exp) * 1000);
      } else {
        this.logger.error("Could not parse expiresIn parameter. Given value: " + expiresIn);
      }
    }
    // if the response does not contain "scope" - scope is usually client_id and the token will be id_token
    else {
      scope = this.clientId;

      // Generate and cache accessTokenKey and accessTokenValue
      const accessTokenKey = new AccessTokenKey(authority, this.clientId, scope, clientObj.uid, clientObj.utid);

      const accessTokenValue = new AccessTokenValue(parameters[Constants.idToken], parameters[Constants.idToken], response.idToken.expiration, clientInfo);
      this.cacheStorage.setItem(JSON.stringify(accessTokenKey), JSON.stringify(accessTokenValue));
      accessTokenResponse.scopes = [scope];
      accessTokenResponse.accessToken = parameters[Constants.idToken];
      let exp = Number(response.idToken.expiration);
      if (exp) {
        accessTokenResponse.expiresOn = new Date(exp * 1000);
      } else {
        this.logger.error("Could not parse expiresIn parameter");
      }
    }
    return accessTokenResponse;
  }

  /**
   * Saves token or error received in the response from AAD in the cache. In case of id_token, it also creates the account object.
   * @ignore
   * @hidden
   */
  protected saveTokenFromHash(hash: string, stateInfo: ResponseStateInfo): AuthResponse {
    this.logger.info("State status:" + stateInfo.stateMatch + "; Request type:" + stateInfo.requestType);
    this.cacheStorage.setItem(Constants.msalError, "");
    this.cacheStorage.setItem(Constants.msalErrorDescription, "");

    let response : AuthResponse = {
      uniqueId: "",
      tenantId: "",
      tokenType: "",
      idToken: null,
      accessToken: null,
      scopes: [],
      expiresOn: null,
      account: null,
      accountState: "",
    };

    let error: AuthError;
    const hashParams = this.deserializeHash(hash);
    let authorityKey: string = "";
    let acquireTokenAccountKey: string = "";

    // If server returns an error
    if (hashParams.hasOwnProperty(Constants.errorDescription) || hashParams.hasOwnProperty(Constants.error)) {
      this.logger.infoPii("Error :" + hashParams[Constants.error] + "; Error description:" + hashParams[Constants.errorDescription]);
      this.cacheStorage.setItem(Constants.msalError, hashParams[Constants.error]);
      this.cacheStorage.setItem(Constants.msalErrorDescription, hashParams[Constants.errorDescription]);

      // login
      if (stateInfo.requestType === Constants.login) {
        this.loginInProgress = false;
        this.cacheStorage.setItem(Constants.loginError, hashParams[Constants.errorDescription] + ":" + hashParams[Constants.error]);
        authorityKey = Storage.generateAuthorityKey(stateInfo.state);
      }

      // acquireToken
      if (stateInfo.requestType === Constants.renewToken) {
        this.acquireTokenInProgress = false;
        authorityKey = Storage.generateAuthorityKey(stateInfo.state);

        const account: Account = this.getAccount();
        const accountId: string = account ? this.getAccountId(account) : "";

        acquireTokenAccountKey = Storage.generateAcquireTokenAccountKey(accountId, stateInfo.state);
      }

      if (this.isInteractionRequired(hashParams[Constants.errorDescription])) {
        error = new InteractionRequiredAuthError(hashParams[Constants.error], hashParams[Constants.errorDescription]);
      } else {
        error = new ServerError(hashParams[Constants.error], hashParams[Constants.errorDescription]);
      }
    }
    // If the server returns "Success"
    else {
      // Verify the state from redirect and record tokens to storage if exists
      if (stateInfo.stateMatch) {
        this.logger.info("State is right");
        if (hashParams.hasOwnProperty(Constants.sessionState)) {
            this.cacheStorage.setItem(Constants.msalSessionState, hashParams[Constants.sessionState]);
        }
        response.accountState = stateInfo.state;

        let clientInfo: string = "";

        // Process access_token
        if (hashParams.hasOwnProperty(Constants.accessToken)) {
          this.logger.info("Fragment has access token");
          this.acquireTokenInProgress = false;

          // retrieve the id_token from response if present :
          if (hashParams.hasOwnProperty(Constants.idToken)) {
            response.idToken = new IdToken(hashParams[Constants.idToken]);
          } else {
            response = Utils.setResponseIdToken(response, new IdToken(this.cacheStorage.getItem(Constants.idTokenKey)));
          }

          // retrieve the authority from cache and replace with tenantID
          const authorityKey = Storage.generateAuthorityKey(stateInfo.state);
          let authority: string = this.cacheStorage.getItem(authorityKey, this.inCookie);

          if (!Utils.isEmpty(authority)) {
            authority = Utils.replaceTenantPath(authority, response.tenantId);
          }

          // retrieve client_info - if it is not found, generate the uid and utid from idToken
          if (hashParams.hasOwnProperty(Constants.clientInfo)) {
            clientInfo = hashParams[Constants.clientInfo];
          } else {
            this.logger.warning("ClientInfo not received in the response from AAD");
          }

          response.account = Account.createAccount(response.idToken, new ClientInfo(clientInfo));
          const accountKey: string = this.getAccountId(response.account);

          acquireTokenAccountKey = Storage.generateAcquireTokenAccountKey(accountKey, stateInfo.state);
          const acquireTokenAccountKey_noaccount = Storage.generateAcquireTokenAccountKey(Constants.no_account, stateInfo.state);

          let cachedAccount: string = this.cacheStorage.getItem(acquireTokenAccountKey);
          let acquireTokenAccount: Account;

          // Check with the account in the Cache
          if (!Utils.isEmpty(cachedAccount)) {
            acquireTokenAccount = JSON.parse(cachedAccount);
            if (response.account && acquireTokenAccount && Utils.compareAccounts(response.account, acquireTokenAccount)) {
              response = this.saveAccessToken(response, authority, hashParams, clientInfo);
              this.logger.info("The user object received in the response is the same as the one passed in the acquireToken request");
            }
            else {
              this.logger.warning(
                "The account object created from the response is not the same as the one passed in the acquireToken request");
            }
          }
          else if (!Utils.isEmpty(this.cacheStorage.getItem(acquireTokenAccountKey_noaccount))) {
            response = this.saveAccessToken(response, authority, hashParams, clientInfo);
          }
        }

        // Process id_token
        if (hashParams.hasOwnProperty(Constants.idToken)) {
            this.logger.info("Fragment has id token");

            // login no longer in progress
            this.loginInProgress = false;
            response = Utils.setResponseIdToken(response, new IdToken(hashParams[Constants.idToken]));
            if (hashParams.hasOwnProperty(Constants.clientInfo)) {
              clientInfo = hashParams[Constants.clientInfo];
            } else {
              this.logger.warning("ClientInfo not received in the response from AAD");
            }

            authorityKey = Storage.generateAuthorityKey(stateInfo.state);
            let authority: string = this.cacheStorage.getItem(authorityKey, this.inCookie);

            if (!Utils.isEmpty(authority)) {
              authority = Utils.replaceTenantPath(authority, response.idToken.tenantId);
            }

            this.account = Account.createAccount(response.idToken, new ClientInfo(clientInfo));
            response.account = this.account;

            if (response.idToken && response.idToken.nonce) {
              // check nonce integrity if idToken has nonce - throw an error if not matched
              if (response.idToken.nonce !== this.cacheStorage.getItem(Constants.nonceIdToken, this.inCookie)) {
                this.account = null;
                this.cacheStorage.setItem(Constants.loginError, "Nonce Mismatch. Expected Nonce: " + this.cacheStorage.getItem(Constants.nonceIdToken, this.inCookie) + "," + "Actual Nonce: " + response.idToken.nonce);
                this.logger.error("Nonce Mismatch.Expected Nonce: " + this.cacheStorage.getItem(Constants.nonceIdToken, this.inCookie) + "," + "Actual Nonce: " + response.idToken.nonce);
                error = ClientAuthError.createNonceMismatchError(this.cacheStorage.getItem(Constants.nonceIdToken, this.inCookie), response.idToken.nonce);
              }
              // Save the token
              else {
                this.cacheStorage.setItem(Constants.idTokenKey, hashParams[Constants.idToken]);
                this.cacheStorage.setItem(Constants.msalClientInfo, clientInfo);

                // Save idToken as access token for app itself
                this.saveAccessToken(response, authority, hashParams, clientInfo);
              }
            } else {
              authorityKey = stateInfo.state;
              acquireTokenAccountKey = stateInfo.state;
              this.logger.error("Invalid id_token received in the response");
              error = ClientAuthError.createInvalidIdTokenError(response.idToken);
              this.cacheStorage.setItem(Constants.msalError, error.errorCode);
              this.cacheStorage.setItem(Constants.msalErrorDescription, error.errorMessage);
            }
        }
      }
      // State mismatch - unexpected/invalid state
      else {
        authorityKey = stateInfo.state;
        acquireTokenAccountKey = stateInfo.state;

        const expectedState = this.cacheStorage.getItem(Constants.stateLogin, this.inCookie);
        this.logger.error("State Mismatch.Expected State: " + expectedState + "," + "Actual State: " + stateInfo.state);

        error = ClientAuthError.createInvalidStateError(stateInfo.state, expectedState);
        this.cacheStorage.setItem(Constants.msalError, error.errorCode);
        this.cacheStorage.setItem(Constants.msalErrorDescription, error.errorMessage);
      }
    }

    this.cacheStorage.setItem(Constants.renewStatus + stateInfo.state, Constants.tokenRenewStatusCompleted);
    this.cacheStorage.removeAcquireTokenEntries();
    // this is required if navigateToLoginRequestUrl=false
    if (this.inCookie) {
      this.cacheStorage.setItemCookie(authorityKey, "", -1);
      this.cacheStorage.clearCookie();
    }
    if (error) {
      throw error;
    }
    return response;
  }
  /* tslint:enable:no-string-literal */

  //#endregion

  //#region Account

  /**
   * Returns the signed in account (received from an account object created at the time of login) or null.
   */
  getAccount(): Account {
    // if a session already exists, get the account from the session
    if (this.account) {
      return this.account;
    }

    // frame is used to get idToken and populate the account for the given session
    const rawIdToken = this.cacheStorage.getItem(Constants.idTokenKey);
    const rawClientInfo = this.cacheStorage.getItem(Constants.msalClientInfo);

    if (!Utils.isEmpty(rawIdToken) && !Utils.isEmpty(rawClientInfo)) {
      const idToken = new IdToken(rawIdToken);
      const clientInfo = new ClientInfo(rawClientInfo);
      this.account = Account.createAccount(idToken, clientInfo);
      return this.account;
    }
    // if login not yet done, return null
    return null;
  }

  /**
   * Extracts state value from the accountState sent with the authentication request.
   * @returns {string} scope.
   * @ignore
   * @hidden
   */
  getAccountState (state: string) {
    if (state) {
      const splitIndex = state.indexOf("|");
      if (splitIndex > -1 && splitIndex + 1 < state.length) {
        return state.substring(splitIndex + 1);
      }
    }
    return state;
  }

  /**
   * Used to filter all cached items and return a list of unique accounts based on homeAccountIdentifier.
   * @param {Array<Account>} Accounts - accounts saved in the cache.
   */
  getAllAccounts(): Array<Account> {
    const accounts: Array<Account> = [];
    const accessTokenCacheItems = this.cacheStorage.getAllAccessTokens(Constants.clientId, Constants.homeAccountIdentifier);

    for (let i = 0; i < accessTokenCacheItems.length; i++) {
      const idToken = new IdToken(accessTokenCacheItems[i].value.idToken);
      const clientInfo = new ClientInfo(accessTokenCacheItems[i].value.homeAccountIdentifier);
      const account: Account = Account.createAccount(idToken, clientInfo);
      accounts.push(account);
    }

    return this.getUniqueAccounts(accounts);
  }

  /**
   * Used to filter accounts based on homeAccountIdentifier
   * @param {Array<Account>}  Accounts - accounts saved in the cache
   * @ignore
   * @hidden
   */
  private getUniqueAccounts(accounts: Array<Account>): Array<Account> {
    if (!accounts || accounts.length <= 1) {
      return accounts;
    }

    const flags: Array<string> = [];
    const uniqueAccounts: Array<Account> = [];
    for (let index = 0; index < accounts.length; ++index) {
      if (accounts[index].homeAccountIdentifier && flags.indexOf(accounts[index].homeAccountIdentifier) === -1) {
        flags.push(accounts[index].homeAccountIdentifier);
        uniqueAccounts.push(accounts[index]);
      }
    }

    return uniqueAccounts;
  }

  //#endregion

  //#region Scopes (Extract to Scopes.ts)

  // Note: "this" dependency in this section is minimal.
  // If pCacheStorage is separated from the class object, or passed as a fn param, scopesUtils.ts can be created

  /**
   * Used to validate the scopes input parameter requested  by the developer.
   * @param {Array<string>} scopes - Developer requested permissions. Not all scopes are guaranteed to be included in the access token returned.
   * @param {boolean} scopesRequired - Boolean indicating whether the scopes array is required or not
   * @ignore
   * @hidden
   */
  private validateInputScope(scopes: Array<string>, scopesRequired: boolean): void {
    if (!scopes) {
      if (scopesRequired) {
        throw ClientConfigurationError.createScopesRequiredError(scopes);
      } else {
        return;
      }
    }

    // Check that scopes is an array object (also throws error if scopes == null)
    if (!Array.isArray(scopes)) {
      throw ClientConfigurationError.createScopesNonArrayError(scopes);
    }

    // Check that scopes is not an empty array
    if (scopes.length < 1) {
      throw ClientConfigurationError.createEmptyScopesArrayError(scopes.toString());
    }

    // Check that clientId is passed as single scope
    if (scopes.indexOf(this.clientId) > -1) {
      if (scopes.length > 1) {
        throw ClientConfigurationError.createClientIdSingleScopeError(scopes.toString());
      }
    }
  }

  /**
  * Extracts scope value from the state sent with the authentication request.
  * @returns {string} scope.
  * @ignore
  * @hidden
  */
  private getScopeFromState(state: string): string {
    if (state) {
      const splitIndex = state.indexOf("|");
      if (splitIndex > -1 && splitIndex + 1 < state.length) {
        return state.substring(splitIndex + 1);
      }
    }
    return "";
  }

  /**
   * Appends extraScopesToConsent if passed
   * @param request
   */
  private appendScopes(request: AuthenticationParameters): Array<string> {

    let scopes: Array<string>;

    if (request && request.scopes) {
        if (request.extraScopesToConsent) {
            scopes = [...request.scopes, ...request.extraScopesToConsent];
        }
        else {
        scopes = request.scopes;
        }
    }

    return scopes;
  }

  //#endregion

  //#region Angular

  /**
  * Broadcast messages - Used only for Angular?  *
  * @param eventName
  * @param data
  */
  private broadcast(eventName: string, data: string) {
    const evt = new CustomEvent(eventName, { detail: data });
    window.dispatchEvent(evt);
  }

  /**
   * Helper function to retrieve the cached token
   *
   * @param scopes
   * @param account
   */
  protected getCachedTokenInternal(scopes : Array<string> , account: Account, state: string): AuthResponse {
    // Get the current session's account object
    const accountObject: Account = account || this.getAccount();
    if (!accountObject) {
        return null;
    }

    // Construct AuthenticationRequest based on response type
    const newAuthority = this.authorityInstance ? this.authorityInstance : AuthorityFactory.CreateInstance(this.authority, this.config.auth.validateAuthority);
    const responseType = this.getTokenType(accountObject, scopes, true);
    const serverAuthenticationRequest = new ServerRequestParameters(
      newAuthority,
      this.clientId,
      scopes,
      responseType,
      this.getRedirectUri(),
      state
    );

    // get cached token
    return this.getCachedToken(serverAuthenticationRequest, account);
  }

  /**
   * Get scopes for the Endpoint - Used in Angular to track protected and unprotected resources without interaction from the developer app
   *
   * @param endpoint
   */
  protected getScopesForEndpoint(endpoint: string) : Array<string> {
    // if user specified list of unprotectedResources, no need to send token to these endpoints, return null.
    if (this.config.framework.unprotectedResources.length > 0) {
        for (let i = 0; i < this.config.framework.unprotectedResources.length; i++) {
            if (endpoint.indexOf(this.config.framework.unprotectedResources[i]) > -1) {
                return null;
            }
        }
    }

    // process all protected resources and send the matched one
    if (this.config.framework.protectedResourceMap.size > 0) {
        for (let key of Array.from(this.config.framework.protectedResourceMap.keys())) {
            // configEndpoint is like /api/Todo requested endpoint can be /api/Todo/1
            if (endpoint.indexOf(key) > -1) {
                return this.config.framework.protectedResourceMap.get(key);
            }
        }
    }

    // default resource will be clientid if nothing specified
    // App will use idtoken for calls to itself
    // check if it's staring from http or https, needs to match with app host
    if (endpoint.indexOf("http://") > -1 || endpoint.indexOf("https://") > -1) {
        if (this.getHostFromUri(endpoint) === this.getHostFromUri(this.getRedirectUri())) {
            return new Array<string>(this.clientId);
        }
    } else {
    // in angular level, the url for $http interceptor call could be relative url,
    // if it's relative call, we'll treat it as app backend call.
        return new Array<string>(this.clientId);
    }

    // if not the app's own backend or not a domain listed in the endpoints structure
    return null;
  }

  /**
   * tracks if login is in progress
   */
  public getLoginInProgress(): boolean {
    const pendingCallback = this.cacheStorage.getItem(Constants.urlHash);
    if (pendingCallback) {
        return true;
    }
    return this.loginInProgress;
  }

  /**
   * @param loginInProgress
   */
  protected setloginInProgress(loginInProgress : boolean) {
    this.loginInProgress = loginInProgress;
  }

  /**
   * returns the status of acquireTokenInProgress
   */
  protected getAcquireTokenInProgress(): boolean {
      return this.acquireTokenInProgress;
  }

  /**
   * @param acquireTokenInProgress
   */
  protected setAcquireTokenInProgress(acquireTokenInProgress : boolean) {
      this.acquireTokenInProgress = acquireTokenInProgress;
  }

  /**
   * returns the logger handle
   */
  protected getLogger() {
      return this.config.system.logger;
  }

  //#endregion

  //#region Getters and Setters

  /**
   * Used to get the redirect uri. Evaluates redirectUri if its a function, otherwise simply returns its value.
   * @ignore
   * @hidden
   */
  public getRedirectUri(): string {
    if (typeof this.config.auth.redirectUri === "function") {
      return this.config.auth.redirectUri();
    }
    return this.config.auth.redirectUri;
  }

  /**
   * Used to get the post logout redirect uri. Evaluates postLogoutredirectUri if its a function, otherwise simply returns its value.
   * @ignore
   * @hidden
   */
  public getPostLogoutRedirectUri(): string {
    if (typeof this.config.auth.postLogoutRedirectUri === "function") {
      return this.config.auth.postLogoutRedirectUri();
    }
    return this.config.auth.postLogoutRedirectUri;
  }

  /**
   * Used to get the current configuration of MSAL.js
   */
  public getCurrentConfiguration(): Configuration {
    if (!this.config) {
      throw ClientConfigurationError.createNoSetConfigurationError();
    }
    return this.config;
  }

  //#endregion

  //#region String Util (Should be extracted to Utils.ts)

  /**
   * Returns the anchor part(#) of the URL
   * @ignore
   * @hidden
   */
  private getHash(hash: string): string {
    if (hash.indexOf("#/") > -1) {
      hash = hash.substring(hash.indexOf("#/") + 2);
    } else if (hash.indexOf("#") > -1) {
      hash = hash.substring(1);
    }

    return hash;
  }

  /**
   * extract URI from the host
   *
   * @param uri
   * @hidden
   */
  private getHostFromUri(uri: string): string {
    // remove http:// or https:// from uri
    let extractedUri = String(uri).replace(/^(https?:)\/\//, "");
    extractedUri = extractedUri.split("/")[0];
    return extractedUri;
  }

  /**
   * Utils function to create the Authentication
   * @param userObject
   * @param scopes
   * @param silentCall
   */
  private getTokenType(accountObject: Account, scopes: string[], silentCall: boolean): string {

    // if account is passed and matches the account object/or set to getAccount() from cache
    // if client-id is passed as scope, get id_token else token/id_token_token (in case no session exists)
    let tokenType: string;

    // acquireTokenSilent
    if (silentCall) {
      if (Utils.compareAccounts(accountObject, this.getAccount())) {
        tokenType = (scopes.indexOf(this.config.auth.clientId) > -1) ? ResponseTypes.id_token : ResponseTypes.token;
      }
      else {
        tokenType  = (scopes.indexOf(this.config.auth.clientId) > -1) ? ResponseTypes.id_token : ResponseTypes.id_token_token;
      }

      return tokenType;
    }
    // all other cases
    else {
      if (!Utils.compareAccounts(accountObject, this.getAccount())) {
           tokenType = ResponseTypes.id_token_token;
      }
      else {
        tokenType = (scopes.indexOf(this.clientId) > -1) ? ResponseTypes.id_token : ResponseTypes.token;
      }

      return tokenType;
    }

  }

  /**
   * Sets the cachekeys for and stores the account information in cache
   * @param account
   * @param state
   */
  private setAccountCache(account: Account, state: string) {
    // Cache acquireTokenAccountKey
    let accountId = account ? this.getAccountId(account) : Constants.no_account;

    const acquireTokenAccountKey = Storage.generateAcquireTokenAccountKey(accountId, state);
    this.cacheStorage.setItem(acquireTokenAccountKey, JSON.stringify(account));
  }

  /**
   * Sets the cacheKey for and stores the authority information in cache
   * @param state
   * @param authority
   */
  private setAuthorityCache(state: string, authority: string) {
    // Cache authorityKey
    const authorityKey = Storage.generateAuthorityKey(state);
    this.cacheStorage.setItem(authorityKey, Utils.CanonicalizeUri(authority), this.inCookie);
  }

  /**
   * Updates account, authority, and nonce in cache
   * @param serverAuthenticationRequest
   * @param account
   */
  private updateAcquireTokenCacheEntries(serverAuthenticationRequest: ServerRequestParameters, account: Account) {
    // Cache account and authority
    this.setAccountCache(account, serverAuthenticationRequest.state);
    this.setAuthorityCache(serverAuthenticationRequest.state, serverAuthenticationRequest.authority);

    // Cache nonce
    this.cacheStorage.setItem(Constants.nonceIdToken, serverAuthenticationRequest.nonce, this.inCookie);
  }

  /**
   * Returns the unique identifier for the logged in account
   * @param account
   */
  private getAccountId(account: Account): string {
    return `${account.accountIdentifier}` + Constants.resourceDelimiter + `${account.homeAccountIdentifier}`;
  }

  /**
   * Construct 'tokenRequest' from the available data in adalIdToken
   * @param extraQueryParameters
   */
  private buildIDTokenRequest(request: AuthenticationParameters): AuthenticationParameters {

    let tokenRequest: AuthenticationParameters = {
      scopes: [this.clientId],
      authority: this.authority,
      account: this.getAccount(),
      extraQueryParameters: request.extraQueryParameters
    };

    return tokenRequest;
  }

  /**
   * Utility to populate QueryParameters and ExtraQueryParameters to ServerRequestParamerers
   * @param request
   * @param serverAuthenticationRequest
   */
  private populateQueryParams(account: Account, request: AuthenticationParameters, serverAuthenticationRequest: ServerRequestParameters, adalIdTokenObject?: any): ServerRequestParameters {

    let queryParameters: QPDict = {};

    if (request) {
      // add the prompt parameter to serverRequestParameters if passed
      if (request.prompt) {
        this.validatePromptParameter(request.prompt);
        serverAuthenticationRequest.promptValue = request.prompt;
      }

      // if the developer provides one of these, give preference to developer choice
      if (Utils.isSSOParam(request)) {
        queryParameters = Utils.constructUnifiedCacheQueryParameter(request, null);
      }
    }

    if (adalIdTokenObject) {
        queryParameters = Utils.constructUnifiedCacheQueryParameter(null, adalIdTokenObject);
    }

    // adds sid/login_hint if not populated; populates domain_req, login_req and domain_hint
    this.logger.verbose("Calling addHint parameters");
    queryParameters = this.addHintParameters(account, queryParameters, serverAuthenticationRequest);

    // sanity check for developer passed extraQueryParameters
    let eQParams: QPDict;
    if (request) {
        eQParams = this.removeSSOParamsFromEQParams(request.extraQueryParameters);
    }

    // Populate the extraQueryParameters to be sent to the server
    serverAuthenticationRequest.queryParameters = Utils.generateQueryParametersString(queryParameters);
    serverAuthenticationRequest.extraQueryParameters = Utils.generateQueryParametersString(eQParams);

    return serverAuthenticationRequest;
  }

  /**
   * Utility to test if valid prompt value is passed in the request
   * @param request
   */
  private validatePromptParameter (prompt: string) {
    if (!([PromptState.LOGIN, PromptState.SELECT_ACCOUNT, PromptState.CONSENT, PromptState.NONE].indexOf(prompt) >= 0)) {
        throw ClientConfigurationError.createInvalidPromptError(prompt);
    }
  }

  /**
   * Remove sid and login_hint if passed as extraQueryParameters
   * @param eQParams
   */
  private removeSSOParamsFromEQParams(eQParams: QPDict): QPDict {

    if (eQParams) {
      delete eQParams[SSOTypes.SID];
      delete eQParams[SSOTypes.LOGIN_HINT];
    }

    return eQParams;
  }

 //#endregion
}<|MERGE_RESOLUTION|>--- conflicted
+++ resolved
@@ -1239,14 +1239,7 @@
     try {
       // Clear the cookie in the hash
       this.cacheStorage.clearCookie();
-<<<<<<< HEAD
-      console.log(this.inCookie);
-      console.log(window.sessionStorage);
-      const accountState: string = this.getAccountState(this.cacheStorage.getItem(Constants.stateLogin, this.inCookie));
-      console.log("ACCOUNT STATE " + accountState);
-=======
       const accountState: string = this.getAccountState(stateInfo.state);
->>>>>>> 325abf19
       if (response) {
         if ((stateInfo.requestType === Constants.renewToken) || response.accessToken) {
           if (window.parent !== window) {
