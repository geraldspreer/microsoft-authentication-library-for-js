--- conflicted
+++ resolved
@@ -1590,7 +1590,6 @@
         });
     });
 
-<<<<<<< HEAD
     describe("Test Known Authorities", () => {
         it("Sets B2CTrustedHostList with Known Authorities", () => {
             let config: Configuration = {
@@ -1607,7 +1606,7 @@
 
         });
     });
-=======
+  
     describe('Logger', () => {
         it('getLogger and setLogger', done => {
             const config: Configuration = {
@@ -1642,5 +1641,4 @@
             msal.getLogger().info('Message');
         });
     })
->>>>>>> 1935d002
 });