import {UserAgentApplication, AuthError, ClientConfigurationError, ClientAuthError} from "../src/index";
import { Constants, ErrorCodes, ErrorDescription } from "../src/Constants";
import { Authority } from "../src/Authority";
import { ServerRequestParameters } from "../src/ServerRequestParameters";
import { AuthorityFactory } from "../src/AuthorityFactory";
import { buildConfiguration } from "../src/Configuration";
import { AuthenticationParameters } from "../src/AuthenticationParameters";
import { Account } from "../src/Account";

describe('Msal', function (): any {
    let window: any;
    let msal: any;
    var mathMock = {
        random: function (): any {
            return 0.2;
        },
        round: function (val: any): any {
            return 1000;
        }
    };

    var mockFrames = {};

    var documentMock = {
        getElementById: function (frameId: any) {
            if (!mockFrames[frameId]) {
                mockFrames[frameId] = { src: 'start' };
            }
            return mockFrames[frameId];
        }
    };

    var RESOURCE_DELIMETER = '|';
    var DEFAULT_INSTANCE = "https://login.microsoftonline.com/";
    var TEST_REDIR_URI = "https://localhost:8081/redirect.html"
    var TENANT = 'common';
    var validAuthority = DEFAULT_INSTANCE + TENANT;

    var storageFake = function () {
        var store = {};

        var accessTokenCacheItem = {
            key: {
                authority: "",
                clientId: "",
                scopes: "",
                homeAccountIdentifier: ""
            },
            value: {
                accessToken: "",
                idToken: "",
                expiresIn: "",
                clientInfo: ""
            }
        }

        return {
            getItem: function (key: any, storeAuthStateInCookie?: boolean) {
                if (storeAuthStateInCookie) {
                    return this.getItemCookie(key);
                }
                return store[key];
            },
            setItem: function (key: any, value: any, storeAuthStateInCookie?: boolean) {
                if (typeof value != 'undefined') {
                    store[key] = value;
                }
                if (storeAuthStateInCookie) {
                    this.setItemCookie(key, value);
                }

            },
            removeItem: function (key: any) {
                if (typeof store[key] != 'undefined') {
                    delete store[key];
                }
            },
            clear: function () {
                store = {};
            },
            storeVerify: function () {
                return store;
            },
            getAllAccessTokens: function (clientId: any, homeAccountIdentifier: any) {
                var results = [];
                for (var key in store) {
                    if (store.hasOwnProperty(key)) {
                        if (key.match(clientId) && key.match(homeAccountIdentifier)) {
                            let value = this.getItem(key);
                            if (value) {
                                let accessTokenCacheItem = <any>{};
                                accessTokenCacheItem.key = JSON.parse(key);
                                accessTokenCacheItem.value = JSON.parse(value);
                                results.push(accessTokenCacheItem);
                            }
                        }
                    }
                }
                return results;
            },

            setItemCookie(cName: string, cValue: string, expires?: number): void {
                var cookieStr = cName + "=" + cValue + ";";
                if (expires) {
                    var expireTime = this.setExpirationCookie(expires);
                    cookieStr += "expires=" + expireTime + ";";
                }

                document.cookie = cookieStr;
            },

            getItemCookie(cName: string): string {
                var name = cName + "=";
                var ca = document.cookie.split(';');
                for (var i = 0; i < ca.length; i++) {
                    var c = ca[i];
                    while (c.charAt(0) == ' ') {
                        c = c.substring(1);
                    }
                    if (c.indexOf(name) == 0) {
                        return c.substring(name.length, c.length);
                    }
                }
                return "";
            },

            removeAcquireTokenEntries: function () {
                return;
            },

            setExpirationCookie(cookieLife: number): string {
                var today = new Date();
                var expr = new Date(today.getTime() + cookieLife * 24 * 60 * 60 * 1000);
                return expr.toUTCString();
            },

            clearCookie(): void {
                this.setItemCookie(Constants.nonceIdToken, '', -1);
                this.setItemCookie(Constants.stateLogin, '', -1);
                this.setItemCookie(Constants.loginRequest, '', -1);
            }
        };
    }();

    let successCallback = function(token, tokenType, state) {
        console.log("Token: " + token);
        console.log("Token Type: " + tokenType);
        console.log("State: " + state);
    };
    
    let errCallback = function (error, state) {
        console.log("Error: " + error);
        console.log("State: " + state);
    };

    beforeEach(function () {
        // one item in cache
        storageFake.clear();
        var secondsNow = mathMock.round(0);
        let $window: any = {
            location: {
                hash: '#hash',
                href: 'href',
                replace: function (val: any) {
                return; }
            },
            localStorage: {},
            sessionStorage: {},
            atob: atob,
            innerWidth: 100,
            innerHeight: 100,
        };
        $window.localStorage = storageFake;
        $window.sessionStorage = storageFake;
        // Init
        let global = <any>{};
        global.window = $window;
        global.localStorage = storageFake;
        global.sessionStorage = storageFake;
        global.document = documentMock;
        global.Math = mathMock;

        let config = buildConfiguration({clientId: "0813e1d1-ad72-46a9-8665-399bba48c201" }, {}, {}, {});
<<<<<<< HEAD
        msal = new UserAgentApplication(config, function (errorDes, token, error, tokenType) { return; });
        msal.account = null;
=======
        msal = new UserAgentApplication(config);
        msal.user = null;
>>>>>>> 8cec20bd
        msal.renewStates = [];
        msal.activeRenewals = {};
        msal.cacheStorage = storageFake;

        jasmine.Ajax.install();

        const validOpenIdConfigurationResponse = `{"authorization_endpoint":"${validAuthority}/oauth2/v2.0/authorize","token_endpoint":"https://token_endpoint","issuer":"https://fakeIssuer", "end_session_endpoint":"https://end_session_endpoint"}`;

        jasmine.Ajax.stubRequest(/.*openid-configuration/i).andReturn({
            responseText: validOpenIdConfigurationResponse
        });
        jasmine.Ajax.stubRequest(/.*discovery\/instance/i).andReturn({
            responseText: '{"tenant_discovery_endpoint":"https://tenant_discovery_endpoint/openid-configuration"}'
        });
    });

    afterEach(function () {
        jasmine.Ajax.uninstall();
    });

    it('throws error if loginRedirect is called without calling handleRedirectCallbacks()', (done) => {
        expect(msal.getRedirectUri()).toBe(global.window.location.href);
        try {
            msal.loginRedirect();
        } catch (e) {
            expect(e).toEqual(jasmine.any(ClientConfigurationError));
        }
        done();
    });

    it('throws error if null or non-function argument is passed to either argument of handleRedirectCallbacks', (done) => {
        try {
            msal.handleRedirectCallbacks(successCallback, null);
        } catch (e) {
            expect(e).toEqual(jasmine.any(ClientConfigurationError));
        }

        try {
            msal.handleRedirectCallbacks(null, errCallback);
        } catch (e) {
            expect(e).toEqual(jasmine.any(ClientConfigurationError));
        }
        done();
    });

    it('navigates user to login and prompt parameter is not passed by default', (done) => {
        msal.handleRedirectCallbacks(successCallback, errCallback);
        expect(msal.getRedirectUri()).toBe(global.window.location.href);
        msal.promptUser = function (args: string) {
            expect(args).toContain(DEFAULT_INSTANCE + TENANT + '/oauth2/v2.0/authorize?response_type=id_token&scope=openid%20profile');
            expect(args).toContain('&client_id=' + msal.clientId);
            expect(args).toContain('&redirect_uri=' + encodeURIComponent(msal.getRedirectUri()));
            expect(args).toContain('&state');
            expect(args).toContain('&client_info=1');
            expect(args).not.toContain(Constants.prompt_select_account);
            expect(args).not.toContain(Constants.prompt_none);
            done();
        };

        msal.loginRedirect();

    });

    it('navigates user to login and prompt=select_account parameter is passed as extraQueryParameter', (done) => {
        msal.handleRedirectCallbacks(successCallback, errCallback);
        expect(msal.getRedirectUri()).toBe(global.window.location.href);
        msal.promptUser = function (args: string) {
            expect(args).toContain(DEFAULT_INSTANCE + TENANT + '/oauth2/v2.0/authorize?response_type=id_token&scope=openid%20profile');
            expect(args).toContain('&client_id=' + msal.clientId);
            expect(args).toContain('&redirect_uri=' + encodeURIComponent(msal.getRedirectUri()));
            expect(args).toContain('&state');
            expect(args).toContain('&client_info=1');
            expect(args).toContain(Constants.prompt_select_account);
            expect(args).not.toContain(Constants.prompt_none);
            done();
        };

        let request: AuthenticationParameters = {prompt: "select_account"};
        msal.loginRedirect(request);
    });

    it('navigates user to login and prompt=none parameter is passed as extraQueryParameter', (done) => {
        msal.handleRedirectCallbacks(successCallback, errCallback);
        expect(msal.getRedirectUri()).toBe(global.window.location.href);
        msal.promptUser = function (args: string) {
            expect(args).toContain(DEFAULT_INSTANCE + TENANT + '/oauth2/v2.0/authorize?response_type=id_token&scope=openid%20profile');
            expect(args).toContain('&client_id=' + msal.clientId);
            expect(args).toContain('&redirect_uri=' + encodeURIComponent(msal.getRedirectUri()));
            expect(args).toContain('&state');
            expect(args).toContain('&client_info=1');
            expect(args).not.toContain(Constants.prompt_select_account);
            expect(args).toContain(Constants.prompt_none);
            done();
        };

        let request: AuthenticationParameters = {prompt: "none"};
        msal.loginRedirect(request);
    });

    it('navigates user to redirectURI passed as extraQueryParameter', (done) => {
        var config = buildConfiguration({clientId: "0813e1d1-ad72-46a9-8665-399bba48c201", redirectUri: TEST_REDIR_URI}, {}, {}, {});
<<<<<<< HEAD
        msal = new UserAgentApplication(config, function (errorDes, token, error, tokenType) { return; });
        msal.account = null;
=======
        msal = new UserAgentApplication(config);
        msal.handleRedirectCallbacks(successCallback, errCallback);
        msal.user = null;
>>>>>>> 8cec20bd
        msal.renewStates = [];
        msal.activeRenewals = {};
        msal.cacheStorage = storageFake;
        expect(msal.getRedirectUri()).toBe(TEST_REDIR_URI);
        msal.promptUser = function (args: string) {
            expect(args).toContain(DEFAULT_INSTANCE + TENANT + '/oauth2/v2.0/authorize?response_type=id_token&scope=openid%20profile');
            expect(args).toContain('&client_id=' + msal.clientId);
            expect(args).toContain('&redirect_uri=' + encodeURIComponent(msal.getRedirectUri()));
            expect(args).toContain('&state');
            expect(args).toContain('&client_info=1');
            done();
        };

        msal.loginRedirect();
    });

    it('uses current location.href as returnUri by default, even if location changed after UserAgentApplication was instantiated', (done) => {
        history.pushState(null, null, '/new_pushstate_uri');
        msal.handleRedirectCallbacks(successCallback, errCallback);
        msal.promptUser = function (args: string) {
            expect(args).toContain('&redirect_uri=' + encodeURIComponent('http://localhost:8080/new_pushstate_uri'));
            done();
        };

        msal.loginRedirect();
    });

    it('tests getCachedToken when authority is not passed and single accessToken is present in the cache for a set of scopes', function () {
        var accessTokenKey = {
            authority: validAuthority,
            clientId: "0813e1d1-ad72-46a9-8665-399bba48c201",
            scopes: "S1",
            homeAccountIdentifier: "1234"
        }
        var accessTokenValue = {
            accessToken: "accessToken",
            idToken: "idToken",
            expiresIn: "150000000000000",
            clientInfo: ""
        }
        storageFake.setItem(JSON.stringify(accessTokenKey), JSON.stringify(accessTokenValue));
        var account = { homeAccountIdentifier: "1234" };
        let cacheResult = msal.getCachedToken({ scopes: ['S1'] }, account);
        expect(cacheResult.token).toBe('accessToken');
        expect(cacheResult.errorDesc).toBe(null);
        expect(cacheResult.error).toBe(null);
        storageFake.clear();
    });

    it('tests getCachedToken when authority is not passed and multiple accessTokens are present in the cache for the same set of scopes', function () {
        var accessTokenKey = {
            authority: validAuthority,
            clientId: "0813e1d1-ad72-46a9-8665-399bba48c201",
            scopes: "S1",
            homeAccountIdentifier: "1234"
        }
        var accessTokenValue = {
            accessToken: "accessToken",
            idToken: "idToken",
            expiresIn: "150000000000000",
            clientInfo: ""
        }
        storageFake.setItem(JSON.stringify(accessTokenKey), JSON.stringify(accessTokenValue));
        accessTokenKey.scopes = "S1 S2";
        accessTokenKey.authority = "authority2";
        storageFake.setItem(JSON.stringify(accessTokenKey), JSON.stringify(accessTokenValue));
        var account = { homeAccountIdentifier: "1234" };
        let cacheResult = msal.getCachedToken({ scopes: ["S1"] }, account);
        expect(cacheResult.errorDesc).toBe("The cache contains multiple tokens satisfying the requirements. Call AcquireToken again providing more requirements like authority");
        expect(cacheResult.token).toBe(null);
        expect(cacheResult.error).toBe("multiple_matching_tokens_detected");
        storageFake.clear();
    });

    it('tests getCachedToken without sending authority when no matching accesstoken is found and multiple authorities exist', function () {
        var accessTokenKey = {
            authority: validAuthority,
            clientId: "0813e1d1-ad72-46a9-8665-399bba48c201",
            scopes: "S1",
            homeAccountIdentifier: "1234"
        }
        var accessTokenValue = {
            accessToken: "accessToken",
            idToken: "idToken",
            expiresIn: "150000000000000",
            clientInfo: ""
        }
        storageFake.setItem(JSON.stringify(accessTokenKey), JSON.stringify(accessTokenValue));
        accessTokenKey.scopes = 'S2';
        accessTokenKey.authority = 'authority2';
        storageFake.setItem(JSON.stringify(accessTokenKey), JSON.stringify(accessTokenValue));

        var account = { homeAccountIdentifier: "1234" };
        let cacheResult = msal.getCachedToken({ scopes: ['S3'] }, account);
        expect(cacheResult.errorDesc).toBe("Multiple authorities found in the cache. Pass authority in the API overload.");
        expect(cacheResult.token).toBe(null);
        expect(cacheResult.error).toBe("multiple_matching_tokens_detected");
        storageFake.clear();
    });

    it('tests getCachedToken when authority is passed and no matching accessToken is found', function () {
        var accessTokenKey = {
            authority: validAuthority,
            clientId: "0813e1d1-ad72-46a9-8665-399bba48c201",
            scopes: "S1",
            homeAccountIdentifier: "1234"
        }
        var accessTokenValue = {
            accessToken: "accessToken",
            idToken: "idToken",
            expiresIn: "150000000000000",
            clientInfo: ""
        }
        storageFake.setItem(JSON.stringify(accessTokenKey), JSON.stringify(accessTokenValue));
        var account = { homeAccountIdentifier: "1234" };
        let cacheResult = msal.getCachedToken({ authority: "authority2", scopes: ['S1'] }, account);
        expect(cacheResult).toBe(null);
        storageFake.clear();
    });

    it('tests getCachedToken when authority is passed and single matching accessToken is found', function () {
        var accessTokenKey = {
            authority: validAuthority,
            clientId: "0813e1d1-ad72-46a9-8665-399bba48c201",
            scopes: "S1",
            homeAccountIdentifier: "1234"
        }
        var accessTokenValue = {
            accessToken: "accessToken1",
            idToken: "idToken",
            expiresIn: "150000000000000",
            clientInfo: ""
        }
        storageFake.setItem(JSON.stringify(accessTokenKey), JSON.stringify(accessTokenValue));
        accessTokenKey.authority = "authority2";
        accessTokenValue.accessToken = "accessToken2";
        storageFake.setItem(JSON.stringify(accessTokenKey), JSON.stringify(accessTokenValue));
        var account = { homeAccountIdentifier: "1234" };
        let cacheResult1 = msal.getCachedToken({ authority: validAuthority, scopes: ['S1'] }, account);
        expect(cacheResult1.errorDesc).toBe(null);
        expect(cacheResult1.token).toBe('accessToken1');
        expect(cacheResult1.error).toBe(null);
        let cacheResult2 = msal.getCachedToken({ authority: "authority2", scopes: ['S1'] }, account);
        expect(cacheResult2.errorDesc).toBe(null);
        expect(cacheResult2.token).toBe('accessToken2');
        expect(cacheResult2.error).toBe(null);
        storageFake.clear();
    });

    it('tests getCachedToken when authority is passed and multiple matching accessTokens are found', function () {
        var accessTokenKey = {
            authority: validAuthority,
            clientId: "0813e1d1-ad72-46a9-8665-399bba48c201",
            scopes: "S1",
            homeAccountIdentifier: "1234"
        }
        var accessTokenValue = {
            accessToken: "accessToken1",
            idToken: "idToken",
            expiresIn: "150000000000000",
            clientInfo: ""
        }
        storageFake.setItem(JSON.stringify(accessTokenKey), JSON.stringify(accessTokenValue));
        accessTokenKey.authority = validAuthority;
        accessTokenKey.scopes = "S1 S2";
        storageFake.setItem(JSON.stringify(accessTokenKey), JSON.stringify(accessTokenValue));
        var account = { homeAccountIdentifier: "1234" };
        let cacheResult = msal.getCachedToken({ authority: validAuthority, scopes: ['S1'] }, account);
        expect(cacheResult.errorDesc).toBe("The cache contains multiple tokens satisfying the requirements.Call AcquireToken again providing more requirements like authority");
        expect(cacheResult.token).toBe(null);
        expect(cacheResult.error).toBe("multiple_matching_tokens_detected");
        storageFake.clear();
    });

    it('tests getCachedToken when authority is passed and single matching accessToken is found which is expired', function () {
        var accessTokenKey = {
            authority: validAuthority,
            clientId: "0813e1d1-ad72-46a9-8665-399bba48c201",
            scopes: "S1",
            homeAccountIdentifier: "1234"
        }
        var accessTokenValue = {
            accessToken: "accessToken1",
            idToken: "idToken",
            expiresIn: "1300",
            clientInfo: ""
        }
        storageFake.setItem(JSON.stringify(accessTokenKey), JSON.stringify(accessTokenValue));
        var account = { homeAccountIdentifier: "1234" };
        let cacheResult = msal.getCachedToken({ authority: validAuthority, scopes: ['S1'] }, account);
        expect(cacheResult).toBe(null);
        expect(storageFake.getItem(JSON.stringify(accessTokenKey))).toBe(undefined);
        storageFake.clear();
    });

    it('tests saveTokenForHash in case of error', function () {
        // TODO: This functionality has changed
        // var requestInfo = {
        //     valid: false,
        //     parameters: { 'error_description': 'error description', 'error': 'invalid' },
        //     stateMatch: false,
        //     stateResponse: '',
        //     requestType: 'unknown'
        // };

        // var cacheStorage = msal.cacheStorage.removeAcquireTokenEntries;
        // msal.cacheStorage.removeAcquireTokenEntries = function () {
        //     return;
        // }
        // msal.saveTokenFromHash(requestInfo);
        // msal.cacheStorage.removeAcquireTokenEntries = cacheStorage;
        // expect(storageFake.getItem(Constants.msalError)).toBe('invalid');
        // expect(storageFake.getItem(Constants.msalErrorDescription)).toBe('error description');
    });

    it('tests if login function exits with error if loginInProgress is true and callback is called with loginProgress error', function () {
        msal.loginInProgress = true;
        var authErr: AuthError;
        try {
            msal.loginRedirect();
        } catch (e) {
            authErr = e;
        }
        expect(authErr).toEqual(jasmine.any(ClientAuthError));
        msal.loginInProgress = false;
    });

    it('tests if loginRedirect fails with error if scopes is passed as an empty array', function () {
        var authErr: AuthError;
        const request: AuthenticationParameters = {scopes: []};
        try {
            msal.loginRedirect(request);
        } catch (e) {
            authErr = e;
        }
        expect(authErr).toEqual(jasmine.any(ClientConfigurationError));
    });

    it('tests if loginRedirect fails with error if clientID is not passed as a single scope in the scopes array', function () {
        var errDesc = '', token = '', err = '', tokenType = '';
        var callback = function (valErrDesc: string, valToken: string, valErr: string, valTokenType: string) {
            errDesc = valErrDesc;
            token = valToken;
            err = valErr;
            tokenType = valTokenType;
        };
        var authErr = AuthError;
        msal.tokenReceivedCallback = callback;
        let request: AuthenticationParameters = {scopes: [msal.clientId,'123']};
        try {
            msal.loginRedirect(request);
        } catch (e) {
            authErr = e;
        }
        expect(authErr).toEqual(jasmine.any(ClientConfigurationError));
        // expect(errDesc).toBe(ErrorDescription.inputScopesError);
        // expect(err).toBe(ErrorCodes.inputScopesError);
        // expect(token).toBe(null);
        // expect(tokenType).toBe(Constants.idToken);
    });

    it('tests if error is not thrown if null scope is passed when scopesRequired is false', function () {
        var scopes;
        var err: AuthError;
        try {
            msal.validateInputScope(scopes, false);
        } catch (e) {
            err = e;
        }
        expect(err).toEqual(undefined);
    });

    it('tests if error is thrown when null scopes are passed', function () {
        var scopes;
        var err: AuthError;
        try {
            msal.validateInputScope(scopes, true);
        } catch (e) {
            err = e;
        }
        expect(err).toEqual(jasmine.any(ClientConfigurationError));
    });

    it('tests if error is thrown when non-array scopes are passed', function () {
        var scopes = "S1, S2";
        var err: AuthError;
        try {
            msal.validateInputScope(scopes, true);
        } catch (e) {
            err = e;
        }
        expect(err).toEqual(jasmine.any(ClientConfigurationError));
    });

    it('tests if error is thrown when empty array is passed', function () {
        var scopes = [];
        var err: AuthError;
        try {
            msal.validateInputScope(scopes, true);
        } catch (e) {
            err = e;
        }
        expect(err).toEqual(jasmine.any(ClientConfigurationError));
    });

    it('tests if error is thrown when client id is not passed as single scope', function () {
        var scopes = [msal.clientId, "S1"];
        var err: AuthError;
        try {
            msal.validateInputScope(scopes, true);
        } catch (e) {
            err = e;
        }
        expect(err).toEqual(jasmine.any(ClientConfigurationError));
    });

    it('tests if error is thrown when client id is not passed as single scope', function () {
        var scopes = [msal.clientId, "S1"];
        var err: AuthError;
        try {
            msal.validateInputScope(scopes, true);
        } catch (e) {
            err = e;
        }
        expect(err).toEqual(jasmine.any(ClientConfigurationError));
    });

    it('tests if hint parameters get added when user object is passed to the function', function () {
        msal.handleRedirectCallbacks(successCallback, errCallback);
        expect(msal.getRedirectUri()).toBe(global.window.location.href);
        msal.promptUser = function (args: string) {
            expect(args).toContain(DEFAULT_INSTANCE + TENANT + '/oauth2/v2.0/authorize?response_type=id_token&scope=openid%20profile');
            expect(args).toContain('&client_id=' + msal.clientId);
            expect(args).toContain('&redirect_uri=' + encodeURIComponent(msal.getRedirectUri()));
            expect(args).toContain('&state');
            expect(args).toContain('&client_info=1');
            expect(args).toContain("&login_hint=" + 'some_id');
            expect(args).toContain("&login_req=5678");
            expect(args).toContain("&domain_req=1234");
            expect(args).toContain("&domain_hint");
            expect(args).toContain(Constants.prompt_select_account);
            expect(args).not.toContain(Constants.prompt_none);
            done();
        };

        let accountObj: Account = {
            homeAccountIdentifier: '1234.5678',
            userName: 'some_id',
            name: null,
            idToken: null,
            sid: null,
            environment: null
        };

        let request: AuthenticationParameters = {prompt: "select_account", account: accountObj};
        msal.loginRedirect(request);
    });

    it('tests urlContainsQueryStringParameter functionality', function () {
        var url1 = 'https://login.onmicrosoft.com?prompt=none&client_id=12345';
        expect(msal.urlContainsQueryStringParameter('prompt', url1)).toBe(true);
        expect(msal.urlContainsQueryStringParameter('client_id', url1)).toBe(true);
        expect(msal.urlContainsQueryStringParameter('login_hint', url1)).toBe(false);
    });

    it('clears cache before logout', function () {
        spyOn(msal, 'clearCache');
        spyOn(msal, 'promptUser');
        msal.logout();
        expect(msal.clearCache).toHaveBeenCalled();
        expect(msal.promptUser).toHaveBeenCalled();
    });

    it('checks if postLogoutRedirectUri is added to logout url if provided in the config', function () {
        var clearCache = msal.clearCache;
        msal.clearCache = function () {
            return;
        }
        msal.config.auth.postLogoutRedirectUri = () => 'https://contoso.com/logout';
        spyOn(msal, 'promptUser');
        msal.logout();
        expect(msal.promptUser).toHaveBeenCalledWith(msal.authority + '/oauth2/v2.0/logout?post_logout_redirect_uri=https%3A%2F%2Fcontoso.com%2Flogout');
        msal.clearCache = clearCache;
    });

    it('checks if postLogoutRedirectUri is added to logout url if provided in the config as a function', function () {
        var clearCache = msal.clearCache;
        msal.clearCache = function () {
            return;
        }
        msal.config.auth.postLogoutRedirectUri = () => 'https://contoso.com/logoutfn';
        spyOn(msal, 'promptUser');
        msal.logout();
        expect(msal.promptUser).toHaveBeenCalledWith(msal.authority + '/oauth2/v2.0/logout?post_logout_redirect_uri=https%3A%2F%2Fcontoso.com%2Flogoutfn');
        msal.clearCache = clearCache;
    });

    it('is callback if has error or access_token or id_token', function () {
        expect(msal.isCallback('not a callback')).toBe(false);
        expect(msal.isCallback('#error_description=someting_wrong')).toBe(true);
        expect(msal.isCallback('#/error_description=someting_wrong')).toBe(true);
        expect(msal.isCallback('#access_token=token123')).toBe(true);
        expect(msal.isCallback('#id_token=idtoken234')).toBe(true);
    });

    it('gets request info from hash', function () {
        // TODO: functionality has changed
        // var requestInfo = msal.getRequestInfo('invalid');
        // expect(requestInfo.valid).toBe(false);
        // requestInfo = msal.getRequestInfo('#error_description=someting_wrong');
        // expect(requestInfo.valid).toBe(true);
        // expect(requestInfo.stateResponse).toBe('');

        // requestInfo = msal.getRequestInfo('#error_description=someting_wrong&state=1232');
        // expect(requestInfo.valid).toBe(true);
        // expect(requestInfo.stateResponse).toBe('1232');
        // expect(requestInfo.stateMatch).toBe(false);
    });

    it('test getAccountState with a user passed state', function () {
        var result = msal.getAccountState("123465464565|91111");
        expect(result).toEqual("91111")
    });

    it('test getAccountState when there is no user state', function () {
        var result = msal.getAccountState("123465464565");
        expect(result).toEqual("")
    });

    it('test getAccountState when there is no state', function () {
        var result =msal.getAccountState("");
        expect(result).toEqual("")
    });

    it('test if authenticateRequestParameter generates state correctly, if state is a number', function () {
        let authenticationRequestParameters: ServerRequestParameters;
        let authority: Authority;
        authority = AuthorityFactory.CreateInstance("https://login.microsoftonline.com/common/", this.validateAuthority);
        authenticationRequestParameters = new ServerRequestParameters(authority, "0813e1d1-ad72-46a9-8665-399bba48c201", ["user.read"], "id_token", "", "12345");
        var result;
        result = authenticationRequestParameters.createNavigationUrlString(["user.read"]);
        expect(decodeURIComponent(result[4])).toContain("12345");
    });

    it('test if authenticateRequestParameter generates state correctly, if state is a url', function () {
        let authenticationRequestParameters: ServerRequestParameters;
        let authority: Authority;
        authority = AuthorityFactory.CreateInstance("https://login.microsoftonline.com/common/", this.validateAuthority);
        authenticationRequestParameters = new ServerRequestParameters(authority, "0813e1d1-ad72-46a9-8665-399bba48c201", ["user.read"], "id_token", "", "https://docs.microsoft.com/en-us/azure/active-directory/develop/v2-oauth2-implicit-grant-flow?name=value&name2=value2");
        var result;
        result = authenticationRequestParameters.createNavigationUrlString(["user.read"]);
        expect(decodeURIComponent(result[4])).toContain("https://docs.microsoft.com/en-us/azure/active-directory/develop/v2-oauth2-implicit-grant-flow?name=value&name2=value2");
    });

<<<<<<< HEAD
    // We no longer return state as a part of the error, so these tests need to be updated
    // it('tests if you get the state back in tokenReceived callback, if state is a number', function () {
    //     spyOn(msal, 'getAccountState').and.returnValue("1234");
    //     msal._loginInProgress = true;
    //     var errDesc = '', token = '', err = '', tokenType = '', state= '' ;
    //     var callback = function (valErrDesc:string, valToken:string, valErr:string, valTokenType:string, valState: string) {
    //         errDesc = valErrDesc;
    //         token = valToken;
    //         err = valErr;
    //         tokenType = valTokenType;
    //         state= valState;
    //     };

    //     msal._tokenReceivedCallback = callback;
    //     msal.loginRedirect();
    //     expect(errDesc).toBe(ErrorDescription.loginProgressError);
    //     expect(err).toBe(ErrorCodes.loginProgressError);
    //     expect(token).toBe(null);
    //     expect(tokenType).toBe(Constants.idToken);
    //     expect(state).toBe('1234');
    //     msal._loginInProgress = false;
    // });

    // it('tests if you get the state back in tokenReceived callback, if state is a url', function () {
    //     spyOn(msal, 'getAccountState').and.returnValue("https://docs.microsoft.com/en-us/azure/active-directory/develop/v2-oauth2-implicit-grant-flow?name=value&name2=value2");
    //     msal._loginInProgress = true;
    //     var errDesc = '', token = '', err = '', tokenType = '', state= '' ;
    //     var callback = function (valErrDesc:string, valToken:string, valErr:string, valTokenType:string, valState: string) {
    //         errDesc = valErrDesc;
    //         token = valToken;
    //         err = valErr;
    //         tokenType = valTokenType;
    //         state= valState;
    //     };

    //     msal._tokenReceivedCallback = callback;
    //     msal.loginRedirect();
    //     expect(errDesc).toBe(ErrorDescription.loginProgressError);
    //     expect(err).toBe(ErrorCodes.loginProgressError);
    //     expect(token).toBe(null);
    //     expect(tokenType).toBe(Constants.idToken);
    //     expect(state).toBe('https://docs.microsoft.com/en-us/azure/active-directory/develop/v2-oauth2-implicit-grant-flow?name=value&name2=value2');
    //     msal._loginInProgress = false;
    // });

    it('tests that loginStartPage, nonce and state are saved in cookies if enableCookieStorage flag is enables through the msal optional params', function (done) {
        var msalInstance = msal;
        var mockIdToken = 'eyJhbGciOiJIUzI1NiIsInR5cCI6IkpXVCJ9.eyJhdWQiOiJjbGllbnRpZDEyMyIsIm5hbWUiOiJKb2huIERvZSIsInVwbiI6ImpvaG5AZW1haWwuY29tIiwibm9uY2UiOiIxMjM0In0.bpIBG3n1w7Cv3i_JHRGji6Zuc9F5H8jbDV5q3oj0gcw';
=======
    it('tests if you get the state back in errorReceived callback, if state is a number', function () {
        spyOn(msal, 'getUserState').and.returnValue("1234");
        var err: AuthError;
        var token = "";
        var tokenType = "";
        var state = "";
        var tokenCallback = function (valToken:string, valTokenType: string, valState: string) {
            token = valToken;
            tokenType = valTokenType;
            state = valState;
        };
        var errorCallback = function (valErr:AuthError, valState: string) {
            err = valErr;
            // state= valState;
        };
        msal.handleRedirectCallbacks(tokenCallback, errorCallback);
        msal.userLoginInProgress = true;
>>>>>>> 8cec20bd

        msal.loginRedirect();
        console.log(err);
        expect(err).toEqual(jasmine.any(ClientAuthError));
        console.log(err.stack);
        expect(token).toBe("");
        expect(tokenType).toBe("");
        // expect(state).toBe('1234');
        msal.userLoginInProgress = false;
    });

    it('tests if you get the state back in errorReceived callback, if state is a url', function () {
        spyOn(msal, 'getUserState').and.returnValue("https://docs.microsoft.com/en-us/azure/active-directory/develop/v2-oauth2-implicit-grant-flow?name=value&name2=value2");
        console.log("MSAL: " + msal);
        var err: AuthError;
        var token = "";
        var tokenType = "";
        var state = "";
        var tokenCallback = function (valToken:string, valTokenType: string, valState: string) {
            token = valToken;
            tokenType = valTokenType;
            state = valState;
        };
        var errorCallback = function (valErr:AuthError, valState: string) {
            err = valErr;
            state= valState;
        };
        msal.handleRedirectCallbacks(tokenCallback, errorCallback);
        console.log(msal.userLoginInProgress);
        msal.userLoginInProgress = true;

        msal.loginRedirect();
        expect(err).toEqual(jasmine.any(ClientAuthError));
        expect(token).toBe("");
        expect(tokenType).toBe("");
        expect(state).toBe('https://docs.microsoft.com/en-us/azure/active-directory/develop/v2-oauth2-implicit-grant-flow?name=value&name2=value2');
        msal.userLoginInProgress = false;
    });

    it('tests that loginStartPage, nonce and state are saved in cookies if enableCookieStorage flag is enables through the msal optional params', function (done) {
        // TODO: This functionality has changed
        // var msalInstance = msal;
        // var mockIdToken = 'eyJhbGciOiJIUzI1NiIsInR5cCI6IkpXVCJ9.eyJhdWQiOiJjbGllbnRpZDEyMyIsIm5hbWUiOiJKb2huIERvZSIsInVwbiI6ImpvaG5AZW1haWwuY29tIiwibm9uY2UiOiIxMjM0In0.bpIBG3n1w7Cv3i_JHRGji6Zuc9F5H8jbDV5q3oj0gcw';
        // var config = buildConfiguration({clientId: "0813e1d1-ad72-46a9-8665-399bba48c201"}, { storeAuthStateInCookie: true }, {}, {});
        // msal = new UserAgentApplication(config);
        // msal.handleRedirectCallbacks(function(token, tokenType, state) {
        //     expect(document.cookie).toBe('');
        //     expect(token).toBe(mockIdToken);
        //     expect(tokenType).toBe(Constants.idToken);
        // }, errCallback);
        // msal.cacheStorage = storageFake;
        // var _promptUser = msal.promptUser;
        // msal.promptUser = function () {
        //     expect(document.cookie).toContain(Constants.stateLogin);
        //     expect(document.cookie).toContain(Constants.nonceIdToken);
        //     expect(document.cookie).toContain(Constants.loginRequest);
        //     var urlHash = '#' + 'id_token=' + mockIdToken + '&state=' + storageFake.getItem(Constants.stateLogin) + '&nonce=' + storageFake.getItem(Constants.nonceIdToken)
        //     storageFake.setItem(Constants.urlHash, urlHash);
        //     storageFake.removeItem(Constants.stateLogin);
        //     storageFake.removeItem(Constants.nonceIdToken);
        //     storageFake.removeItem(Constants.loginRequest);
        //     msal.processCallBack(urlHash);
        //     msal = msalInstance;
        //     done();
        // }

        // let request: AuthenticationParameters = { scopes: [msal.clientID]};
        // msal.loginRedirect(request);
        done();
    });

    it('tests cacheLocation functionality sets to localStorage when passed as a parameter', function () {
        var msalInstance = msal;
        var mockIdToken = 'eyJhbGciOiJIUzI1NiIsInR5cCI6IkpXVCJ9.eyJhdWQiOiJjbGllbnRpZDEyMyIsIm5hbWUiOiJKb2huIERvZSIsInVwbiI6ImpvaG5AZW1haWwuY29tIiwibm9uY2UiOiIxMjM0In0.bpIBG3n1w7Cv3i_JHRGji6Zuc9F5H8jbDV5q3oj0gcw';
        var config = buildConfiguration({clientId: "0813e1d1-ad72-46a9-8665-399bba48c201"}, {cacheLocation: "localStorage"}, {}, {});
         msal = new UserAgentApplication(config);
         msal.handleRedirectCallbacks(function(token, tokenType, state) {
            expect(document.cookie).toBe('');
            expect(token).toBe(mockIdToken);
            expect(tokenType).toBe(Constants.idToken);
        }, errCallback);

         expect(msal.config.cache.cacheLocation).toBe('localStorage');
    });

    it('tests cacheLocation functionality defaults to sessionStorage', function () {
        var msalInstance = msal;
        var mockIdToken = 'eyJhbGciOiJIUzI1NiIsInR5cCI6IkpXVCJ9.eyJhdWQiOiJjbGllbnRpZDEyMyIsIm5hbWUiOiJKb2huIERvZSIsInVwbiI6ImpvaG5AZW1haWwuY29tIiwibm9uY2UiOiIxMjM0In0.bpIBG3n1w7Cv3i_JHRGji6Zuc9F5H8jbDV5q3oj0gcw';

        var config = buildConfiguration({clientId: "0813e1d1-ad72-46a9-8665-399bba48c201"}, {storeAuthStateInCookie: true}, {}, {});

        msal = new UserAgentApplication(config);
        msal.handleRedirectCallbacks(function(token, tokenType, state) {
            expect(document.cookie).toBe('');
            expect(token).toBe(mockIdToken);
            expect(tokenType).toBe(Constants.idToken);
        }, errCallback);

         expect(msal.config.cache.cacheLocation).toBe('sessionStorage');
    });
});

describe('loginPopup functionality', function () {
    var loginPopupPromise:Promise<string>;
    var msal;
    beforeEach(function () {
        var config = buildConfiguration({clientId: "0813e1d1-ad72-46a9-8665-399bba48c201"}, {}, {}, {});
        msal = new UserAgentApplication(config);

        spyOn(msal, 'loginPopup').and.callThrough();
        loginPopupPromise = msal.loginPopup([msal.clientId]);
    });

    it('returns a promise', function () {
        expect(loginPopupPromise).toEqual(jasmine.any(Promise));
    });
});

describe('acquireTokenPopup functionality', function () {
    var acquireTokenPopupPromise: Promise<string>;
    var msal;
    beforeEach(function () {
        let  config = buildConfiguration({clientId: "0813e1d1-ad72-46a9-8665-399bba48c201"}, {}, {}, {});
        msal = new UserAgentApplication(config);

        spyOn(msal, 'acquireTokenPopup').and.callThrough();
        let request: AuthenticationParameters = {scopes: [msal.clientId]};
        acquireTokenPopupPromise = msal.acquireTokenPopup(request);
        acquireTokenPopupPromise.then(function(accessToken) { return;
        }, function(error) { return;
        });
    });

    it('returns a promise', function () {
        expect(acquireTokenPopupPromise).toEqual(jasmine.any(Promise));
    });

});

describe('acquireTokenSilent functionality', function () {
    var acquireTokenSilentPromise: Promise<string>;
    var msal;
    beforeEach(function () {
        let  config = buildConfiguration({clientId: "0813e1d1-ad72-46a9-8665-399bba48c201"}, {}, {}, {});
        msal = new UserAgentApplication(config);

        spyOn(msal, 'acquireTokenSilent').and.callThrough();
        spyOn(msal, 'loadIframeTimeout').and.callThrough();
        let request: AuthenticationParameters = {scopes: [msal.clientId]};
        acquireTokenSilentPromise = msal.acquireTokenSilent(request);
        acquireTokenSilentPromise.then(function(accessToken) { return;
        }, function(error) { return;
        });
    });


    it('returns a promise', function () {
        expect(acquireTokenSilentPromise).toEqual(jasmine.any(Promise));
    });

});<|MERGE_RESOLUTION|>--- conflicted
+++ resolved
@@ -52,7 +52,7 @@
                 expiresIn: "",
                 clientInfo: ""
             }
-        }
+        };
 
         return {
             getItem: function (key: any, storeAuthStateInCookie?: boolean) {
@@ -147,7 +147,7 @@
         console.log("Token Type: " + tokenType);
         console.log("State: " + state);
     };
-    
+
     let errCallback = function (error, state) {
         console.log("Error: " + error);
         console.log("State: " + state);
@@ -181,13 +181,8 @@
         global.Math = mathMock;
 
         let config = buildConfiguration({clientId: "0813e1d1-ad72-46a9-8665-399bba48c201" }, {}, {}, {});
-<<<<<<< HEAD
-        msal = new UserAgentApplication(config, function (errorDes, token, error, tokenType) { return; });
-        msal.account = null;
-=======
         msal = new UserAgentApplication(config);
         msal.user = null;
->>>>>>> 8cec20bd
         msal.renewStates = [];
         msal.activeRenewals = {};
         msal.cacheStorage = storageFake;
@@ -289,14 +284,9 @@
 
     it('navigates user to redirectURI passed as extraQueryParameter', (done) => {
         var config = buildConfiguration({clientId: "0813e1d1-ad72-46a9-8665-399bba48c201", redirectUri: TEST_REDIR_URI}, {}, {}, {});
-<<<<<<< HEAD
-        msal = new UserAgentApplication(config, function (errorDes, token, error, tokenType) { return; });
-        msal.account = null;
-=======
         msal = new UserAgentApplication(config);
         msal.handleRedirectCallbacks(successCallback, errCallback);
         msal.user = null;
->>>>>>> 8cec20bd
         msal.renewStates = [];
         msal.activeRenewals = {};
         msal.cacheStorage = storageFake;
@@ -751,56 +741,6 @@
         expect(decodeURIComponent(result[4])).toContain("https://docs.microsoft.com/en-us/azure/active-directory/develop/v2-oauth2-implicit-grant-flow?name=value&name2=value2");
     });
 
-<<<<<<< HEAD
-    // We no longer return state as a part of the error, so these tests need to be updated
-    // it('tests if you get the state back in tokenReceived callback, if state is a number', function () {
-    //     spyOn(msal, 'getAccountState').and.returnValue("1234");
-    //     msal._loginInProgress = true;
-    //     var errDesc = '', token = '', err = '', tokenType = '', state= '' ;
-    //     var callback = function (valErrDesc:string, valToken:string, valErr:string, valTokenType:string, valState: string) {
-    //         errDesc = valErrDesc;
-    //         token = valToken;
-    //         err = valErr;
-    //         tokenType = valTokenType;
-    //         state= valState;
-    //     };
-
-    //     msal._tokenReceivedCallback = callback;
-    //     msal.loginRedirect();
-    //     expect(errDesc).toBe(ErrorDescription.loginProgressError);
-    //     expect(err).toBe(ErrorCodes.loginProgressError);
-    //     expect(token).toBe(null);
-    //     expect(tokenType).toBe(Constants.idToken);
-    //     expect(state).toBe('1234');
-    //     msal._loginInProgress = false;
-    // });
-
-    // it('tests if you get the state back in tokenReceived callback, if state is a url', function () {
-    //     spyOn(msal, 'getAccountState').and.returnValue("https://docs.microsoft.com/en-us/azure/active-directory/develop/v2-oauth2-implicit-grant-flow?name=value&name2=value2");
-    //     msal._loginInProgress = true;
-    //     var errDesc = '', token = '', err = '', tokenType = '', state= '' ;
-    //     var callback = function (valErrDesc:string, valToken:string, valErr:string, valTokenType:string, valState: string) {
-    //         errDesc = valErrDesc;
-    //         token = valToken;
-    //         err = valErr;
-    //         tokenType = valTokenType;
-    //         state= valState;
-    //     };
-
-    //     msal._tokenReceivedCallback = callback;
-    //     msal.loginRedirect();
-    //     expect(errDesc).toBe(ErrorDescription.loginProgressError);
-    //     expect(err).toBe(ErrorCodes.loginProgressError);
-    //     expect(token).toBe(null);
-    //     expect(tokenType).toBe(Constants.idToken);
-    //     expect(state).toBe('https://docs.microsoft.com/en-us/azure/active-directory/develop/v2-oauth2-implicit-grant-flow?name=value&name2=value2');
-    //     msal._loginInProgress = false;
-    // });
-
-    it('tests that loginStartPage, nonce and state are saved in cookies if enableCookieStorage flag is enables through the msal optional params', function (done) {
-        var msalInstance = msal;
-        var mockIdToken = 'eyJhbGciOiJIUzI1NiIsInR5cCI6IkpXVCJ9.eyJhdWQiOiJjbGllbnRpZDEyMyIsIm5hbWUiOiJKb2huIERvZSIsInVwbiI6ImpvaG5AZW1haWwuY29tIiwibm9uY2UiOiIxMjM0In0.bpIBG3n1w7Cv3i_JHRGji6Zuc9F5H8jbDV5q3oj0gcw';
-=======
     it('tests if you get the state back in errorReceived callback, if state is a number', function () {
         spyOn(msal, 'getUserState').and.returnValue("1234");
         var err: AuthError;
@@ -818,7 +758,6 @@
         };
         msal.handleRedirectCallbacks(tokenCallback, errorCallback);
         msal.userLoginInProgress = true;
->>>>>>> 8cec20bd
 
         msal.loginRedirect();
         console.log(err);
