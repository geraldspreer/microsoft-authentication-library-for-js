--- conflicted
+++ resolved
@@ -165,11 +165,7 @@
         expect(err.stack).to.include("BrowserAuthError.spec.ts");
     });
 
-<<<<<<< HEAD
-    it("createPopupWindowTimeoutError()", () => {
-=======
     it("createMonitorWindowTimeoutError()", () => {
->>>>>>> 9274fac6
         const err: BrowserAuthError = BrowserAuthError.createMonitorWindowTimeoutError("https://contoso.com/redirect");
 
         expect(err instanceof BrowserAuthError).to.be.true;
