/*
 * Copyright (c) Microsoft Corporation. All rights reserved.
 * Licensed under the MIT License.
 */

import sinon from "sinon";
import { PublicClientApplication } from "../../src/app/PublicClientApplication";
<<<<<<< HEAD
import { TEST_CONFIG, TEST_URIS, TEST_HASHES, TEST_TOKENS, TEST_DATA_CLIENT_INFO, TEST_TOKEN_LIFETIMES, RANDOM_TEST_GUID, DEFAULT_OPENID_CONFIG_RESPONSE, testNavUrl, testLogoutUrl, TEST_STATE_VALUES, testNavUrlNoRequest, DEFAULT_TENANT_DISCOVERY_RESPONSE, TEST_POP_VALUES } from "../utils/StringConstants";
import { ServerError, Constants, AccountInfo, TokenClaims, PromptValue, AuthenticationResult, CommonAuthorizationCodeRequest, CommonAuthorizationUrlRequest, AuthToken, PersistentCacheKeys, AuthorizationCodeClient, ResponseMode, AccountEntity, ProtocolUtils, AuthenticationScheme, RefreshTokenClient, Logger, ServerTelemetryEntity, CommonSilentFlowRequest, CommonEndSessionRequest, LogLevel, NetworkResponse, ServerAuthorizationTokenResponse } from "@azure/msal-common";
import { BrowserUtils } from "../../src/utils/BrowserUtils";
import { BrowserConstants, TemporaryCacheKeys, ApiId, InteractionType, BrowserCacheLocation, WrapperSKU } from "../../src/utils/BrowserConstants";
import { Base64Encode } from "../../src/encode/Base64Encode";
import { XhrClient } from "../../src/network/XhrClient";
import { BrowserAuthErrorMessage, BrowserAuthError } from "../../src/error/BrowserAuthError";
import { RedirectHandler } from "../../src/interaction_handler/RedirectHandler";
import { PopupHandler } from "../../src/interaction_handler/PopupHandler";
import { SilentHandler } from "../../src/interaction_handler/SilentHandler";
=======
import { TEST_CONFIG, TEST_URIS, TEST_TOKENS, TEST_DATA_CLIENT_INFO, TEST_TOKEN_LIFETIMES, RANDOM_TEST_GUID, testNavUrl, testLogoutUrl, TEST_STATE_VALUES, TEST_HASHES, DEFAULT_TENANT_DISCOVERY_RESPONSE, DEFAULT_OPENID_CONFIG_RESPONSE, testNavUrlNoRequest } from "../utils/StringConstants";
import { ServerError, Constants, AccountInfo, TokenClaims, AuthenticationResult, CommonAuthorizationUrlRequest, AuthorizationCodeClient, ResponseMode, AccountEntity, ProtocolUtils, AuthenticationScheme, RefreshTokenClient, Logger, ServerTelemetryEntity, CommonSilentFlowRequest, LogLevel, CommonAuthorizationCodeRequest } from "@azure/msal-common";
import { ApiId, InteractionType, WrapperSKU, TemporaryCacheKeys, BrowserConstants, BrowserCacheLocation } from "../../src/utils/BrowserConstants";
>>>>>>> 919d58eb
import { CryptoOps } from "../../src/crypto/CryptoOps";
import { EventType } from "../../src/event/EventType";
import { SilentRequest } from "../../src/request/SilentRequest";
import { NavigationClient } from "../../src/navigation/NavigationClient";
import { NavigationOptions } from "../../src/navigation/NavigationOptions";
import { PopupUtils } from "../../src/utils/PopupUtils";
import { EventMessage } from "../../src/event/EventMessage";
import { EventHandler } from "../../src/event/EventHandler";
import { SilentIframeClient } from "../../src/interaction_client/SilentIframeClient";
import { Base64Encode } from "../../src/encode/Base64Encode";
import { XhrClient } from "../../src/network/XhrClient";
import { BrowserAuthError, BrowserAuthErrorMessage } from "../../src/error/BrowserAuthError";
import { BrowserUtils } from "../../src/utils/BrowserUtils";
import { RedirectClient } from "../../src/interaction_client/RedirectClient";
import { PopupClient } from "../../src/interaction_client/PopupClient";
import { SilentCacheClient } from "../../src/interaction_client/SilentCacheClient";
import { SilentRefreshClient } from "../../src/interaction_client/SilentRefreshClient";
import { EndSessionRequest, BrowserConfigurationAuthError } from "../../src";
import { RedirectHandler } from "../../src/interaction_handler/RedirectHandler";

describe("PublicClientApplication.ts Class Unit Tests", () => {
    let pca: PublicClientApplication;
    beforeEach(() => {
        pca = new PublicClientApplication({
            auth: {
                clientId: TEST_CONFIG.MSAL_CLIENT_ID
            }
        });
    });

    afterEach(() => {
        sinon.restore();
        window.location.hash = "";
        window.sessionStorage.clear();
        window.localStorage.clear();
    });

    describe("Constructor tests", () => {
        it("passes null check", (done) => {
            expect(pca).not.toBe(null);
            expect(pca instanceof PublicClientApplication).toBeTruthy();
            done();
        });
    });

    describe("handleRedirectPromise", () => {
        it("Calls RedirectClient.handleRedirectPromise and returns its response", async () => {
            const testAccount: AccountInfo = {
                homeAccountId: TEST_DATA_CLIENT_INFO.TEST_HOME_ACCOUNT_ID,
                localAccountId: TEST_DATA_CLIENT_INFO.TEST_UID,
                environment: "login.windows.net",
                tenantId: "3338040d-6c67-4c5b-b112-36a304b66dad",
                username: "AbeLi@microsoft.com"
            };
            const testTokenResponse: AuthenticationResult = {
                authority: TEST_CONFIG.validAuthority,
                uniqueId: testAccount.localAccountId,
                tenantId: testAccount.tenantId,
                scopes: TEST_CONFIG.DEFAULT_SCOPES,
                idToken: "test-idToken",
                idTokenClaims: {},
                accessToken: "test-accessToken",
                fromCache: false,
                expiresOn: new Date(Date.now() + 3600000),
                account: testAccount,
                tokenType: AuthenticationScheme.BEARER
            };
            const redirectClientSpy = sinon.stub(RedirectClient.prototype, "handleRedirectPromise").callsFake(() => {
                sinon.stub(pca, "getAllAccounts").returns([testAccount]);
                return Promise.resolve(testTokenResponse);
            });
            let loginSuccessFired = false;
            sinon.stub(EventHandler.prototype, "emitEvent").callsFake((eventType) => {
                if (eventType === EventType.LOGIN_SUCCESS) {
                    loginSuccessFired = true;
                }
            });
            const response = await pca.handleRedirectPromise();
            expect(response).toEqual(testTokenResponse);
            expect(redirectClientSpy.calledOnce).toBe(true);
            expect(loginSuccessFired).toBe(true);
        });

        it("Emits acquireToken success event if user was already signed in", async () => {
            const testAccount: AccountInfo = {
                homeAccountId: TEST_DATA_CLIENT_INFO.TEST_HOME_ACCOUNT_ID,
                localAccountId: TEST_DATA_CLIENT_INFO.TEST_UID,
                environment: "login.windows.net",
                tenantId: "3338040d-6c67-4c5b-b112-36a304b66dad",
                username: "AbeLi@microsoft.com"
            };
            const testTokenResponse: AuthenticationResult = {
                authority: TEST_CONFIG.validAuthority,
                uniqueId: testAccount.localAccountId,
                tenantId: testAccount.tenantId,
                scopes: TEST_CONFIG.DEFAULT_SCOPES,
                idToken: "test-idToken",
                idTokenClaims: {},
                accessToken: "test-accessToken",
                fromCache: false,
                expiresOn: new Date(Date.now() + 3600000),
                account: testAccount,
                tokenType: AuthenticationScheme.BEARER
            };
            sinon.stub(pca, "getAllAccounts").returns([testAccount]);
            const redirectClientSpy = sinon.stub(RedirectClient.prototype, "handleRedirectPromise").resolves(testTokenResponse);
            let acquireTokenSuccessFired = false;
            sinon.stub(EventHandler.prototype, "emitEvent").callsFake((eventType) => {
                if (eventType === EventType.ACQUIRE_TOKEN_SUCCESS) {
                    acquireTokenSuccessFired = true;
                }
            });

            const response = await pca.handleRedirectPromise();
            expect(response).toEqual(testTokenResponse);
            expect(redirectClientSpy.calledOnce).toBe(true);
            expect(acquireTokenSuccessFired).toBe(true);
        });

        it("Emits login failure event if user was already signed in", async () => {
            const redirectClientSpy = sinon.stub(RedirectClient.prototype, "handleRedirectPromise").rejects("Error");
            let loginFailureFired = false;
            sinon.stub(EventHandler.prototype, "emitEvent").callsFake((eventType) => {
                if (eventType === EventType.LOGIN_FAILURE) {
                    loginFailureFired = true;
                }
            });

            await pca.handleRedirectPromise().catch(() => {
                expect(redirectClientSpy.calledOnce).toBe(true);
                expect(loginFailureFired).toBe(true);
            });
        });

<<<<<<< HEAD
        describe("loginRedirect", () => {
            beforeEach(() => {
                sinon.stub(CryptoOps.prototype, "getPublicKeyThumbprint").resolves(TEST_POP_VALUES.KID);
            });

            it(
                "loginRedirect throws an error if interaction is currently in progress",
                async () => {
                    window.sessionStorage.setItem(`${Constants.CACHE_PREFIX}.${TEST_CONFIG.MSAL_CLIENT_ID}.${TemporaryCacheKeys.INTERACTION_STATUS_KEY}`, BrowserConstants.INTERACTION_IN_PROGRESS_VALUE);
                    // @ts-ignore
                    await expect(pca.loginRedirect(null)).rejects.toMatchObject(BrowserAuthError.createInteractionInProgressError());
=======
        it("Emits acquireToken failure event if user was already signed in", async () => {
            const testAccount: AccountInfo = {
                homeAccountId: TEST_DATA_CLIENT_INFO.TEST_HOME_ACCOUNT_ID,
                localAccountId: TEST_DATA_CLIENT_INFO.TEST_UID,
                environment: "login.windows.net",
                tenantId: "3338040d-6c67-4c5b-b112-36a304b66dad",
                username: "AbeLi@microsoft.com"
            };
            sinon.stub(pca, "getAllAccounts").returns([testAccount]);
            const redirectClientSpy = sinon.stub(RedirectClient.prototype, "handleRedirectPromise").rejects("Error");
            let acquireTokenFailureFired = false;
            sinon.stub(EventHandler.prototype, "emitEvent").callsFake((eventType) => {
                if (eventType === EventType.ACQUIRE_TOKEN_FAILURE) {
                    acquireTokenFailureFired = true;
>>>>>>> 919d58eb
                }
            });

            await pca.handleRedirectPromise().catch(() => {
                expect(redirectClientSpy.calledOnce).toBe(true);
                expect(acquireTokenFailureFired).toBe(true);
            });
        });

        it("Multiple concurrent calls to handleRedirectPromise return the same promise", async () => {
            const b64Encode = new Base64Encode();
            const stateString = TEST_STATE_VALUES.TEST_STATE_REDIRECT;
            const browserCrypto = new CryptoOps();
            const stateId = ProtocolUtils.parseRequestState(browserCrypto, stateString).libraryState.id;

            window.sessionStorage.setItem(`${Constants.CACHE_PREFIX}.${TEST_CONFIG.MSAL_CLIENT_ID}.${TemporaryCacheKeys.ORIGIN_URI}`, TEST_URIS.TEST_REDIR_URI);
            window.sessionStorage.setItem(`${Constants.CACHE_PREFIX}.${TEST_CONFIG.MSAL_CLIENT_ID}.${TemporaryCacheKeys.AUTHORITY}.${stateId}`, TEST_CONFIG.validAuthority);
            window.sessionStorage.setItem(`${Constants.CACHE_PREFIX}.${TEST_CONFIG.MSAL_CLIENT_ID}.${TemporaryCacheKeys.REQUEST_STATE}.${stateId}`, TEST_STATE_VALUES.TEST_STATE_REDIRECT);
            window.sessionStorage.setItem(`${Constants.CACHE_PREFIX}.${TEST_CONFIG.MSAL_CLIENT_ID}.${TemporaryCacheKeys.URL_HASH}`, TEST_HASHES.TEST_SUCCESS_CODE_HASH_REDIRECT);
            window.sessionStorage.setItem(`${Constants.CACHE_PREFIX}.${TEST_CONFIG.MSAL_CLIENT_ID}.${TemporaryCacheKeys.INTERACTION_STATUS_KEY}`, BrowserConstants.INTERACTION_IN_PROGRESS_VALUE);
            window.sessionStorage.setItem(`${Constants.CACHE_PREFIX}.${TEST_CONFIG.MSAL_CLIENT_ID}.${TemporaryCacheKeys.NONCE_IDTOKEN}.${stateId}`, "123523");
            const testTokenReq: CommonAuthorizationCodeRequest = {
                redirectUri: `${TEST_URIS.DEFAULT_INSTANCE}/`,
                code: "thisIsATestCode",
                scopes: TEST_CONFIG.DEFAULT_SCOPES,
                codeVerifier: TEST_CONFIG.TEST_VERIFIER,
                authority: `${Constants.DEFAULT_AUTHORITY}`,
                correlationId: RANDOM_TEST_GUID,
                authenticationScheme: TEST_CONFIG.TOKEN_TYPE_BEARER as AuthenticationScheme
            };
            window.sessionStorage.setItem(`${Constants.CACHE_PREFIX}.${TEST_CONFIG.MSAL_CLIENT_ID}.${TemporaryCacheKeys.REQUEST_PARAMS}`, b64Encode.encode(JSON.stringify(testTokenReq)));
            const testServerTokenResponse = {
                headers: {},
                status: 200,
                body: {
                    token_type: TEST_CONFIG.TOKEN_TYPE_BEARER,
                    scope: TEST_CONFIG.DEFAULT_SCOPES.join(" "),
                    expires_in: TEST_TOKEN_LIFETIMES.DEFAULT_EXPIRES_IN,
                    ext_expires_in: TEST_TOKEN_LIFETIMES.DEFAULT_EXPIRES_IN,
                    access_token: TEST_TOKENS.ACCESS_TOKEN,
                    refresh_token: TEST_TOKENS.REFRESH_TOKEN,
                    id_token: TEST_TOKENS.IDTOKEN_V2,
                    client_info: TEST_DATA_CLIENT_INFO.TEST_RAW_CLIENT_INFO
                }
            };
            const testIdTokenClaims: TokenClaims = {
                "ver": "2.0",
                "iss": "https://login.microsoftonline.com/9188040d-6c67-4c5b-b112-36a304b66dad/v2.0",
                "sub": "AAAAAAAAAAAAAAAAAAAAAIkzqFVrSaSaFHy782bbtaQ",
                "name": "Abe Lincoln",
                "preferred_username": "AbeLi@microsoft.com",
                "oid": "00000000-0000-0000-66f3-3332eca7ea81",
                "tid": "3338040d-6c67-4c5b-b112-36a304b66dad",
                "nonce": "123523",
            };
            const testAccount: AccountInfo = {
                homeAccountId: TEST_DATA_CLIENT_INFO.TEST_HOME_ACCOUNT_ID,
                localAccountId: TEST_DATA_CLIENT_INFO.TEST_UID,
                environment: "login.windows.net",
                tenantId: testIdTokenClaims.tid || "",
                username: testIdTokenClaims.preferred_username || ""
            };
            const testTokenResponse: AuthenticationResult = {
                authority: TEST_CONFIG.validAuthority,
                uniqueId: testIdTokenClaims.oid || "",
                tenantId: testIdTokenClaims.tid || "",
                scopes: TEST_CONFIG.DEFAULT_SCOPES,
                idToken: testServerTokenResponse.body.id_token,
                idTokenClaims: testIdTokenClaims,
                accessToken: testServerTokenResponse.body.access_token,
                fromCache: false,
                expiresOn: new Date(Date.now() + (testServerTokenResponse.body.expires_in * 1000)),
                account: testAccount,
                tokenType: AuthenticationScheme.BEARER
            };
            sinon.stub(XhrClient.prototype, "sendGetRequestAsync").callsFake((url): any => {
                if (url.includes("discovery/instance")) {
                    return DEFAULT_TENANT_DISCOVERY_RESPONSE;
                } else if (url.includes(".well-known/openid-configuration")) {
                    return DEFAULT_OPENID_CONFIG_RESPONSE;
                }
            });
            sinon.stub(XhrClient.prototype, "sendPostRequestAsync").resolves(testServerTokenResponse);
            pca = new PublicClientApplication({
                auth: {
                    clientId: TEST_CONFIG.MSAL_CLIENT_ID
                }
            });

            const promise1 = pca.handleRedirectPromise();
            const promise2 = pca.handleRedirectPromise();
            const tokenResponse1 = await promise1;
            const tokenResponse2 = await promise2;
            const tokenResponse3 = await pca.handleRedirectPromise("testHash");
            expect(tokenResponse3).toBe(null);
            const tokenResponse4 = await pca.handleRedirectPromise();

            if (!tokenResponse1 || !tokenResponse2) {
                throw "This should not throw. Both responses should be non-null."
            }

            // Response from first promise
            expect(tokenResponse1.uniqueId).toEqual(testTokenResponse.uniqueId);
            expect(tokenResponse1.tenantId).toEqual(testTokenResponse.tenantId);
            expect(tokenResponse1.scopes).toEqual(testTokenResponse.scopes);
            expect(tokenResponse1.idToken).toEqual(testTokenResponse.idToken);
            expect(tokenResponse1.idTokenClaims).toEqual(expect.objectContaining(testTokenResponse.idTokenClaims));
            expect(tokenResponse1.accessToken).toEqual(testTokenResponse.accessToken);
            expect(testTokenResponse.expiresOn && tokenResponse1.expiresOn && testTokenResponse.expiresOn.getMilliseconds() >= tokenResponse1.expiresOn.getMilliseconds()).toBeTruthy();
            
            // Response from second promise
            expect(tokenResponse2.uniqueId).toEqual(testTokenResponse.uniqueId);
            expect(tokenResponse2.tenantId).toEqual(testTokenResponse.tenantId);
            expect(tokenResponse2.scopes).toEqual(testTokenResponse.scopes);
            expect(tokenResponse2.idToken).toEqual(testTokenResponse.idToken);
            expect(tokenResponse2.idTokenClaims).toEqual(expect.objectContaining(testTokenResponse.idTokenClaims));
            expect(tokenResponse2.accessToken).toEqual(testTokenResponse.accessToken);
            expect(testTokenResponse.expiresOn && tokenResponse2.expiresOn && testTokenResponse.expiresOn.getMilliseconds() >= tokenResponse2.expiresOn.getMilliseconds()).toBeTruthy();

            expect(tokenResponse1).toEqual(tokenResponse2);
            expect(tokenResponse4).toEqual(tokenResponse1);
            expect(window.sessionStorage.length).toEqual(4);
        });
    });

    describe("loginRedirect", () => {
        it("Uses default request if no request provided", (done) => {
            sinon.stub(pca, "acquireTokenRedirect").callsFake(async (request): Promise<void> => {
                expect(request.scopes).toContain("openid");
                expect(request.scopes).toContain("profile");
                done();
                return;
            });

            pca.loginRedirect();
        });

        it("navigates to created login url, with empty request", (done) => {
            sinon.stub(RedirectHandler.prototype, "initiateAuthRequest").callsFake((navigateUrl): Promise<void> => {
                expect(navigateUrl.startsWith(testNavUrlNoRequest)).toBeTruthy();
                return Promise.resolve(done());
            });
<<<<<<< HEAD

            it("Uses adal token from cache if it is present.", async () => {
                const idTokenClaims: TokenClaims = {
                    "iss": "https://sts.windows.net/fa15d692-e9c7-4460-a743-29f2956fd429/",
                    "exp": 1536279024,
                    "name": "abeli",
                    "nonce": "123523",
                    "oid": "05833b6b-aa1d-42d4-9ec0-1b2bb9194438",
                    "sub": "5_J9rSss8-jvt_Icu6ueRNL8xXb8LF4Fsg_KooC2RJQ",
                    "tid": "fa15d692-e9c7-4460-a743-29f2956fd429",
                    "ver": "1.0",
                    "upn": "AbeLincoln@contoso.com"
                };
                sinon.stub(AuthToken, "extractTokenClaims").returns(idTokenClaims);
                const browserCrypto = new CryptoOps();
                const testLogger = new Logger(loggerOptions);
                const browserStorage: BrowserCacheManager = new BrowserCacheManager(TEST_CONFIG.MSAL_CLIENT_ID, cacheConfig, browserCrypto, testLogger);
                browserStorage.setTemporaryCache(PersistentCacheKeys.ADAL_ID_TOKEN, TEST_TOKENS.IDTOKEN_V1);
                const loginUrlSpy = sinon.spy(AuthorizationCodeClient.prototype, "getAuthCodeUrl");
                sinon.stub(CryptoOps.prototype, "generatePkceCodes").resolves({
                    challenge: TEST_CONFIG.TEST_CHALLENGE,
                    verifier: TEST_CONFIG.TEST_VERIFIER
                });
                sinon.stub(CryptoOps.prototype, "createNewGuid").returns(RANDOM_TEST_GUID);
                sinon.stub(NavigationClient.prototype, "navigateExternal").callsFake((urlNavigate: string, options: NavigationOptions): Promise<boolean> => {
                    expect(options.noHistory).toBeFalsy();
                    expect(urlNavigate).not.toBe("");
                    return Promise.resolve(true);
                });
                const emptyRequest: CommonAuthorizationUrlRequest = {
                    redirectUri: TEST_URIS.TEST_REDIR_URI,
                    scopes: [],
                    state: TEST_STATE_VALUES.USER_STATE,
                    authority: TEST_CONFIG.validAuthority,
                    correlationId: TEST_CONFIG.CORRELATION_ID,
                    responseMode: TEST_CONFIG.RESPONSE_MODE as ResponseMode,
                    nonce: "",
                    authenticationScheme: TEST_CONFIG.TOKEN_TYPE_BEARER as AuthenticationScheme,
                };
                await pca.loginRedirect(emptyRequest);
                const validatedRequest: CommonAuthorizationUrlRequest = {
                    ...emptyRequest,
                    scopes: [],
                    loginHint: idTokenClaims.upn,
                    state: TEST_STATE_VALUES.TEST_STATE_REDIRECT,
                    correlationId: RANDOM_TEST_GUID,
                    nonce: RANDOM_TEST_GUID,
                    authority: `${Constants.DEFAULT_AUTHORITY}`,
                    responseMode: ResponseMode.FRAGMENT,
                    codeChallenge: TEST_CONFIG.TEST_CHALLENGE,
                    codeChallengeMethod: Constants.S256_CODE_CHALLENGE_METHOD,
                    stkJwk: TEST_POP_VALUES.KID
                };
                expect(loginUrlSpy.calledWith(validatedRequest)).toBeTruthy();
=======
            sinon.stub(CryptoOps.prototype, "generatePkceCodes").resolves({
                challenge: TEST_CONFIG.TEST_CHALLENGE,
                verifier: TEST_CONFIG.TEST_VERIFIER
>>>>>>> 919d58eb
            });
            sinon.stub(CryptoOps.prototype, "createNewGuid").returns(RANDOM_TEST_GUID);

<<<<<<< HEAD
            it(
                "Does not use adal token from cache if it is present and SSO params have been given.",
                async () => {
                    const idTokenClaims: TokenClaims = {
                        "iss": "https://sts.windows.net/fa15d692-e9c7-4460-a743-29f2956fd429/",
                        "exp": 1536279024,
                        "name": "abeli",
                        "nonce": "123523",
                        "oid": "05833b6b-aa1d-42d4-9ec0-1b2bb9194438",
                        "sub": "5_J9rSss8-jvt_Icu6ueRNL8xXb8LF4Fsg_KooC2RJQ",
                        "tid": "fa15d692-e9c7-4460-a743-29f2956fd429",
                        "ver": "1.0",
                        "upn": "AbeLincoln@contoso.com"
                    };
                    sinon.stub(AuthToken, "extractTokenClaims").returns(idTokenClaims);
                    const browserCrypto = new CryptoOps();
                    const testLogger = new Logger(loggerOptions);
                    const browserStorage: BrowserCacheManager = new BrowserCacheManager(TEST_CONFIG.MSAL_CLIENT_ID, cacheConfig, browserCrypto, testLogger);
                    browserStorage.setTemporaryCache(PersistentCacheKeys.ADAL_ID_TOKEN, TEST_TOKENS.IDTOKEN_V1);
                    const loginUrlSpy = sinon.spy(AuthorizationCodeClient.prototype, "getAuthCodeUrl");
                    sinon.stub(CryptoOps.prototype, "generatePkceCodes").resolves({
                        challenge: TEST_CONFIG.TEST_CHALLENGE,
                        verifier: TEST_CONFIG.TEST_VERIFIER
                    });
                    sinon.stub(CryptoOps.prototype, "createNewGuid").returns(RANDOM_TEST_GUID);
                    sinon.stub(NavigationClient.prototype, "navigateExternal").callsFake((urlNavigate: string, options: NavigationOptions): Promise<boolean> => {
                        expect(options.noHistory).toBeFalsy();
                        expect(urlNavigate).not.toBe("");
                        return Promise.resolve(true);
                    });
                    const loginRequest: CommonAuthorizationUrlRequest = {
                        redirectUri: TEST_URIS.TEST_REDIR_URI,
                        scopes: [],
                        loginHint: "AbeLi@microsoft.com",
                        state: TEST_STATE_VALUES.USER_STATE,
                        authority: TEST_CONFIG.validAuthority,
                        correlationId: TEST_CONFIG.CORRELATION_ID,
                        responseMode: TEST_CONFIG.RESPONSE_MODE as ResponseMode,
                        nonce: "",
                        authenticationScheme: TEST_CONFIG.TOKEN_TYPE_BEARER as AuthenticationScheme
                    };
                    await pca.loginRedirect(loginRequest);
                    const validatedRequest: CommonAuthorizationUrlRequest = {
                        ...loginRequest,
                        scopes: [],
                        state: TEST_STATE_VALUES.TEST_STATE_REDIRECT,
                        correlationId: RANDOM_TEST_GUID,
                        authority: `${Constants.DEFAULT_AUTHORITY}`,
                        nonce: RANDOM_TEST_GUID,
                        responseMode: ResponseMode.FRAGMENT,
                        codeChallenge: TEST_CONFIG.TEST_CHALLENGE,
                        codeChallengeMethod: Constants.S256_CODE_CHALLENGE_METHOD,
                        stkJwk: TEST_POP_VALUES.KID
                    };
                    expect(loginUrlSpy.calledWith(validatedRequest)).toBeTruthy();
                }
            );
=======
            // @ts-ignore
            pca.loginRedirect(null);
>>>>>>> 919d58eb
        });
    });

    describe("acquireTokenRedirect", () => {
        it("throws error if called in a popup", (done) => {
            const oldWindowOpener = window.opener;
            const oldWindowName = window.name;
            const newWindow = {
                ...window
            };
            
            delete window.opener;
            delete window.name;
            window.opener = newWindow;
            window.name = "msal.testPopup"

            sinon.stub(BrowserUtils, "isInIframe").returns(false);
            pca.acquireTokenRedirect({scopes: ["openid"]}).catch(e => {
                expect(e).toBeInstanceOf(BrowserAuthError);
                expect(e.errorCode).toEqual(BrowserAuthErrorMessage.blockAcquireTokenInPopupsError.code);
                expect(e.errorMessage).toEqual(BrowserAuthErrorMessage.blockAcquireTokenInPopupsError.desc);
                done();
            }).finally(() => {
                window.name = oldWindowName;
                window.opener = oldWindowOpener;
            });
        });

<<<<<<< HEAD
        describe("acquireTokenRedirect", () => {
            beforeEach(() => {
                sinon.stub(CryptoOps.prototype, "getPublicKeyThumbprint").resolves(TEST_POP_VALUES.KID);
            });
=======
        it("throws an error if inside an iframe", async () => {
            sinon.stub(BrowserUtils, "isInIframe").returns(true);
            await expect(pca.acquireTokenRedirect({ scopes: [] })).rejects.toMatchObject(BrowserAuthError.createRedirectInIframeError(true));
        });
>>>>>>> 919d58eb

        it("throws error if cacheLocation is Memory Storage and storeAuthStateInCookie is false", async () =>{
            pca = new PublicClientApplication({
                auth: {
                    clientId: TEST_CONFIG.MSAL_CLIENT_ID
                },
                cache: {
                    cacheLocation: BrowserCacheLocation.MemoryStorage,
                    storeAuthStateInCookie: false
                }
            });

            await expect(pca.acquireTokenRedirect({scopes: []})).rejects.toMatchObject(BrowserConfigurationAuthError.createInMemoryRedirectUnavailableError());
        });

        it("Calls RedirectClient.acquireToken and returns its response", async () => {
            const redirectClientSpy = sinon.stub(RedirectClient.prototype, "acquireToken").resolves();

            const response = await pca.acquireTokenRedirect({scopes: ["openid"]});
            expect(response).toEqual(undefined);
            expect(redirectClientSpy.calledOnce).toBe(true);
        });

        it("Emits acquireToken Start and Failure events if user is already logged in", async () => {
            const testAccount: AccountInfo = {
                homeAccountId: TEST_DATA_CLIENT_INFO.TEST_HOME_ACCOUNT_ID,
                localAccountId: TEST_DATA_CLIENT_INFO.TEST_UID,
                environment: "login.windows.net",
                tenantId: "3338040d-6c67-4c5b-b112-36a304b66dad",
                username: "AbeLi@microsoft.com"
            };

            sinon.stub(pca, "getAllAccounts").returns([testAccount]);
            const redirectClientSpy = sinon.stub(RedirectClient.prototype, "acquireToken").rejects("Error");
            let acquireTokenStartEmitted = false;
            let acquireTokenFailureEmitted = false;
            sinon.stub(EventHandler.prototype, "emitEvent").callsFake((eventType) => {
                if (eventType === EventType.ACQUIRE_TOKEN_START) {
                    acquireTokenStartEmitted = true;
                } else if (eventType === EventType.ACQUIRE_TOKEN_FAILURE) {
                    acquireTokenFailureEmitted = true;
                }
            });

            await pca.acquireTokenRedirect({scopes: ["openid"]}).catch(() => {
                expect(redirectClientSpy.calledOnce).toBe(true);
                expect(acquireTokenStartEmitted).toBe(true);
                expect(acquireTokenFailureEmitted).toBe(true);
            });
        });

<<<<<<< HEAD
            it("Cleans cache before error is thrown", async () => {
                const testScope = "testscope";
                const emptyRequest: CommonAuthorizationUrlRequest = {
                    redirectUri: TEST_URIS.TEST_REDIR_URI,
                    scopes: [testScope],
                    state: "",
                    authority: TEST_CONFIG.validAuthority,
                    correlationId: TEST_CONFIG.CORRELATION_ID,
                    responseMode: TEST_CONFIG.RESPONSE_MODE as ResponseMode,
                    nonce: "",
                    authenticationScheme: TEST_CONFIG.TOKEN_TYPE_BEARER as AuthenticationScheme
                };
                const browserCrypto = new CryptoOps();
                const testLogger = new Logger(loggerOptions);
                new BrowserCacheManager(TEST_CONFIG.MSAL_CLIENT_ID, cacheConfig, browserCrypto, testLogger);
                sinon.stub(CryptoOps.prototype, "generatePkceCodes").resolves({
                    challenge: TEST_CONFIG.TEST_CHALLENGE,
                    verifier: TEST_CONFIG.TEST_VERIFIER
                });

                const testError = {
                    errorCode: "create_login_url_error",
                    errorMessage: "Error in creating a login url"
                };

                sinon.stub(AuthorizationCodeClient.prototype, "getAuthCodeUrl").throws(testError);
                try {
                    await pca.acquireTokenRedirect(emptyRequest);
                } catch (e) {
                    // Test that error was cached for telemetry purposes and then thrown
                    expect(window.sessionStorage).toHaveLength(1);
                    const failures = window.sessionStorage.getItem(`server-telemetry-${TEST_CONFIG.MSAL_CLIENT_ID}`);
                    const failureObj = JSON.parse(failures || "") as ServerTelemetryEntity;
                    expect(failureObj.failedRequests).toHaveLength(2);
                    expect(failureObj.failedRequests[0]).toEqual(ApiId.acquireTokenRedirect);
                    expect(failureObj.errors[0]).toEqual(testError.errorCode);
                    expect(e).toEqual(testError);
                }
            });

            it("Uses adal token from cache if it is present.", async () => {
                const testScope = "testscope";
                const idTokenClaims: TokenClaims = {
                    "iss": "https://sts.windows.net/fa15d692-e9c7-4460-a743-29f2956fd429/",
                    "exp": 1536279024,
                    "name": "abeli",
                    "nonce": "123523",
                    "oid": "05833b6b-aa1d-42d4-9ec0-1b2bb9194438",
                    "sub": "5_J9rSss8-jvt_Icu6ueRNL8xXb8LF4Fsg_KooC2RJQ",
                    "tid": "fa15d692-e9c7-4460-a743-29f2956fd429",
                    "ver": "1.0",
                    "upn": "AbeLincoln@contoso.com"
                };
                sinon.stub(AuthToken, "extractTokenClaims").returns(idTokenClaims);
                const browserCrypto = new CryptoOps();
                const testLogger = new Logger(loggerOptions);
                const browserStorage: BrowserCacheManager = new BrowserCacheManager(TEST_CONFIG.MSAL_CLIENT_ID, cacheConfig, browserCrypto, testLogger);
                browserStorage.setTemporaryCache(PersistentCacheKeys.ADAL_ID_TOKEN, TEST_TOKENS.IDTOKEN_V1);
                const acquireTokenUrlSpy = sinon.spy(AuthorizationCodeClient.prototype, "getAuthCodeUrl");
                sinon.stub(CryptoOps.prototype, "generatePkceCodes").resolves({
                    challenge: TEST_CONFIG.TEST_CHALLENGE,
                    verifier: TEST_CONFIG.TEST_VERIFIER
                });
                sinon.stub(CryptoOps.prototype, "createNewGuid").returns(RANDOM_TEST_GUID);
                sinon.stub(NavigationClient.prototype, "navigateExternal").callsFake((urlNavigate: string, options: NavigationOptions): Promise<boolean> => {
                    expect(options.noHistory).toBeFalsy();
                    expect(urlNavigate).not.toBe("");
                    return Promise.resolve(true);
                });
                const emptyRequest: CommonAuthorizationUrlRequest = {
                    redirectUri: TEST_URIS.TEST_REDIR_URI,
                    scopes: [testScope],
                    state: TEST_STATE_VALUES.USER_STATE,
                    authority: TEST_CONFIG.validAuthority,
                    correlationId: TEST_CONFIG.CORRELATION_ID,
                    responseMode: TEST_CONFIG.RESPONSE_MODE as ResponseMode,
                    nonce: "",
                    authenticationScheme: TEST_CONFIG.TOKEN_TYPE_BEARER as AuthenticationScheme,
                    stkJwk: TEST_POP_VALUES.KID
                };
                await pca.acquireTokenRedirect(emptyRequest);
                const validatedRequest: CommonAuthorizationUrlRequest = {
                    ...emptyRequest,
                    scopes: [...emptyRequest.scopes],
                    loginHint: idTokenClaims.upn,
                    state: TEST_STATE_VALUES.TEST_STATE_REDIRECT,
                    correlationId: RANDOM_TEST_GUID,
                    authority: `${Constants.DEFAULT_AUTHORITY}`,
                    nonce: RANDOM_TEST_GUID,
                    responseMode: ResponseMode.FRAGMENT,
                    codeChallenge: TEST_CONFIG.TEST_CHALLENGE,
                    codeChallengeMethod: Constants.S256_CODE_CHALLENGE_METHOD
                };
                expect(acquireTokenUrlSpy.calledWith(validatedRequest)).toBeTruthy();
            });

            it(
                "Does not use adal token from cache if it is present and SSO params have been given.",
                async () => {
                    const idTokenClaims: TokenClaims = {
                        "iss": "https://sts.windows.net/fa15d692-e9c7-4460-a743-29f2956fd429/",
                        "exp": 1536279024,
                        "name": "abeli",
                        "nonce": "123523",
                        "oid": "05833b6b-aa1d-42d4-9ec0-1b2bb9194438",
                        "sub": "5_J9rSss8-jvt_Icu6ueRNL8xXb8LF4Fsg_KooC2RJQ",
                        "tid": "fa15d692-e9c7-4460-a743-29f2956fd429",
                        "ver": "1.0",
                        "upn": "AbeLincoln@contoso.com"
                    };
                    sinon.stub(AuthToken, "extractTokenClaims").returns(idTokenClaims);
                    const browserCrypto = new CryptoOps();
                    const testLogger = new Logger(loggerOptions);
                    const browserStorage: BrowserCacheManager = new BrowserCacheManager(TEST_CONFIG.MSAL_CLIENT_ID, cacheConfig, browserCrypto, testLogger);
                    browserStorage.setTemporaryCache(PersistentCacheKeys.ADAL_ID_TOKEN, TEST_TOKENS.IDTOKEN_V1);
                    const acquireTokenUrlSpy = sinon.spy(AuthorizationCodeClient.prototype, "getAuthCodeUrl");
                    sinon.stub(CryptoOps.prototype, "generatePkceCodes").resolves({
                        challenge: TEST_CONFIG.TEST_CHALLENGE,
                        verifier: TEST_CONFIG.TEST_VERIFIER
                    });
                    sinon.stub(CryptoOps.prototype, "createNewGuid").returns(RANDOM_TEST_GUID);
                    sinon.stub(NavigationClient.prototype, "navigateExternal").callsFake((urlNavigate: string, options: NavigationOptions): Promise<boolean> => {
                        expect(options.noHistory).toBeFalsy();
                        expect(urlNavigate).not.toBe("");
                        return Promise.resolve(true);
                    });
                    const testScope = "testscope";
                    const loginRequest: CommonAuthorizationUrlRequest = {
                        redirectUri: TEST_URIS.TEST_REDIR_URI,
                        scopes: [testScope],
                        loginHint: "AbeLi@microsoft.com",
                        state: TEST_STATE_VALUES.USER_STATE,
                        authority: TEST_CONFIG.validAuthority,
                        correlationId: TEST_CONFIG.CORRELATION_ID,
                        responseMode: TEST_CONFIG.RESPONSE_MODE as ResponseMode,
                        nonce: "",
                        authenticationScheme: TEST_CONFIG.TOKEN_TYPE_BEARER as AuthenticationScheme
                    };
                    await pca.acquireTokenRedirect(loginRequest);
                    const validatedRequest: CommonAuthorizationUrlRequest = {
                        ...loginRequest,
                        scopes: [...loginRequest.scopes],
                        state: TEST_STATE_VALUES.TEST_STATE_REDIRECT,
                        correlationId: RANDOM_TEST_GUID,
                        authority: `${Constants.DEFAULT_AUTHORITY}`,
                        nonce: RANDOM_TEST_GUID,
                        responseMode: ResponseMode.FRAGMENT,
                        codeChallenge: TEST_CONFIG.TEST_CHALLENGE,
                        codeChallengeMethod: Constants.S256_CODE_CHALLENGE_METHOD,
                        stkJwk: TEST_POP_VALUES.KID
                    };
                    expect(acquireTokenUrlSpy.calledWith(validatedRequest)).toBeTruthy();
                }
            );
        });
    });

    describe("Popup Flow Unit tests", () => {

        describe("loginPopup", () => {
            beforeEach(() => {
                const popupWindow = {
                    ...window,
                    close: () => {}
                };
                // @ts-ignore
                sinon.stub(window, "open").returns(popupWindow);
                sinon.stub(CryptoOps.prototype, "getPublicKeyThumbprint").resolves(TEST_POP_VALUES.KID);
            });
=======
        it("Emits login Start and Failure events if no user is logged in", async () => {
            const redirectClientSpy = sinon.stub(RedirectClient.prototype, "acquireToken").rejects("Error");
            let loginStartEmitted = false;
            let loginFailureEmitted = false;
            sinon.stub(EventHandler.prototype, "emitEvent").callsFake((eventType) => {
                if (eventType === EventType.LOGIN_START) {
                    loginStartEmitted = true;
                } else if (eventType === EventType.LOGIN_FAILURE) {
                    loginFailureEmitted = true;
                }
            });

            await pca.acquireTokenRedirect({scopes: ["openid"]}).catch(() => {
                expect(redirectClientSpy.calledOnce).toBe(true);
                expect(loginStartEmitted).toBe(true);
                expect(loginFailureEmitted).toBe(true);
            });
        });
    });

    describe("loginPopup", () => {
        beforeEach(() => {
            const popupWindow = {
                ...window,
                close: () => {}
            };
            // @ts-ignore
            sinon.stub(window, "open").returns(popupWindow);
        });
>>>>>>> 919d58eb

        it("Uses default request if no request provided", (done) => {
            const testServerTokenResponse = {
                token_type: TEST_CONFIG.TOKEN_TYPE_BEARER,
                scope: TEST_CONFIG.DEFAULT_SCOPES.join(" "),
                expires_in: TEST_TOKEN_LIFETIMES.DEFAULT_EXPIRES_IN,
                ext_expires_in: TEST_TOKEN_LIFETIMES.DEFAULT_EXPIRES_IN,
                access_token: TEST_TOKENS.ACCESS_TOKEN,
                refresh_token: TEST_TOKENS.REFRESH_TOKEN,
                id_token: TEST_TOKENS.IDTOKEN_V2
            };
            const testIdTokenClaims: TokenClaims = {
                "ver": "2.0",
                "iss": "https://login.microsoftonline.com/9188040d-6c67-4c5b-b112-36a304b66dad/v2.0",
                "sub": "AAAAAAAAAAAAAAAAAAAAAIkzqFVrSaSaFHy782bbtaQ",
                "name": "Abe Lincoln",
                "preferred_username": "AbeLi@microsoft.com",
                "oid": "00000000-0000-0000-66f3-3332eca7ea81",
                "tid": "3338040d-6c67-4c5b-b112-36a304b66dad",
                "nonce": "123523",
            };
            const testAccount: AccountInfo = {
                homeAccountId: TEST_DATA_CLIENT_INFO.TEST_HOME_ACCOUNT_ID,
                localAccountId: TEST_DATA_CLIENT_INFO.TEST_UID,
                environment: "login.windows.net",
                tenantId: testIdTokenClaims.tid || "",
                username: testIdTokenClaims.preferred_username || ""
            };
            const testTokenResponse: AuthenticationResult = {
                authority: TEST_CONFIG.validAuthority,
                uniqueId: testIdTokenClaims.oid || "",
                tenantId: testIdTokenClaims.tid || "",
                scopes: TEST_CONFIG.DEFAULT_SCOPES,
                idToken: testServerTokenResponse.id_token,
                idTokenClaims: testIdTokenClaims,
                accessToken: testServerTokenResponse.access_token,
                fromCache: false,
                expiresOn: new Date(Date.now() + (testServerTokenResponse.expires_in * 1000)),
                account: testAccount,
                tokenType: AuthenticationScheme.BEARER
            };
            sinon.stub(pca, "acquireTokenPopup").callsFake(async (request) => {
                expect(request.scopes).toContain("openid");
                expect(request.scopes).toContain("profile");
                done();
                
                return testTokenResponse;
            });

            pca.loginPopup();
        });
    });

    describe("acquireTokenPopup", () => {
        beforeEach(() => {
            const popupWindow = {
                ...window,
                close: () => {}
            };
            // @ts-ignore
            sinon.stub(window, "open").returns(popupWindow);
        });

        afterEach(() => {
            window.localStorage.clear();
            window.sessionStorage.clear();
            sinon.restore();
        });

        it("Calls PopupClient.acquireToken and returns its response", async () => {
            const testAccount: AccountInfo = {
                homeAccountId: TEST_DATA_CLIENT_INFO.TEST_HOME_ACCOUNT_ID,
                localAccountId: TEST_DATA_CLIENT_INFO.TEST_UID,
                environment: "login.windows.net",
                tenantId: "3338040d-6c67-4c5b-b112-36a304b66dad",
                username: "AbeLi@microsoft.com"
            };
            const testTokenResponse: AuthenticationResult = {
                authority: TEST_CONFIG.validAuthority,
                uniqueId: testAccount.localAccountId,
                tenantId: testAccount.tenantId,
                scopes: TEST_CONFIG.DEFAULT_SCOPES,
                idToken: "test-idToken",
                idTokenClaims: {},
                accessToken: "test-accessToken",
                fromCache: false,
                expiresOn: new Date(Date.now() + 3600000),
                account: testAccount,
                tokenType: AuthenticationScheme.BEARER
            };
            const popupClientSpy = sinon.stub(PopupClient.prototype, "acquireToken").resolves(testTokenResponse);

            const response = await pca.acquireTokenPopup({scopes: ["openid"]});
            expect(response).toEqual(testTokenResponse);
            expect(popupClientSpy.calledOnce).toBe(true);
        });

<<<<<<< HEAD
        describe("acquireTokenPopup", () => {
            beforeEach(() => {
                const popupWindow = {
                    ...window,
                    close: () => {}
                };
                // @ts-ignore
                sinon.stub(window, "open").returns(popupWindow);
                sinon.stub(CryptoOps.prototype, "getPublicKeyThumbprint").resolves(TEST_POP_VALUES.KID);
            });

            afterEach(() => {
                window.localStorage.clear();
                window.sessionStorage.clear();
                sinon.restore();
=======
        it("Emits Login Start and Success Events if no user is signed in", async () => {
            const testAccount: AccountInfo = {
                homeAccountId: TEST_DATA_CLIENT_INFO.TEST_HOME_ACCOUNT_ID,
                localAccountId: TEST_DATA_CLIENT_INFO.TEST_UID,
                environment: "login.windows.net",
                tenantId: "3338040d-6c67-4c5b-b112-36a304b66dad",
                username: "AbeLi@microsoft.com"
            };
            const testTokenResponse: AuthenticationResult = {
                authority: TEST_CONFIG.validAuthority,
                uniqueId: testAccount.localAccountId,
                tenantId: testAccount.tenantId,
                scopes: TEST_CONFIG.DEFAULT_SCOPES,
                idToken: "test-idToken",
                idTokenClaims: {},
                accessToken: "test-accessToken",
                fromCache: false,
                expiresOn: new Date(Date.now() + 3600000),
                account: testAccount,
                tokenType: AuthenticationScheme.BEARER
            };
            const popupClientSpy = sinon.stub(PopupClient.prototype, "acquireToken").callsFake(() => {
                sinon.stub(pca, "getAllAccounts").returns([testAccount]);
                return Promise.resolve(testTokenResponse);
>>>>>>> 919d58eb
            });
            let loginStartEmitted = false;
            let loginSuccessEmitted = false;
            sinon.stub(EventHandler.prototype, "emitEvent").callsFake((eventType) => {
                if (eventType === EventType.LOGIN_START) {
                    loginStartEmitted = true;
                } else if (eventType === EventType.LOGIN_SUCCESS) {
                    loginSuccessEmitted = true;
                }
            });

            const response = await pca.acquireTokenPopup({scopes: ["openid"]});
            expect(response).toEqual(testTokenResponse);
            expect(popupClientSpy.calledOnce).toBe(true);
            expect(loginStartEmitted).toBe(true);
            expect(loginSuccessEmitted).toBe(true);
        });

        it("Emits AcquireToken Start and Success Events if user is already signed in", async () => {
            const testAccount: AccountInfo = {
                homeAccountId: TEST_DATA_CLIENT_INFO.TEST_HOME_ACCOUNT_ID,
                localAccountId: TEST_DATA_CLIENT_INFO.TEST_UID,
                environment: "login.windows.net",
                tenantId: "3338040d-6c67-4c5b-b112-36a304b66dad",
                username: "AbeLi@microsoft.com"
            };
            const testTokenResponse: AuthenticationResult = {
                authority: TEST_CONFIG.validAuthority,
                uniqueId: testAccount.localAccountId,
                tenantId: testAccount.tenantId,
                scopes: TEST_CONFIG.DEFAULT_SCOPES,
                idToken: "test-idToken",
                idTokenClaims: {},
                accessToken: "test-accessToken",
                fromCache: false,
                expiresOn: new Date(Date.now() + 3600000),
                account: testAccount,
                tokenType: AuthenticationScheme.BEARER
            };
            sinon.stub(pca, "getAllAccounts").returns([testAccount]);
            const popupClientSpy = sinon.stub(PopupClient.prototype, "acquireToken").resolves(testTokenResponse);
            let acquireTokenStartEmitted = false;
            let acquireTokenSuccessEmitted = false;
            sinon.stub(EventHandler.prototype, "emitEvent").callsFake((eventType) => {
                if (eventType === EventType.ACQUIRE_TOKEN_START) {
                    acquireTokenStartEmitted = true;
                } else if (eventType === EventType.ACQUIRE_TOKEN_SUCCESS) {
                    acquireTokenSuccessEmitted = true;
                }
            });

            const response = await pca.acquireTokenPopup({scopes: ["openid"]});
            expect(response).toEqual(testTokenResponse);
            expect(popupClientSpy.calledOnce).toBe(true);
            expect(acquireTokenStartEmitted).toBe(true);
            expect(acquireTokenSuccessEmitted).toBe(true);
        });

        it("Emits AcquireToken Start and Failure events if a user is already logged in", async () => {
            const testAccount: AccountInfo = {
                homeAccountId: TEST_DATA_CLIENT_INFO.TEST_HOME_ACCOUNT_ID,
                localAccountId: TEST_DATA_CLIENT_INFO.TEST_UID,
                environment: "login.windows.net",
                tenantId: "3338040d-6c67-4c5b-b112-36a304b66dad",
                username: "AbeLi@microsoft.com"
            };

            sinon.stub(pca, "getAllAccounts").returns([testAccount]);
            const popupClientSpy = sinon.stub(PopupClient.prototype, "acquireToken").rejects("Error");
            let acquireTokenStartEmitted = false;
            let acquireTokenFailureEmitted = false;
            sinon.stub(EventHandler.prototype, "emitEvent").callsFake((eventType) => {
                if (eventType === EventType.ACQUIRE_TOKEN_START) {
                    acquireTokenStartEmitted = true;
                } else if (eventType === EventType.ACQUIRE_TOKEN_FAILURE) {
                    acquireTokenFailureEmitted = true;
                }
            });

            await pca.acquireTokenPopup({scopes: ["openid"]}).catch(() => {
                expect(popupClientSpy.calledOnce).toBe(true);
                expect(acquireTokenStartEmitted).toBe(true);
                expect(acquireTokenFailureEmitted).toBe(true);
            });
        });

        it("Emits Login Start and Failure events if a user is not logged in", async () => {
            const popupClientSpy = sinon.stub(PopupClient.prototype, "acquireToken").rejects("Error");
            let loginStartEmitted = false;
            let loginFailureEmitted = false;
            sinon.stub(EventHandler.prototype, "emitEvent").callsFake((eventType) => {
                if (eventType === EventType.LOGIN_START) {
                    loginStartEmitted = true;
                } else if (eventType === EventType.LOGIN_FAILURE) {
                    loginFailureEmitted = true;
                }
            });

            await pca.acquireTokenPopup({scopes: ["openid"]}).catch(() => {
                expect(popupClientSpy.calledOnce).toBe(true);
                expect(loginStartEmitted).toBe(true);
                expect(loginFailureEmitted).toBe(true);
            });
        });

        it("throws error if called in a popup", (done) => {
            const oldWindowOpener = window.opener;
            const oldWindowName = window.name;

<<<<<<< HEAD
        beforeEach(() => {
            sinon.stub(CryptoOps.prototype, "getPublicKeyThumbprint").resolves(TEST_POP_VALUES.KID);
        });

        it("throws error if loginHint or sid are empty", async () => {
            await expect(pca.ssoSilent({
                redirectUri: TEST_URIS.TEST_REDIR_URI,
                scopes: [TEST_CONFIG.MSAL_CLIENT_ID]
            })).rejects.toMatchObject(BrowserAuthError.createSilentSSOInsufficientInfoError());
=======
            const newWindow = {
                ...window
            };
            
            delete window.opener;
            delete window.name;
            window.opener = newWindow;
            window.name = "msal.testPopup"

            pca.acquireTokenPopup({scopes: ["openid"]}).catch(e => {
                expect(e).toBeInstanceOf(BrowserAuthError);
                expect(e.errorCode).toEqual(BrowserAuthErrorMessage.blockAcquireTokenInPopupsError.code);
                expect(e.errorMessage).toEqual(BrowserAuthErrorMessage.blockAcquireTokenInPopupsError.desc);
                done();
            }).finally(() => {
                window.name = oldWindowName;
                window.opener = oldWindowOpener;
            });
>>>>>>> 919d58eb
        });
    });

    describe("ssoSilent", () => {
        it("Calls SilentIframeClient.acquireToken and returns its response", async () => {
            const testAccount: AccountInfo = {
                homeAccountId: TEST_DATA_CLIENT_INFO.TEST_HOME_ACCOUNT_ID,
                localAccountId: TEST_DATA_CLIENT_INFO.TEST_UID,
                environment: "login.windows.net",
                tenantId: "3338040d-6c67-4c5b-b112-36a304b66dad",
                username: "AbeLi@microsoft.com"
            };
            const testTokenResponse: AuthenticationResult = {
                authority: TEST_CONFIG.validAuthority,
                uniqueId: testAccount.localAccountId,
                tenantId: testAccount.tenantId,
                scopes: TEST_CONFIG.DEFAULT_SCOPES,
                idToken: "test-idToken",
                idTokenClaims: {},
                accessToken: "test-accessToken",
                fromCache: false,
                expiresOn: new Date(Date.now() + 3600000),
                account: testAccount,
                tokenType: AuthenticationScheme.BEARER
            };
            const silentClientSpy = sinon.stub(SilentIframeClient.prototype, "acquireToken").resolves(testTokenResponse);

            const response = await pca.ssoSilent({scopes: ["openid"]});
            expect(response).toEqual(testTokenResponse);
            expect(silentClientSpy.calledOnce).toBe(true);
        });
    });

    describe("acquireTokenSilent", () => {
        it("throws No Account error if no account is provided", async () => {
            await expect(pca.acquireTokenSilent({scopes: []})).rejects.toMatchObject(BrowserAuthError.createNoAccountError());
        });

        it("Calls SilentCacheClient.acquireToken and returns its response", async () => {
            const testAccount: AccountInfo = {
                homeAccountId: TEST_DATA_CLIENT_INFO.TEST_HOME_ACCOUNT_ID,
                localAccountId: TEST_DATA_CLIENT_INFO.TEST_UID,
                environment: "login.windows.net",
                tenantId: "3338040d-6c67-4c5b-b112-36a304b66dad",
                username: "AbeLi@microsoft.com"
            };
            const testTokenResponse: AuthenticationResult = {
                authority: TEST_CONFIG.validAuthority,
                uniqueId: testAccount.localAccountId,
                tenantId: testAccount.tenantId,
                scopes: TEST_CONFIG.DEFAULT_SCOPES,
                idToken: "test-idToken",
                idTokenClaims: {},
                accessToken: "test-accessToken",
                fromCache: false,
                expiresOn: new Date(Date.now() + 3600000),
                account: testAccount,
                tokenType: AuthenticationScheme.BEARER
            };
            const silentCacheSpy = sinon.stub(SilentCacheClient.prototype, "acquireToken").resolves(testTokenResponse);
            const silentRefreshSpy = sinon.spy(SilentRefreshClient.prototype, "acquireToken");
            const silentIframeSpy = sinon.spy(SilentIframeClient.prototype, "acquireToken");

            const response = await pca.acquireTokenSilent({scopes: ["openid"], account: testAccount});
            expect(response).toEqual(testTokenResponse);
            expect(silentCacheSpy.calledOnce).toBe(true);
            expect(silentRefreshSpy.called).toBe(false);
            expect(silentIframeSpy.called).toBe(false);
        });

        it("Calls SilentRefreshClient.acquireToken and returns its response if cache lookup throws", async () => {
            const testAccount: AccountInfo = {
                homeAccountId: TEST_DATA_CLIENT_INFO.TEST_HOME_ACCOUNT_ID,
                localAccountId: TEST_DATA_CLIENT_INFO.TEST_UID,
                environment: "login.windows.net",
                tenantId: "3338040d-6c67-4c5b-b112-36a304b66dad",
                username: "AbeLi@microsoft.com"
            };
            const testTokenResponse: AuthenticationResult = {
                authority: TEST_CONFIG.validAuthority,
                uniqueId: testAccount.localAccountId,
                tenantId: testAccount.tenantId,
                scopes: TEST_CONFIG.DEFAULT_SCOPES,
                idToken: "test-idToken",
                idTokenClaims: {},
                accessToken: "test-accessToken",
                fromCache: false,
                expiresOn: new Date(Date.now() + 3600000),
                account: testAccount,
                tokenType: AuthenticationScheme.BEARER
            };
            const silentCacheSpy = sinon.stub(SilentCacheClient.prototype, "acquireToken").rejects("Expired");
            const silentRefreshSpy = sinon.stub(SilentRefreshClient.prototype, "acquireToken").resolves(testTokenResponse);
            const silentIframeSpy = sinon.spy(SilentIframeClient.prototype, "acquireToken");

            const response = await pca.acquireTokenSilent({scopes: ["openid"], account: testAccount});
            expect(response).toEqual(testTokenResponse);
            expect(silentCacheSpy.calledOnce).toBe(true);
            expect(silentRefreshSpy.calledOnce).toBe(true);
            expect(silentIframeSpy.called).toBe(false);
        });

        it("Calls SilentIframeClient.acquireToken and returns its response if cache lookup throws and refresh token is expired", async () => {
            const testAccount: AccountInfo = {
                homeAccountId: TEST_DATA_CLIENT_INFO.TEST_HOME_ACCOUNT_ID,
                localAccountId: TEST_DATA_CLIENT_INFO.TEST_UID,
                environment: "login.windows.net",
                tenantId: "3338040d-6c67-4c5b-b112-36a304b66dad",
                username: "AbeLi@microsoft.com"
            };
            const testTokenResponse: AuthenticationResult = {
                authority: TEST_CONFIG.validAuthority,
                uniqueId: testAccount.localAccountId,
                tenantId: testAccount.tenantId,
                scopes: TEST_CONFIG.DEFAULT_SCOPES,
                idToken: "test-idToken",
                idTokenClaims: {},
                accessToken: "test-accessToken",
                fromCache: false,
                expiresOn: new Date(Date.now() + 3600000),
                account: testAccount,
                tokenType: AuthenticationScheme.BEARER
            };
            const silentCacheSpy = sinon.stub(SilentCacheClient.prototype, "acquireToken").rejects("Expired");
            const silentRefreshSpy = sinon.stub(SilentRefreshClient.prototype, "acquireToken").rejects(new ServerError(BrowserConstants.INVALID_GRANT_ERROR, "Refresh Token expired"));
            const silentIframeSpy = sinon.stub(SilentIframeClient.prototype, "acquireToken").resolves(testTokenResponse);

            const response = await pca.acquireTokenSilent({scopes: ["openid"], account: testAccount});
            expect(response).toEqual(testTokenResponse);
            expect(silentCacheSpy.calledOnce).toBe(true);
            expect(silentRefreshSpy.calledOnce).toBe(true);
            expect(silentIframeSpy.calledOnce).toBe(true);
        });

<<<<<<< HEAD
    describe("Acquire Token Silent (Iframe) Tests", () => {
        beforeEach(() => {
            sinon.stub(CryptoOps.prototype, "getPublicKeyThumbprint").resolves(TEST_POP_VALUES.KID);
        });

        it("successfully renews token", async () => {
=======
        it("makes one network request with multiple parallel silent requests with same request", async () => {
>>>>>>> 919d58eb
            const testServerTokenResponse = {
                token_type: TEST_CONFIG.TOKEN_TYPE_BEARER,
                scope: TEST_CONFIG.DEFAULT_SCOPES.join(" "),
                expires_in: TEST_TOKEN_LIFETIMES.DEFAULT_EXPIRES_IN,
                ext_expires_in: TEST_TOKEN_LIFETIMES.DEFAULT_EXPIRES_IN,
                access_token: TEST_TOKENS.ACCESS_TOKEN,
                refresh_token: TEST_TOKENS.REFRESH_TOKEN,
                id_token: TEST_TOKENS.IDTOKEN_V2
            };
            const testIdTokenClaims: TokenClaims = {
                "ver": "2.0",
                "iss": "https://login.microsoftonline.com/9188040d-6c67-4c5b-b112-36a304b66dad/v2.0",
                "sub": "AAAAAAAAAAAAAAAAAAAAAIkzqFVrSaSaFHy782bbtaQ",
                "name": "Abe Lincoln",
                "preferred_username": "AbeLi@microsoft.com",
                "oid": "00000000-0000-0000-66f3-3332eca7ea81",
                "tid": "3338040d-6c67-4c5b-b112-36a304b66dad",
                "nonce": "123523",
            };
            const testAccount: AccountInfo = {
                homeAccountId: TEST_DATA_CLIENT_INFO.TEST_HOME_ACCOUNT_ID,
                localAccountId: TEST_DATA_CLIENT_INFO.TEST_UID,
                environment: "login.windows.net",
                tenantId: testIdTokenClaims.tid || "",
                username: testIdTokenClaims.preferred_username || ""
            };
            const testTokenResponse: AuthenticationResult = {
                authority: TEST_CONFIG.validAuthority,
                uniqueId: testIdTokenClaims.oid || "",
                tenantId: testIdTokenClaims.tid || "",
                scopes: [...TEST_CONFIG.DEFAULT_SCOPES, "User.Read"],
                idToken: testServerTokenResponse.id_token,
                idTokenClaims: testIdTokenClaims,
                accessToken: testServerTokenResponse.access_token,
                fromCache: false,
                expiresOn: new Date(Date.now() + (testServerTokenResponse.expires_in * 1000)),
                account: testAccount,
                tokenType: AuthenticationScheme.BEARER
            };
            sinon.stub(CryptoOps.prototype, "createNewGuid").returns(RANDOM_TEST_GUID);
            const silentATStub = sinon.stub(RefreshTokenClient.prototype, "acquireTokenByRefreshToken").resolves(testTokenResponse);
            const tokenRequest: CommonSilentFlowRequest = {
                scopes: ["User.Read"],
                account: testAccount,
                authority: TEST_CONFIG.validAuthority,
                authenticationScheme: AuthenticationScheme.BEARER,
                correlationId: TEST_CONFIG.CORRELATION_ID,
                forceRefresh: false
            };
            const expectedTokenRequest: CommonSilentFlowRequest = {
                ...tokenRequest,
                scopes: ["User.Read"],
                authority: `${Constants.DEFAULT_AUTHORITY}`,
                correlationId: RANDOM_TEST_GUID,
                forceRefresh: false
            };
            const silentRequest1 = pca.acquireTokenSilent(tokenRequest);
            const silentRequest2 = pca.acquireTokenSilent(tokenRequest);
            const silentRequest3 = pca.acquireTokenSilent(tokenRequest);
            const parallelResponse = await Promise.all([silentRequest1, silentRequest2, silentRequest3]);

            expect(silentATStub.calledWith(expectedTokenRequest)).toBeTruthy();
            expect(silentATStub.callCount).toEqual(1);
            expect(parallelResponse[0]).toEqual(testTokenResponse);
            expect(parallelResponse[1]).toEqual(testTokenResponse);
            expect(parallelResponse[2]).toEqual(testTokenResponse);
            expect(parallelResponse).toHaveLength(3);
        });

        it("makes network requests for each distinct request when acquireTokenSilent is called in parallel", async () => {
            const testServerTokenResponse = {
                token_type: TEST_CONFIG.TOKEN_TYPE_BEARER,
                scope: TEST_CONFIG.DEFAULT_SCOPES.join(" "),
                expires_in: TEST_TOKEN_LIFETIMES.DEFAULT_EXPIRES_IN,
                ext_expires_in: TEST_TOKEN_LIFETIMES.DEFAULT_EXPIRES_IN,
                access_token: TEST_TOKENS.ACCESS_TOKEN,
                refresh_token: TEST_TOKENS.REFRESH_TOKEN,
                id_token: TEST_TOKENS.IDTOKEN_V2
            };
            const testIdTokenClaims: TokenClaims = {
                "ver": "2.0",
                "iss": "https://login.microsoftonline.com/9188040d-6c67-4c5b-b112-36a304b66dad/v2.0",
                "sub": "AAAAAAAAAAAAAAAAAAAAAIkzqFVrSaSaFHy782bbtaQ",
                "name": "Abe Lincoln",
                "preferred_username": "AbeLi@microsoft.com",
                "oid": "00000000-0000-0000-66f3-3332eca7ea81",
                "tid": "3338040d-6c67-4c5b-b112-36a304b66dad",
                "nonce": "123523",
            };
            const testAccount: AccountInfo = {
                homeAccountId: TEST_DATA_CLIENT_INFO.TEST_HOME_ACCOUNT_ID,
                localAccountId: TEST_DATA_CLIENT_INFO.TEST_UID,
                environment: "login.windows.net",
<<<<<<< HEAD
                tenantId: "testTenantId",
                username: "username@contoso.com"
            };
            sinon.stub(RefreshTokenClient.prototype, <any>"acquireTokenByRefreshToken").rejects(testError);
            try {
                await pca.acquireTokenSilent({
                    scopes: TEST_CONFIG.DEFAULT_SCOPES,
                    account: testAccount
                });
            } catch (e) {
                // Test that error was cached for telemetry purposes and then thrown
                expect(window.sessionStorage).toHaveLength(1);
                const failures = window.sessionStorage.getItem(`server-telemetry-${TEST_CONFIG.MSAL_CLIENT_ID}`);
                const failureObj = JSON.parse(failures || "") as ServerTelemetryEntity;
                expect(failureObj.failedRequests).toHaveLength(2);
                expect(failureObj.failedRequests[0]).toEqual(ApiId.acquireTokenSilent_silentFlow);
                expect(failureObj.errors[0]).toEqual(testError.errorCode);
                expect(e).toEqual(testError);
            }
        });

        it(
            "Falls back to silent handler if thrown error is a refresh token expired error",
            async () => {
                const invalidGrantError: ServerError = new ServerError("invalid_grant", "AADSTS700081: The refresh token has expired due to maximum lifetime. The token was issued on xxxxxxx and the maximum allowed lifetime for this application is 1.00:00:00.\r\nTrace ID: xxxxxxxx-xxxx-xxxx-xxxx-xxxxxxxxxx\r\nCorrelation ID: xxxxxxxx-xxxx-xxxx-xxxx-xxxxxxxxxx\r\nTimestamp: 2020-0x-0x XX:XX:XXZ");
                sinon.stub(RefreshTokenClient.prototype, <any>"acquireTokenByRefreshToken").rejects(invalidGrantError);
                const testServerTokenResponse = {
                    token_type: TEST_CONFIG.TOKEN_TYPE_BEARER,
                    scope: TEST_CONFIG.DEFAULT_SCOPES.join(" "),
                    expires_in: TEST_TOKEN_LIFETIMES.DEFAULT_EXPIRES_IN,
                    ext_expires_in: TEST_TOKEN_LIFETIMES.DEFAULT_EXPIRES_IN,
                    access_token: TEST_TOKENS.ACCESS_TOKEN,
                    refresh_token: TEST_TOKENS.REFRESH_TOKEN,
                    id_token: TEST_TOKENS.IDTOKEN_V2
                };
                const testIdTokenClaims: TokenClaims = {
                    "ver": "2.0",
                    "iss": "https://login.microsoftonline.com/9188040d-6c67-4c5b-b112-36a304b66dad/v2.0",
                    "sub": "AAAAAAAAAAAAAAAAAAAAAIkzqFVrSaSaFHy782bbtaQ",
                    "name": "Abe Lincoln",
                    "preferred_username": "AbeLi@microsoft.com",
                    "oid": "00000000-0000-0000-66f3-3332eca7ea81",
                    "tid": "3338040d-6c67-4c5b-b112-36a304b66dad",
                    "nonce": "123523",
                };
                const testAccount: AccountInfo = {
                    homeAccountId: TEST_DATA_CLIENT_INFO.TEST_HOME_ACCOUNT_ID,
                    localAccountId: TEST_DATA_CLIENT_INFO.TEST_UID,
                    environment: "login.windows.net",
                    tenantId: testIdTokenClaims.tid || "",
                    username: testIdTokenClaims.preferred_username || ""
                };
                const testTokenResponse: AuthenticationResult = {
                    authority: TEST_CONFIG.validAuthority,
                    uniqueId: testIdTokenClaims.oid || "",
                    tenantId: testIdTokenClaims.tid || "",
                    scopes: [...TEST_CONFIG.DEFAULT_SCOPES, "User.Read"],
                    idToken: testServerTokenResponse.id_token,
                    idTokenClaims: testIdTokenClaims,
                    accessToken: testServerTokenResponse.access_token,
                    fromCache: false,
                    expiresOn: new Date(Date.now() + (testServerTokenResponse.expires_in * 1000)),
                    account: testAccount,
                    tokenType: AuthenticationScheme.BEARER
                };
                const createAcqTokenStub = sinon.stub(AuthorizationCodeClient.prototype, "getAuthCodeUrl").resolves(testNavUrl);
                const silentTokenHelperStub = sinon.stub(pca, <any>"silentTokenHelper").resolves(testTokenResponse);
                sinon.stub(CryptoOps.prototype, "generatePkceCodes").resolves({
                    challenge: TEST_CONFIG.TEST_CHALLENGE,
                    verifier: TEST_CONFIG.TEST_VERIFIER
                });
                sinon.stub(CryptoOps.prototype, "createNewGuid").returns(RANDOM_TEST_GUID);
                sinon.stub(ProtocolUtils, "setRequestState").returns(TEST_STATE_VALUES.TEST_STATE_SILENT);
                const CommonSilentFlowRequest: SilentRequest = {
                    scopes: ["User.Read"],
                    account: testAccount,
                    extraQueryParameters: {
                        queryKey: "queryValue"
                    }, 
                    forceRefresh: false
                };
                const expectedRequest: CommonAuthorizationUrlRequest = {
                    ...CommonSilentFlowRequest,
                    scopes: ["User.Read"],
                    correlationId: RANDOM_TEST_GUID,
                    authority: `${Constants.DEFAULT_AUTHORITY}`,
                    prompt: "none",
                    redirectUri: TEST_URIS.TEST_REDIR_URI,
                    state: TEST_STATE_VALUES.TEST_STATE_SILENT,
                    nonce: RANDOM_TEST_GUID,
                    responseMode: ResponseMode.FRAGMENT,
                    codeChallenge: TEST_CONFIG.TEST_CHALLENGE,
                    codeChallengeMethod: Constants.S256_CODE_CHALLENGE_METHOD,
                    authenticationScheme: TEST_CONFIG.TOKEN_TYPE_BEARER as AuthenticationScheme,
                    stkJwk: TEST_POP_VALUES.KID
                };
                const tokenResp = await pca.acquireTokenSilent(CommonSilentFlowRequest);

                expect(tokenResp).toEqual(testTokenResponse);
                expect(createAcqTokenStub.calledWith(expectedRequest)).toBeTruthy();
                expect(silentTokenHelperStub.calledWith(testNavUrl)).toBeTruthy();
            }
        );
    });

    describe("logoutRedirect", () => {

        it("passes logoutUri from authModule to window nav util", (done) => {
            const logoutUriSpy = sinon.stub(AuthorizationCodeClient.prototype, "getLogoutUri").returns(testLogoutUrl);
            sinon.stub(NavigationClient.prototype, "navigateExternal").callsFake((urlNavigate: string, options: NavigationOptions): Promise<boolean> => {
                expect(urlNavigate).toEqual(testLogoutUrl);
                expect(options.noHistory).toBeFalsy();
                done();
                return Promise.resolve(true);
            });
            pca.logoutRedirect();
            const validatedLogoutRequest: CommonEndSessionRequest = {
                correlationId: RANDOM_TEST_GUID,
                postLogoutRedirectUri: TEST_URIS.TEST_REDIR_URI
            };
            expect(logoutUriSpy.calledWith(validatedLogoutRequest));
        });

        it("includes postLogoutRedirectUri if one is passed", (done) => {
            const postLogoutRedirectUri = "https://localhost:8000/logout";
            sinon.stub(NavigationClient.prototype, "navigateExternal").callsFake((urlNavigate: string, options: NavigationOptions): Promise<boolean> => {
                expect(urlNavigate).toContain(`post_logout_redirect_uri=${encodeURIComponent(postLogoutRedirectUri)}`);
                done();
                return Promise.resolve(true);
            });
            pca.logoutRedirect({
                postLogoutRedirectUri
            });
        });

        it("includes postLogoutRedirectUri if one is configured", (done) => {
            const postLogoutRedirectUri = "https://localhost:8000/logout";
            sinon.stub(NavigationClient.prototype, "navigateExternal").callsFake((urlNavigate: string, options: NavigationOptions): Promise<boolean> => {
                expect(urlNavigate).toContain(`post_logout_redirect_uri=${encodeURIComponent(postLogoutRedirectUri)}`);
                done();
                return Promise.resolve(true);
            });
            
            const pcaWithPostLogout = new PublicClientApplication({
                auth: {
                    clientId: TEST_CONFIG.MSAL_CLIENT_ID,
                    postLogoutRedirectUri
                }
            });

            pcaWithPostLogout.logoutRedirect();
        });

        it("doesn't include postLogoutRedirectUri if null is configured", (done) => {
            sinon.stub(NavigationClient.prototype, "navigateExternal").callsFake((urlNavigate: string, options: NavigationOptions): Promise<boolean> => {
                expect(urlNavigate).not.toContain(`post_logout_redirect_uri`);
                done();
                return Promise.resolve(true);
            });
            
            const pcaWithPostLogout = new PublicClientApplication({
                auth: {
                    clientId: TEST_CONFIG.MSAL_CLIENT_ID,
                    postLogoutRedirectUri: null
                }
            });

            pcaWithPostLogout.logoutRedirect();
        });

        it("doesn't include postLogoutRedirectUri if null is set on request",
            (done) => {
                sinon.stub(NavigationClient.prototype, "navigateExternal").callsFake((urlNavigate: string, options: NavigationOptions): Promise<boolean> => {
                    expect(urlNavigate).not.toContain("post_logout_redirect_uri");
                    done();
                    return Promise.resolve(true);
                });
                pca.logoutRedirect({
                    postLogoutRedirectUri: null
                });
            }
        );

        it("includes postLogoutRedirectUri as current page if none is set on request",
            (done) => {
                sinon.stub(NavigationClient.prototype, "navigateExternal").callsFake((urlNavigate: string, options: NavigationOptions): Promise<boolean> => {
                    expect(urlNavigate).toContain(`post_logout_redirect_uri=${encodeURIComponent("https://localhost:8081/index.html")}`);
                    done();
                    return Promise.resolve(true);
                });
                pca.logoutRedirect();
            }
        );

        it("doesnt navigate if onRedirectNavigate returns false", (done) => {
            const logoutUriSpy = sinon.stub(AuthorizationCodeClient.prototype, "getLogoutUri").returns(testLogoutUrl);
            sinon.stub(NavigationClient.prototype, "navigateExternal").callsFake((urlNavigate: string, options: NavigationOptions): Promise<boolean> => {
                // If onRedirectNavigate does not stop navigatation, this will be called, failing the test as done will be invoked twice
                done();
                return Promise.resolve(true);
            });
            pca.logoutRedirect({
                onRedirectNavigate: (url) => {
                    expect(url).toEqual(testLogoutUrl);
                    done();
                    return false;
                }
            });
            const validatedLogoutRequest: CommonEndSessionRequest = {
=======
                tenantId: testIdTokenClaims.tid || "",
                username: testIdTokenClaims.preferred_username || ""
            };
            const testTokenResponse: AuthenticationResult = {
                authority: TEST_CONFIG.validAuthority,
                uniqueId: testIdTokenClaims.oid || "",
                tenantId: testIdTokenClaims.tid || "",
                scopes: [...TEST_CONFIG.DEFAULT_SCOPES, "User.Read"],
                idToken: testServerTokenResponse.id_token,
                idTokenClaims: testIdTokenClaims,
                accessToken: testServerTokenResponse.access_token,
                fromCache: false,
                expiresOn: new Date(Date.now() + (testServerTokenResponse.expires_in * 1000)),
                account: testAccount,
                tokenType: AuthenticationScheme.BEARER
            };
            sinon.stub(CryptoOps.prototype, "createNewGuid").returns(RANDOM_TEST_GUID);
            const silentATStub = sinon.stub(RefreshTokenClient.prototype, "acquireTokenByRefreshToken").resolves(testTokenResponse);
            const tokenRequest1: CommonSilentFlowRequest = {
                scopes: ["User.Read"],
                account: testAccount,
                authority: TEST_CONFIG.validAuthority,
                authenticationScheme: AuthenticationScheme.BEARER,
                correlationId: TEST_CONFIG.CORRELATION_ID,
                forceRefresh: false
            };
            const expectedTokenRequest1: CommonSilentFlowRequest = {
                ...tokenRequest1,
                scopes: ["User.Read"],
                authority: `${Constants.DEFAULT_AUTHORITY}`,
>>>>>>> 919d58eb
                correlationId: RANDOM_TEST_GUID,
                forceRefresh: false
            };
            const tokenRequest2: CommonSilentFlowRequest = {
                scopes: ["Mail.Read"],
                account: testAccount,
                authority: TEST_CONFIG.validAuthority,
                authenticationScheme: AuthenticationScheme.BEARER,
                correlationId: TEST_CONFIG.CORRELATION_ID,
                forceRefresh: false
            };
            const expectedTokenRequest2: CommonSilentFlowRequest = {
                ...tokenRequest1,
                scopes: ["Mail.Read"],
                authority: `${Constants.DEFAULT_AUTHORITY}`,
                correlationId: RANDOM_TEST_GUID,
                forceRefresh: false
            };
            const silentRequest1 = pca.acquireTokenSilent(tokenRequest1);
            const silentRequest2 = pca.acquireTokenSilent(tokenRequest1);
            const silentRequest3 = pca.acquireTokenSilent(tokenRequest2);
            await Promise.all([silentRequest1, silentRequest2, silentRequest3]);

            expect(silentATStub.calledWith(expectedTokenRequest1)).toBeTruthy();
            expect(silentATStub.calledWith(expectedTokenRequest2)).toBeTruthy();
            expect(silentATStub.callCount).toEqual(2);
        });

        it("throws error that SilentFlowClient.acquireToken() throws", async () => {
            const testError = {
                errorCode: "create_login_url_error",
                errorMessage: "Error in creating a login url"
            };
            const testAccount: AccountInfo = {
                homeAccountId: TEST_DATA_CLIENT_INFO.TEST_HOME_ACCOUNT_ID,
                localAccountId: TEST_DATA_CLIENT_INFO.TEST_UID,
                environment: "login.windows.net",
                tenantId: "testTenantId",
                username: "username@contoso.com"
            };
            sinon.stub(RefreshTokenClient.prototype, <any>"acquireTokenByRefreshToken").rejects(testError);
            try {
                await pca.acquireTokenSilent({
                    scopes: TEST_CONFIG.DEFAULT_SCOPES,
                    account: testAccount
                });
            } catch (e) {
                // Test that error was cached for telemetry purposes and then thrown
                expect(window.sessionStorage).toHaveLength(1);
                const failures = window.sessionStorage.getItem(`server-telemetry-${TEST_CONFIG.MSAL_CLIENT_ID}`);
                const failureObj = JSON.parse(failures || "") as ServerTelemetryEntity;
                expect(failureObj.failedRequests).toHaveLength(2);
                expect(failureObj.failedRequests[0]).toEqual(ApiId.acquireTokenSilent_silentFlow);
                expect(failureObj.errors[0]).toEqual(testError.errorCode);
                expect(e).toEqual(testError);
            }
        });

        it("throws error that SilentFlowClient.acquireToken() throws when making parallel requests", async () => {
            const testError = {
                errorCode: "create_login_url_error",
                errorMessage: "Error in creating a login url"
            };
            const testAccount: AccountInfo = {
                homeAccountId: TEST_DATA_CLIENT_INFO.TEST_HOME_ACCOUNT_ID,
                localAccountId: TEST_DATA_CLIENT_INFO.TEST_UID,
                environment: "login.windows.net",
                tenantId: "testTenantId",
                username: "username@contoso.com"
            };
            sinon.stub(RefreshTokenClient.prototype, <any>"acquireTokenByRefreshToken").rejects(testError);
            try {
                const tokenRequest = {
                    scopes: TEST_CONFIG.DEFAULT_SCOPES,
                    account: testAccount
                };
                const silentRequest1 = pca.acquireTokenSilent(tokenRequest);
                const silentRequest2 = pca.acquireTokenSilent(tokenRequest);
                const silentRequest3 = pca.acquireTokenSilent(tokenRequest);
                await Promise.all([silentRequest1, silentRequest2, silentRequest3]);
            } catch (e) {
                // Test that error was cached for telemetry purposes and then thrown
                expect(window.sessionStorage).toHaveLength(1);
                const failures = window.sessionStorage.getItem(`server-telemetry-${TEST_CONFIG.MSAL_CLIENT_ID}`);
                const failureObj = JSON.parse(failures || "") as ServerTelemetryEntity;
                expect(failureObj.failedRequests).toHaveLength(2);
                expect(failureObj.failedRequests[0]).toEqual(ApiId.acquireTokenSilent_silentFlow);
                expect(failureObj.errors[0]).toEqual(testError.errorCode);
                expect(e).toEqual(testError);
            }
        });

        it("Falls back to silent handler if thrown error is a refresh token expired error", async () => {
            const invalidGrantError: ServerError = new ServerError("invalid_grant", "AADSTS700081: The refresh token has expired due to maximum lifetime. The token was issued on xxxxxxx and the maximum allowed lifetime for this application is 1.00:00:00.\r\nTrace ID: xxxxxxxx-xxxx-xxxx-xxxx-xxxxxxxxxx\r\nCorrelation ID: xxxxxxxx-xxxx-xxxx-xxxx-xxxxxxxxxx\r\nTimestamp: 2020-0x-0x XX:XX:XXZ");
            sinon.stub(RefreshTokenClient.prototype, <any>"acquireTokenByRefreshToken").rejects(invalidGrantError);
            const testServerTokenResponse = {
                token_type: TEST_CONFIG.TOKEN_TYPE_BEARER,
                scope: TEST_CONFIG.DEFAULT_SCOPES.join(" "),
                expires_in: TEST_TOKEN_LIFETIMES.DEFAULT_EXPIRES_IN,
                ext_expires_in: TEST_TOKEN_LIFETIMES.DEFAULT_EXPIRES_IN,
                access_token: TEST_TOKENS.ACCESS_TOKEN,
                refresh_token: TEST_TOKENS.REFRESH_TOKEN,
                id_token: TEST_TOKENS.IDTOKEN_V2
            };
            const testIdTokenClaims: TokenClaims = {
                "ver": "2.0",
                "iss": "https://login.microsoftonline.com/9188040d-6c67-4c5b-b112-36a304b66dad/v2.0",
                "sub": "AAAAAAAAAAAAAAAAAAAAAIkzqFVrSaSaFHy782bbtaQ",
                "name": "Abe Lincoln",
                "preferred_username": "AbeLi@microsoft.com",
                "oid": "00000000-0000-0000-66f3-3332eca7ea81",
                "tid": "3338040d-6c67-4c5b-b112-36a304b66dad",
                "nonce": "123523",
            };
            const testAccount: AccountInfo = {
                homeAccountId: TEST_DATA_CLIENT_INFO.TEST_HOME_ACCOUNT_ID,
                localAccountId: TEST_DATA_CLIENT_INFO.TEST_UID,
                environment: "login.windows.net",
                tenantId: testIdTokenClaims.tid || "",
                username: testIdTokenClaims.preferred_username || ""
            };
            const testTokenResponse: AuthenticationResult = {
                authority: TEST_CONFIG.validAuthority,
                uniqueId: testIdTokenClaims.oid || "",
                tenantId: testIdTokenClaims.tid || "",
                scopes: [...TEST_CONFIG.DEFAULT_SCOPES, "User.Read"],
                idToken: testServerTokenResponse.id_token,
                idTokenClaims: testIdTokenClaims,
                accessToken: testServerTokenResponse.access_token,
                fromCache: false,
                expiresOn: new Date(Date.now() + (testServerTokenResponse.expires_in * 1000)),
                account: testAccount,
                tokenType: AuthenticationScheme.BEARER
            };
            const createAcqTokenStub = sinon.stub(AuthorizationCodeClient.prototype, "getAuthCodeUrl").resolves(testNavUrl);
            const silentTokenHelperStub = sinon.stub(SilentIframeClient.prototype, <any>"silentTokenHelper").resolves(testTokenResponse);
            sinon.stub(CryptoOps.prototype, "generatePkceCodes").resolves({
                challenge: TEST_CONFIG.TEST_CHALLENGE,
                verifier: TEST_CONFIG.TEST_VERIFIER
            });
            sinon.stub(CryptoOps.prototype, "createNewGuid").returns(RANDOM_TEST_GUID);
            sinon.stub(ProtocolUtils, "setRequestState").returns(TEST_STATE_VALUES.TEST_STATE_SILENT);
            const CommonSilentFlowRequest: SilentRequest = {
                scopes: ["User.Read"],
                account: testAccount,
                extraQueryParameters: {
                    queryKey: "queryValue"
                }, 
                forceRefresh: false
            };
            const expectedRequest: CommonAuthorizationUrlRequest = {
                ...CommonSilentFlowRequest,
                scopes: ["User.Read"],
                correlationId: RANDOM_TEST_GUID,
                authority: `${Constants.DEFAULT_AUTHORITY}`,
                prompt: "none",
                redirectUri: TEST_URIS.TEST_REDIR_URI,
                state: TEST_STATE_VALUES.TEST_STATE_SILENT,
                nonce: RANDOM_TEST_GUID,
                responseMode: ResponseMode.FRAGMENT,
                codeChallenge: TEST_CONFIG.TEST_CHALLENGE,
                codeChallengeMethod: Constants.S256_CODE_CHALLENGE_METHOD,
                authenticationScheme: TEST_CONFIG.TOKEN_TYPE_BEARER as AuthenticationScheme
            };
            const tokenResp = await pca.acquireTokenSilent(CommonSilentFlowRequest);

            expect(tokenResp).toEqual(testTokenResponse);
            expect(createAcqTokenStub.calledWith(expectedRequest)).toBeTruthy();
            expect(silentTokenHelperStub.calledWith(testNavUrl)).toBeTruthy();
        });
    });

    describe("logout", () => {
        it("calls logoutRedirect", (done) => {
            sinon.stub(pca, "logoutRedirect").callsFake((request) => {
                expect(request && request.postLogoutRedirectUri).toBe("/logout");
                done();
                return Promise.resolve();
            });
    
            pca.logout({postLogoutRedirectUri: "/logout"});
        });
    });

    describe("logoutRedirect", () => {
        it("Calls RedirectClient.logout and returns its response", async () => {
            const redirectClientSpy = sinon.stub(RedirectClient.prototype, "logout").resolves();

            const response = await pca.logoutRedirect();
            expect(response).toEqual(undefined);
            expect(redirectClientSpy.calledOnce).toBe(true);
        });

        it("throws an error if inside an iframe", async () => {
            sinon.stub(BrowserUtils, "isInIframe").returns(true);
            await expect(pca.logout()).rejects.toMatchObject(BrowserAuthError.createRedirectInIframeError(true));
        });
    });

    describe("logoutPopup", () => {
        it("Calls PopupClient.logout and returns its response", async () => {
            const popupClientSpy = sinon.stub(PopupClient.prototype, "logout").resolves();

            const response = await pca.logoutPopup();
            expect(response).toEqual(undefined);
            expect(popupClientSpy.calledOnce).toBe(true);
        });
    });

    describe("getAccount tests", () => {
        // Account 1
        const testAccountInfo1: AccountInfo = {
            homeAccountId: TEST_DATA_CLIENT_INFO.TEST_HOME_ACCOUNT_ID,
            environment: "login.windows.net",
            tenantId: TEST_DATA_CLIENT_INFO.TEST_UTID,
            username: "example@microsoft.com",
            name: "Abe Lincoln",
            localAccountId: TEST_CONFIG.OID,
            idTokenClaims: undefined
        };

        const testAccount1: AccountEntity = new AccountEntity();
        testAccount1.homeAccountId = testAccountInfo1.homeAccountId;
        testAccount1.localAccountId = TEST_CONFIG.OID;
        testAccount1.environment = testAccountInfo1.environment;
        testAccount1.realm = testAccountInfo1.tenantId;
        testAccount1.username = testAccountInfo1.username;
        testAccount1.name = testAccountInfo1.name;
        testAccount1.authorityType = "MSSTS";
        testAccount1.clientInfo = TEST_DATA_CLIENT_INFO.TEST_CLIENT_INFO_B64ENCODED;

        // Account 2
        const testAccountInfo2: AccountInfo = {
            homeAccountId: "different-home-account-id",
            environment: "login.windows.net",
            tenantId: TEST_DATA_CLIENT_INFO.TEST_UTID,
            username: "anotherExample@microsoft.com",
            name: "Abe Lincoln",
            localAccountId: TEST_CONFIG.OID,
            idTokenClaims: undefined
        };

        const testAccount2: AccountEntity = new AccountEntity();
        testAccount2.homeAccountId = testAccountInfo2.homeAccountId;
        testAccount2.localAccountId = TEST_CONFIG.OID;
        testAccount2.environment = testAccountInfo2.environment;
        testAccount2.realm = testAccountInfo2.tenantId;
        testAccount2.username = testAccountInfo2.username;
        testAccount2.name = testAccountInfo2.name;
        testAccount2.authorityType = "MSSTS";
        testAccount2.clientInfo = TEST_DATA_CLIENT_INFO.TEST_CLIENT_INFO_B64ENCODED;

        beforeEach(() => {
            const cacheKey1 = AccountEntity.generateAccountCacheKey(testAccountInfo1);
            window.sessionStorage.setItem(cacheKey1, JSON.stringify(testAccount1));

            const cacheKey2 = AccountEntity.generateAccountCacheKey(testAccountInfo2);
            window.sessionStorage.setItem(cacheKey2, JSON.stringify(testAccount2));
        });

        afterEach(() => {
            window.sessionStorage.clear();
        });

        it("getAllAccounts returns all signed in accounts", () => {
            const account = pca.getAllAccounts();
            expect(account).toHaveLength(2);
        });

        it("getAllAccounts returns empty array if no accounts signed in", () => {
            window.sessionStorage.clear();
            const accounts = pca.getAllAccounts();
            expect(accounts).toEqual([]);
        });

        it("getAccountByUsername returns account specified", () => {
            const account = pca.getAccountByUsername("example@microsoft.com");
            expect(account).toEqual(testAccountInfo1);
        });

        it(
            "getAccountByUsername returns account specified with case mismatch",
            () => {
                const account = pca.getAccountByUsername("Example@Microsoft.com");
                expect(account).toEqual(testAccountInfo1);

                const account2 = pca.getAccountByUsername("anotherexample@microsoft.com");
                expect(account2).toEqual(testAccountInfo2);
            }
        );

        it("getAccountByUsername returns null if account doesn't exist", () => {
            const account = pca.getAccountByUsername("this-email-doesnt-exist@microsoft.com");
            expect(account).toBe(null);
        });

        it("getAccountByUsername returns null if passed username is null", () => {
            // @ts-ignore
            const account = pca.getAccountByUsername(null);
            expect(account).toBe(null);
        });

        it("getAccountByHomeId returns account specified", () => {
            const account = pca.getAccountByHomeId(TEST_DATA_CLIENT_INFO.TEST_HOME_ACCOUNT_ID);
            expect(account).toEqual(testAccountInfo1);
        });

        it("getAccountByHomeId returns null if passed id doesn't exist", () => {
            const account = pca.getAccountByHomeId("this-id-doesnt-exist");
            expect(account).toBe(null);
        });

        it("getAccountByHomeId returns null if passed id is null", () => {
            // @ts-ignore
            const account = pca.getAccountByHomeId(null);
            expect(account).toBe(null);
        });

        it("getAccountByLocalId returns account specified", () => {
            const account = pca.getAccountByLocalId(TEST_CONFIG.OID);
            expect(account).toEqual(testAccountInfo1);
        });

        it("getAccountByLocalId returns null if passed id doesn't exist", () => {
            const account = pca.getAccountByLocalId("this-id-doesnt-exist");
            expect(account).toBe(null);
        });

        it("getAccountByLocalId returns null if passed id is null", () => {
            // @ts-ignore
            const account = pca.getAccountByLocalId(null);
            expect(account).toBe(null);
        });
    });

    describe("activeAccount API tests", () => {
        // Account 1
        const testAccountInfo1: AccountInfo = {
            homeAccountId: TEST_DATA_CLIENT_INFO.TEST_HOME_ACCOUNT_ID,
            environment: "login.windows.net",
            tenantId: TEST_DATA_CLIENT_INFO.TEST_UTID,
            username: "example@microsoft.com",
            name: "Abe Lincoln",
            localAccountId: TEST_CONFIG.OID,
            idTokenClaims: undefined
        };

        const testAccount1: AccountEntity = new AccountEntity();
        testAccount1.homeAccountId = testAccountInfo1.homeAccountId;
        testAccount1.localAccountId = TEST_CONFIG.OID;
        testAccount1.environment = testAccountInfo1.environment;
        testAccount1.realm = testAccountInfo1.tenantId;
        testAccount1.username = testAccountInfo1.username;
        testAccount1.name = testAccountInfo1.name;
        testAccount1.authorityType = "MSSTS";
        testAccount1.clientInfo = TEST_DATA_CLIENT_INFO.TEST_CLIENT_INFO_B64ENCODED;

        beforeEach(() => {
            const cacheKey1 = AccountEntity.generateAccountCacheKey(testAccountInfo1);
            window.sessionStorage.setItem(cacheKey1, JSON.stringify(testAccount1));
        });

        afterEach(() => {
            window.sessionStorage.clear();
        });

        it("active account is initialized as null", () => {
            // Public client should initialze with active account set to null.
            expect(pca.getActiveAccount()).toBe(null);
        });

        it("setActiveAccount() sets the active account local id value correctly", () => {
                expect(pca.getActiveAccount()).toBe(null);
                pca.setActiveAccount(testAccountInfo1);
                expect(pca.getActiveAccount()).toEqual(testAccountInfo1);
        });

        it("getActiveAccount looks up the current account values and returns them", () => {
                pca.setActiveAccount(testAccountInfo1);
                const activeAccount1 = pca.getActiveAccount();
                expect(activeAccount1).toEqual(testAccountInfo1);
                
                const newName = "Ben Franklin";
                testAccountInfo1.name = newName;
                testAccount1.name = newName;
                const cacheKey = AccountEntity.generateAccountCacheKey(testAccountInfo1);
                window.sessionStorage.setItem(cacheKey, JSON.stringify(testAccount1));

                const activeAccount2 = pca.getActiveAccount();
                expect(activeAccount2).toEqual(testAccountInfo1);
        });

        describe("activeAccount logout", () => {
            const testAccountInfo2: AccountInfo = {
                homeAccountId: "different-home-account-id",
                environment: "login.windows.net",
                tenantId: TEST_DATA_CLIENT_INFO.TEST_UTID,
                username: "anotherExample@microsoft.com",
                name: "Abe Lincoln",
                localAccountId: TEST_CONFIG.OID,
                idTokenClaims: undefined
            };

            beforeEach(() => {
                pca.setActiveAccount(testAccountInfo1);
                sinon.stub(AuthorizationCodeClient.prototype, "getLogoutUri").returns(testLogoutUrl);
                sinon.stub(NavigationClient.prototype, "navigateExternal").callsFake((urlNavigate: string, options: NavigationOptions): Promise<boolean> => {
                    expect(urlNavigate).toEqual(testLogoutUrl);
                    expect(options.noHistory).toBeFalsy();
                    return Promise.resolve(true);
                });
                const popupWindow = {...window};
                sinon.stub(PopupUtils.prototype, "openPopup").returns(popupWindow);
                sinon.stub(PopupUtils, "openSizedPopup").returns(popupWindow);
                sinon.stub(PopupUtils.prototype, "cleanPopup");
            });

            it("Clears active account on logoutRedirect with no account", async () => {
                expect(pca.getActiveAccount()).toEqual(testAccountInfo1);
                await pca.logoutRedirect();
                expect(pca.getActiveAccount()).toBe(null);
            });
    
            it("Clears active account on logoutRedirect when the given account info matches", async () => {
                    expect(pca.getActiveAccount()).toEqual(testAccountInfo1);
                    await pca.logoutRedirect({
                        account: testAccountInfo1
                    });
                    expect(pca.getActiveAccount()).toBe(null);
                }
            );

            it("Does not clear active account on logoutRedirect if given account object does not match", async () => {
                    expect(pca.getActiveAccount()).toEqual(testAccountInfo1);
                    await pca.logoutRedirect({
                        account: testAccountInfo2
                    });
                    expect(pca.getActiveAccount()).toEqual(testAccountInfo1);
                }
            );

            it("Clears active account on logoutPopup with no account", async () => {
                expect(pca.getActiveAccount()).toEqual(testAccountInfo1);
                await pca.logoutPopup();
                expect(pca.getActiveAccount()).toBe(null);
            });
    
            it("Clears active account on logoutPopup when the given account info matches", async () => {
                    expect(pca.getActiveAccount()).toEqual(testAccountInfo1);
                    await pca.logoutPopup({
                        account: testAccountInfo1
                    });
                    expect(pca.getActiveAccount()).toBe(null);
                }
            );

            it("Does not clear active account on logoutPopup if given account object does not match", async () => {
                    expect(pca.getActiveAccount()).toEqual(testAccountInfo1);
                    await pca.logoutPopup({
                        account: testAccountInfo2
                    });
                    expect(pca.getActiveAccount()).toEqual(testAccountInfo1);
                }
            );
        });
    });

    describe("Event API tests", () => {
        it("can add an event callback", (done) => {
            const subscriber = (message: EventMessage) => {
                expect(message.eventType).toEqual(EventType.LOGIN_START);
                expect(message.interactionType).toEqual(InteractionType.Popup);
                done();
            };

            const callbackSpy = sinon.spy(EventHandler.prototype, "addEventCallback");

            pca.addEventCallback(subscriber);
            expect(callbackSpy.calledOnce).toBeTruthy();
            done();
        });

        it("can remove an event callback", (done) => {
            const callbackSpy = sinon.spy(EventHandler.prototype, "removeEventCallback");

            const callbackId = pca.addEventCallback(() => {});
            pca.removeEventCallback(callbackId || "");
            expect(callbackSpy.calledOnce).toBeTruthy();
            done();
        });
    });

    describe("Logger", () => {
        it("getLogger and setLogger", done => {
            const logger = new Logger({
                loggerCallback: (level, message, containsPii) => {
                    expect(message).toContain("Message");
                    expect(message).toContain(LogLevel[2]);
    
                    expect(level).toEqual(LogLevel.Info);
                    expect(containsPii).toBeFalsy();
    
                    done();
                },
                piiLoggingEnabled: false
            });

            pca.setLogger(logger);

            expect(pca.getLogger()).toEqual(logger);

            pca.getLogger().info("Message");
        });
    });

    describe("initializeWrapperLibrary Tests", () => {
        it("Sets wrapperSKU and wrapperVer with passed values", () => {
            pca.initializeWrapperLibrary(WrapperSKU.React, "1.0.0");

            // @ts-ignore
            expect(pca.browserStorage.getWrapperMetadata()).toEqual([WrapperSKU.React, "1.0.0"]);
        });
    });
});<|MERGE_RESOLUTION|>--- conflicted
+++ resolved
@@ -5,22 +5,9 @@
 
 import sinon from "sinon";
 import { PublicClientApplication } from "../../src/app/PublicClientApplication";
-<<<<<<< HEAD
-import { TEST_CONFIG, TEST_URIS, TEST_HASHES, TEST_TOKENS, TEST_DATA_CLIENT_INFO, TEST_TOKEN_LIFETIMES, RANDOM_TEST_GUID, DEFAULT_OPENID_CONFIG_RESPONSE, testNavUrl, testLogoutUrl, TEST_STATE_VALUES, testNavUrlNoRequest, DEFAULT_TENANT_DISCOVERY_RESPONSE, TEST_POP_VALUES } from "../utils/StringConstants";
-import { ServerError, Constants, AccountInfo, TokenClaims, PromptValue, AuthenticationResult, CommonAuthorizationCodeRequest, CommonAuthorizationUrlRequest, AuthToken, PersistentCacheKeys, AuthorizationCodeClient, ResponseMode, AccountEntity, ProtocolUtils, AuthenticationScheme, RefreshTokenClient, Logger, ServerTelemetryEntity, CommonSilentFlowRequest, CommonEndSessionRequest, LogLevel, NetworkResponse, ServerAuthorizationTokenResponse } from "@azure/msal-common";
-import { BrowserUtils } from "../../src/utils/BrowserUtils";
-import { BrowserConstants, TemporaryCacheKeys, ApiId, InteractionType, BrowserCacheLocation, WrapperSKU } from "../../src/utils/BrowserConstants";
-import { Base64Encode } from "../../src/encode/Base64Encode";
-import { XhrClient } from "../../src/network/XhrClient";
-import { BrowserAuthErrorMessage, BrowserAuthError } from "../../src/error/BrowserAuthError";
-import { RedirectHandler } from "../../src/interaction_handler/RedirectHandler";
-import { PopupHandler } from "../../src/interaction_handler/PopupHandler";
-import { SilentHandler } from "../../src/interaction_handler/SilentHandler";
-=======
 import { TEST_CONFIG, TEST_URIS, TEST_TOKENS, TEST_DATA_CLIENT_INFO, TEST_TOKEN_LIFETIMES, RANDOM_TEST_GUID, testNavUrl, testLogoutUrl, TEST_STATE_VALUES, TEST_HASHES, DEFAULT_TENANT_DISCOVERY_RESPONSE, DEFAULT_OPENID_CONFIG_RESPONSE, testNavUrlNoRequest } from "../utils/StringConstants";
 import { ServerError, Constants, AccountInfo, TokenClaims, AuthenticationResult, CommonAuthorizationUrlRequest, AuthorizationCodeClient, ResponseMode, AccountEntity, ProtocolUtils, AuthenticationScheme, RefreshTokenClient, Logger, ServerTelemetryEntity, CommonSilentFlowRequest, LogLevel, CommonAuthorizationCodeRequest } from "@azure/msal-common";
 import { ApiId, InteractionType, WrapperSKU, TemporaryCacheKeys, BrowserConstants, BrowserCacheLocation } from "../../src/utils/BrowserConstants";
->>>>>>> 919d58eb
 import { CryptoOps } from "../../src/crypto/CryptoOps";
 import { EventType } from "../../src/event/EventType";
 import { SilentRequest } from "../../src/request/SilentRequest";
@@ -155,19 +142,6 @@
             });
         });
 
-<<<<<<< HEAD
-        describe("loginRedirect", () => {
-            beforeEach(() => {
-                sinon.stub(CryptoOps.prototype, "getPublicKeyThumbprint").resolves(TEST_POP_VALUES.KID);
-            });
-
-            it(
-                "loginRedirect throws an error if interaction is currently in progress",
-                async () => {
-                    window.sessionStorage.setItem(`${Constants.CACHE_PREFIX}.${TEST_CONFIG.MSAL_CLIENT_ID}.${TemporaryCacheKeys.INTERACTION_STATUS_KEY}`, BrowserConstants.INTERACTION_IN_PROGRESS_VALUE);
-                    // @ts-ignore
-                    await expect(pca.loginRedirect(null)).rejects.toMatchObject(BrowserAuthError.createInteractionInProgressError());
-=======
         it("Emits acquireToken failure event if user was already signed in", async () => {
             const testAccount: AccountInfo = {
                 homeAccountId: TEST_DATA_CLIENT_INFO.TEST_HOME_ACCOUNT_ID,
@@ -182,7 +156,6 @@
             sinon.stub(EventHandler.prototype, "emitEvent").callsFake((eventType) => {
                 if (eventType === EventType.ACQUIRE_TOKEN_FAILURE) {
                     acquireTokenFailureFired = true;
->>>>>>> 919d58eb
                 }
             });
 
@@ -325,131 +298,14 @@
                 expect(navigateUrl.startsWith(testNavUrlNoRequest)).toBeTruthy();
                 return Promise.resolve(done());
             });
-<<<<<<< HEAD
-
-            it("Uses adal token from cache if it is present.", async () => {
-                const idTokenClaims: TokenClaims = {
-                    "iss": "https://sts.windows.net/fa15d692-e9c7-4460-a743-29f2956fd429/",
-                    "exp": 1536279024,
-                    "name": "abeli",
-                    "nonce": "123523",
-                    "oid": "05833b6b-aa1d-42d4-9ec0-1b2bb9194438",
-                    "sub": "5_J9rSss8-jvt_Icu6ueRNL8xXb8LF4Fsg_KooC2RJQ",
-                    "tid": "fa15d692-e9c7-4460-a743-29f2956fd429",
-                    "ver": "1.0",
-                    "upn": "AbeLincoln@contoso.com"
-                };
-                sinon.stub(AuthToken, "extractTokenClaims").returns(idTokenClaims);
-                const browserCrypto = new CryptoOps();
-                const testLogger = new Logger(loggerOptions);
-                const browserStorage: BrowserCacheManager = new BrowserCacheManager(TEST_CONFIG.MSAL_CLIENT_ID, cacheConfig, browserCrypto, testLogger);
-                browserStorage.setTemporaryCache(PersistentCacheKeys.ADAL_ID_TOKEN, TEST_TOKENS.IDTOKEN_V1);
-                const loginUrlSpy = sinon.spy(AuthorizationCodeClient.prototype, "getAuthCodeUrl");
-                sinon.stub(CryptoOps.prototype, "generatePkceCodes").resolves({
-                    challenge: TEST_CONFIG.TEST_CHALLENGE,
-                    verifier: TEST_CONFIG.TEST_VERIFIER
-                });
-                sinon.stub(CryptoOps.prototype, "createNewGuid").returns(RANDOM_TEST_GUID);
-                sinon.stub(NavigationClient.prototype, "navigateExternal").callsFake((urlNavigate: string, options: NavigationOptions): Promise<boolean> => {
-                    expect(options.noHistory).toBeFalsy();
-                    expect(urlNavigate).not.toBe("");
-                    return Promise.resolve(true);
-                });
-                const emptyRequest: CommonAuthorizationUrlRequest = {
-                    redirectUri: TEST_URIS.TEST_REDIR_URI,
-                    scopes: [],
-                    state: TEST_STATE_VALUES.USER_STATE,
-                    authority: TEST_CONFIG.validAuthority,
-                    correlationId: TEST_CONFIG.CORRELATION_ID,
-                    responseMode: TEST_CONFIG.RESPONSE_MODE as ResponseMode,
-                    nonce: "",
-                    authenticationScheme: TEST_CONFIG.TOKEN_TYPE_BEARER as AuthenticationScheme,
-                };
-                await pca.loginRedirect(emptyRequest);
-                const validatedRequest: CommonAuthorizationUrlRequest = {
-                    ...emptyRequest,
-                    scopes: [],
-                    loginHint: idTokenClaims.upn,
-                    state: TEST_STATE_VALUES.TEST_STATE_REDIRECT,
-                    correlationId: RANDOM_TEST_GUID,
-                    nonce: RANDOM_TEST_GUID,
-                    authority: `${Constants.DEFAULT_AUTHORITY}`,
-                    responseMode: ResponseMode.FRAGMENT,
-                    codeChallenge: TEST_CONFIG.TEST_CHALLENGE,
-                    codeChallengeMethod: Constants.S256_CODE_CHALLENGE_METHOD,
-                    stkJwk: TEST_POP_VALUES.KID
-                };
-                expect(loginUrlSpy.calledWith(validatedRequest)).toBeTruthy();
-=======
             sinon.stub(CryptoOps.prototype, "generatePkceCodes").resolves({
                 challenge: TEST_CONFIG.TEST_CHALLENGE,
                 verifier: TEST_CONFIG.TEST_VERIFIER
->>>>>>> 919d58eb
             });
             sinon.stub(CryptoOps.prototype, "createNewGuid").returns(RANDOM_TEST_GUID);
 
-<<<<<<< HEAD
-            it(
-                "Does not use adal token from cache if it is present and SSO params have been given.",
-                async () => {
-                    const idTokenClaims: TokenClaims = {
-                        "iss": "https://sts.windows.net/fa15d692-e9c7-4460-a743-29f2956fd429/",
-                        "exp": 1536279024,
-                        "name": "abeli",
-                        "nonce": "123523",
-                        "oid": "05833b6b-aa1d-42d4-9ec0-1b2bb9194438",
-                        "sub": "5_J9rSss8-jvt_Icu6ueRNL8xXb8LF4Fsg_KooC2RJQ",
-                        "tid": "fa15d692-e9c7-4460-a743-29f2956fd429",
-                        "ver": "1.0",
-                        "upn": "AbeLincoln@contoso.com"
-                    };
-                    sinon.stub(AuthToken, "extractTokenClaims").returns(idTokenClaims);
-                    const browserCrypto = new CryptoOps();
-                    const testLogger = new Logger(loggerOptions);
-                    const browserStorage: BrowserCacheManager = new BrowserCacheManager(TEST_CONFIG.MSAL_CLIENT_ID, cacheConfig, browserCrypto, testLogger);
-                    browserStorage.setTemporaryCache(PersistentCacheKeys.ADAL_ID_TOKEN, TEST_TOKENS.IDTOKEN_V1);
-                    const loginUrlSpy = sinon.spy(AuthorizationCodeClient.prototype, "getAuthCodeUrl");
-                    sinon.stub(CryptoOps.prototype, "generatePkceCodes").resolves({
-                        challenge: TEST_CONFIG.TEST_CHALLENGE,
-                        verifier: TEST_CONFIG.TEST_VERIFIER
-                    });
-                    sinon.stub(CryptoOps.prototype, "createNewGuid").returns(RANDOM_TEST_GUID);
-                    sinon.stub(NavigationClient.prototype, "navigateExternal").callsFake((urlNavigate: string, options: NavigationOptions): Promise<boolean> => {
-                        expect(options.noHistory).toBeFalsy();
-                        expect(urlNavigate).not.toBe("");
-                        return Promise.resolve(true);
-                    });
-                    const loginRequest: CommonAuthorizationUrlRequest = {
-                        redirectUri: TEST_URIS.TEST_REDIR_URI,
-                        scopes: [],
-                        loginHint: "AbeLi@microsoft.com",
-                        state: TEST_STATE_VALUES.USER_STATE,
-                        authority: TEST_CONFIG.validAuthority,
-                        correlationId: TEST_CONFIG.CORRELATION_ID,
-                        responseMode: TEST_CONFIG.RESPONSE_MODE as ResponseMode,
-                        nonce: "",
-                        authenticationScheme: TEST_CONFIG.TOKEN_TYPE_BEARER as AuthenticationScheme
-                    };
-                    await pca.loginRedirect(loginRequest);
-                    const validatedRequest: CommonAuthorizationUrlRequest = {
-                        ...loginRequest,
-                        scopes: [],
-                        state: TEST_STATE_VALUES.TEST_STATE_REDIRECT,
-                        correlationId: RANDOM_TEST_GUID,
-                        authority: `${Constants.DEFAULT_AUTHORITY}`,
-                        nonce: RANDOM_TEST_GUID,
-                        responseMode: ResponseMode.FRAGMENT,
-                        codeChallenge: TEST_CONFIG.TEST_CHALLENGE,
-                        codeChallengeMethod: Constants.S256_CODE_CHALLENGE_METHOD,
-                        stkJwk: TEST_POP_VALUES.KID
-                    };
-                    expect(loginUrlSpy.calledWith(validatedRequest)).toBeTruthy();
-                }
-            );
-=======
             // @ts-ignore
             pca.loginRedirect(null);
->>>>>>> 919d58eb
         });
     });
 
@@ -478,17 +334,10 @@
             });
         });
 
-<<<<<<< HEAD
-        describe("acquireTokenRedirect", () => {
-            beforeEach(() => {
-                sinon.stub(CryptoOps.prototype, "getPublicKeyThumbprint").resolves(TEST_POP_VALUES.KID);
-            });
-=======
         it("throws an error if inside an iframe", async () => {
             sinon.stub(BrowserUtils, "isInIframe").returns(true);
             await expect(pca.acquireTokenRedirect({ scopes: [] })).rejects.toMatchObject(BrowserAuthError.createRedirectInIframeError(true));
         });
->>>>>>> 919d58eb
 
         it("throws error if cacheLocation is Memory Storage and storeAuthStateInCookie is false", async () =>{
             pca = new PublicClientApplication({
@@ -540,177 +389,6 @@
             });
         });
 
-<<<<<<< HEAD
-            it("Cleans cache before error is thrown", async () => {
-                const testScope = "testscope";
-                const emptyRequest: CommonAuthorizationUrlRequest = {
-                    redirectUri: TEST_URIS.TEST_REDIR_URI,
-                    scopes: [testScope],
-                    state: "",
-                    authority: TEST_CONFIG.validAuthority,
-                    correlationId: TEST_CONFIG.CORRELATION_ID,
-                    responseMode: TEST_CONFIG.RESPONSE_MODE as ResponseMode,
-                    nonce: "",
-                    authenticationScheme: TEST_CONFIG.TOKEN_TYPE_BEARER as AuthenticationScheme
-                };
-                const browserCrypto = new CryptoOps();
-                const testLogger = new Logger(loggerOptions);
-                new BrowserCacheManager(TEST_CONFIG.MSAL_CLIENT_ID, cacheConfig, browserCrypto, testLogger);
-                sinon.stub(CryptoOps.prototype, "generatePkceCodes").resolves({
-                    challenge: TEST_CONFIG.TEST_CHALLENGE,
-                    verifier: TEST_CONFIG.TEST_VERIFIER
-                });
-
-                const testError = {
-                    errorCode: "create_login_url_error",
-                    errorMessage: "Error in creating a login url"
-                };
-
-                sinon.stub(AuthorizationCodeClient.prototype, "getAuthCodeUrl").throws(testError);
-                try {
-                    await pca.acquireTokenRedirect(emptyRequest);
-                } catch (e) {
-                    // Test that error was cached for telemetry purposes and then thrown
-                    expect(window.sessionStorage).toHaveLength(1);
-                    const failures = window.sessionStorage.getItem(`server-telemetry-${TEST_CONFIG.MSAL_CLIENT_ID}`);
-                    const failureObj = JSON.parse(failures || "") as ServerTelemetryEntity;
-                    expect(failureObj.failedRequests).toHaveLength(2);
-                    expect(failureObj.failedRequests[0]).toEqual(ApiId.acquireTokenRedirect);
-                    expect(failureObj.errors[0]).toEqual(testError.errorCode);
-                    expect(e).toEqual(testError);
-                }
-            });
-
-            it("Uses adal token from cache if it is present.", async () => {
-                const testScope = "testscope";
-                const idTokenClaims: TokenClaims = {
-                    "iss": "https://sts.windows.net/fa15d692-e9c7-4460-a743-29f2956fd429/",
-                    "exp": 1536279024,
-                    "name": "abeli",
-                    "nonce": "123523",
-                    "oid": "05833b6b-aa1d-42d4-9ec0-1b2bb9194438",
-                    "sub": "5_J9rSss8-jvt_Icu6ueRNL8xXb8LF4Fsg_KooC2RJQ",
-                    "tid": "fa15d692-e9c7-4460-a743-29f2956fd429",
-                    "ver": "1.0",
-                    "upn": "AbeLincoln@contoso.com"
-                };
-                sinon.stub(AuthToken, "extractTokenClaims").returns(idTokenClaims);
-                const browserCrypto = new CryptoOps();
-                const testLogger = new Logger(loggerOptions);
-                const browserStorage: BrowserCacheManager = new BrowserCacheManager(TEST_CONFIG.MSAL_CLIENT_ID, cacheConfig, browserCrypto, testLogger);
-                browserStorage.setTemporaryCache(PersistentCacheKeys.ADAL_ID_TOKEN, TEST_TOKENS.IDTOKEN_V1);
-                const acquireTokenUrlSpy = sinon.spy(AuthorizationCodeClient.prototype, "getAuthCodeUrl");
-                sinon.stub(CryptoOps.prototype, "generatePkceCodes").resolves({
-                    challenge: TEST_CONFIG.TEST_CHALLENGE,
-                    verifier: TEST_CONFIG.TEST_VERIFIER
-                });
-                sinon.stub(CryptoOps.prototype, "createNewGuid").returns(RANDOM_TEST_GUID);
-                sinon.stub(NavigationClient.prototype, "navigateExternal").callsFake((urlNavigate: string, options: NavigationOptions): Promise<boolean> => {
-                    expect(options.noHistory).toBeFalsy();
-                    expect(urlNavigate).not.toBe("");
-                    return Promise.resolve(true);
-                });
-                const emptyRequest: CommonAuthorizationUrlRequest = {
-                    redirectUri: TEST_URIS.TEST_REDIR_URI,
-                    scopes: [testScope],
-                    state: TEST_STATE_VALUES.USER_STATE,
-                    authority: TEST_CONFIG.validAuthority,
-                    correlationId: TEST_CONFIG.CORRELATION_ID,
-                    responseMode: TEST_CONFIG.RESPONSE_MODE as ResponseMode,
-                    nonce: "",
-                    authenticationScheme: TEST_CONFIG.TOKEN_TYPE_BEARER as AuthenticationScheme,
-                    stkJwk: TEST_POP_VALUES.KID
-                };
-                await pca.acquireTokenRedirect(emptyRequest);
-                const validatedRequest: CommonAuthorizationUrlRequest = {
-                    ...emptyRequest,
-                    scopes: [...emptyRequest.scopes],
-                    loginHint: idTokenClaims.upn,
-                    state: TEST_STATE_VALUES.TEST_STATE_REDIRECT,
-                    correlationId: RANDOM_TEST_GUID,
-                    authority: `${Constants.DEFAULT_AUTHORITY}`,
-                    nonce: RANDOM_TEST_GUID,
-                    responseMode: ResponseMode.FRAGMENT,
-                    codeChallenge: TEST_CONFIG.TEST_CHALLENGE,
-                    codeChallengeMethod: Constants.S256_CODE_CHALLENGE_METHOD
-                };
-                expect(acquireTokenUrlSpy.calledWith(validatedRequest)).toBeTruthy();
-            });
-
-            it(
-                "Does not use adal token from cache if it is present and SSO params have been given.",
-                async () => {
-                    const idTokenClaims: TokenClaims = {
-                        "iss": "https://sts.windows.net/fa15d692-e9c7-4460-a743-29f2956fd429/",
-                        "exp": 1536279024,
-                        "name": "abeli",
-                        "nonce": "123523",
-                        "oid": "05833b6b-aa1d-42d4-9ec0-1b2bb9194438",
-                        "sub": "5_J9rSss8-jvt_Icu6ueRNL8xXb8LF4Fsg_KooC2RJQ",
-                        "tid": "fa15d692-e9c7-4460-a743-29f2956fd429",
-                        "ver": "1.0",
-                        "upn": "AbeLincoln@contoso.com"
-                    };
-                    sinon.stub(AuthToken, "extractTokenClaims").returns(idTokenClaims);
-                    const browserCrypto = new CryptoOps();
-                    const testLogger = new Logger(loggerOptions);
-                    const browserStorage: BrowserCacheManager = new BrowserCacheManager(TEST_CONFIG.MSAL_CLIENT_ID, cacheConfig, browserCrypto, testLogger);
-                    browserStorage.setTemporaryCache(PersistentCacheKeys.ADAL_ID_TOKEN, TEST_TOKENS.IDTOKEN_V1);
-                    const acquireTokenUrlSpy = sinon.spy(AuthorizationCodeClient.prototype, "getAuthCodeUrl");
-                    sinon.stub(CryptoOps.prototype, "generatePkceCodes").resolves({
-                        challenge: TEST_CONFIG.TEST_CHALLENGE,
-                        verifier: TEST_CONFIG.TEST_VERIFIER
-                    });
-                    sinon.stub(CryptoOps.prototype, "createNewGuid").returns(RANDOM_TEST_GUID);
-                    sinon.stub(NavigationClient.prototype, "navigateExternal").callsFake((urlNavigate: string, options: NavigationOptions): Promise<boolean> => {
-                        expect(options.noHistory).toBeFalsy();
-                        expect(urlNavigate).not.toBe("");
-                        return Promise.resolve(true);
-                    });
-                    const testScope = "testscope";
-                    const loginRequest: CommonAuthorizationUrlRequest = {
-                        redirectUri: TEST_URIS.TEST_REDIR_URI,
-                        scopes: [testScope],
-                        loginHint: "AbeLi@microsoft.com",
-                        state: TEST_STATE_VALUES.USER_STATE,
-                        authority: TEST_CONFIG.validAuthority,
-                        correlationId: TEST_CONFIG.CORRELATION_ID,
-                        responseMode: TEST_CONFIG.RESPONSE_MODE as ResponseMode,
-                        nonce: "",
-                        authenticationScheme: TEST_CONFIG.TOKEN_TYPE_BEARER as AuthenticationScheme
-                    };
-                    await pca.acquireTokenRedirect(loginRequest);
-                    const validatedRequest: CommonAuthorizationUrlRequest = {
-                        ...loginRequest,
-                        scopes: [...loginRequest.scopes],
-                        state: TEST_STATE_VALUES.TEST_STATE_REDIRECT,
-                        correlationId: RANDOM_TEST_GUID,
-                        authority: `${Constants.DEFAULT_AUTHORITY}`,
-                        nonce: RANDOM_TEST_GUID,
-                        responseMode: ResponseMode.FRAGMENT,
-                        codeChallenge: TEST_CONFIG.TEST_CHALLENGE,
-                        codeChallengeMethod: Constants.S256_CODE_CHALLENGE_METHOD,
-                        stkJwk: TEST_POP_VALUES.KID
-                    };
-                    expect(acquireTokenUrlSpy.calledWith(validatedRequest)).toBeTruthy();
-                }
-            );
-        });
-    });
-
-    describe("Popup Flow Unit tests", () => {
-
-        describe("loginPopup", () => {
-            beforeEach(() => {
-                const popupWindow = {
-                    ...window,
-                    close: () => {}
-                };
-                // @ts-ignore
-                sinon.stub(window, "open").returns(popupWindow);
-                sinon.stub(CryptoOps.prototype, "getPublicKeyThumbprint").resolves(TEST_POP_VALUES.KID);
-            });
-=======
         it("Emits login Start and Failure events if no user is logged in", async () => {
             const redirectClientSpy = sinon.stub(RedirectClient.prototype, "acquireToken").rejects("Error");
             let loginStartEmitted = false;
@@ -740,7 +418,6 @@
             // @ts-ignore
             sinon.stub(window, "open").returns(popupWindow);
         });
->>>>>>> 919d58eb
 
         it("Uses default request if no request provided", (done) => {
             const testServerTokenResponse = {
@@ -838,23 +515,6 @@
             expect(popupClientSpy.calledOnce).toBe(true);
         });
 
-<<<<<<< HEAD
-        describe("acquireTokenPopup", () => {
-            beforeEach(() => {
-                const popupWindow = {
-                    ...window,
-                    close: () => {}
-                };
-                // @ts-ignore
-                sinon.stub(window, "open").returns(popupWindow);
-                sinon.stub(CryptoOps.prototype, "getPublicKeyThumbprint").resolves(TEST_POP_VALUES.KID);
-            });
-
-            afterEach(() => {
-                window.localStorage.clear();
-                window.sessionStorage.clear();
-                sinon.restore();
-=======
         it("Emits Login Start and Success Events if no user is signed in", async () => {
             const testAccount: AccountInfo = {
                 homeAccountId: TEST_DATA_CLIENT_INFO.TEST_HOME_ACCOUNT_ID,
@@ -879,7 +539,6 @@
             const popupClientSpy = sinon.stub(PopupClient.prototype, "acquireToken").callsFake(() => {
                 sinon.stub(pca, "getAllAccounts").returns([testAccount]);
                 return Promise.resolve(testTokenResponse);
->>>>>>> 919d58eb
             });
             let loginStartEmitted = false;
             let loginSuccessEmitted = false;
@@ -989,17 +648,6 @@
             const oldWindowOpener = window.opener;
             const oldWindowName = window.name;
 
-<<<<<<< HEAD
-        beforeEach(() => {
-            sinon.stub(CryptoOps.prototype, "getPublicKeyThumbprint").resolves(TEST_POP_VALUES.KID);
-        });
-
-        it("throws error if loginHint or sid are empty", async () => {
-            await expect(pca.ssoSilent({
-                redirectUri: TEST_URIS.TEST_REDIR_URI,
-                scopes: [TEST_CONFIG.MSAL_CLIENT_ID]
-            })).rejects.toMatchObject(BrowserAuthError.createSilentSSOInsufficientInfoError());
-=======
             const newWindow = {
                 ...window
             };
@@ -1018,7 +666,6 @@
                 window.name = oldWindowName;
                 window.opener = oldWindowOpener;
             });
->>>>>>> 919d58eb
         });
     });
 
@@ -1153,16 +800,7 @@
             expect(silentIframeSpy.calledOnce).toBe(true);
         });
 
-<<<<<<< HEAD
-    describe("Acquire Token Silent (Iframe) Tests", () => {
-        beforeEach(() => {
-            sinon.stub(CryptoOps.prototype, "getPublicKeyThumbprint").resolves(TEST_POP_VALUES.KID);
-        });
-
-        it("successfully renews token", async () => {
-=======
         it("makes one network request with multiple parallel silent requests with same request", async () => {
->>>>>>> 919d58eb
             const testServerTokenResponse = {
                 token_type: TEST_CONFIG.TOKEN_TYPE_BEARER,
                 scope: TEST_CONFIG.DEFAULT_SCOPES.join(" "),
@@ -1256,217 +894,6 @@
                 homeAccountId: TEST_DATA_CLIENT_INFO.TEST_HOME_ACCOUNT_ID,
                 localAccountId: TEST_DATA_CLIENT_INFO.TEST_UID,
                 environment: "login.windows.net",
-<<<<<<< HEAD
-                tenantId: "testTenantId",
-                username: "username@contoso.com"
-            };
-            sinon.stub(RefreshTokenClient.prototype, <any>"acquireTokenByRefreshToken").rejects(testError);
-            try {
-                await pca.acquireTokenSilent({
-                    scopes: TEST_CONFIG.DEFAULT_SCOPES,
-                    account: testAccount
-                });
-            } catch (e) {
-                // Test that error was cached for telemetry purposes and then thrown
-                expect(window.sessionStorage).toHaveLength(1);
-                const failures = window.sessionStorage.getItem(`server-telemetry-${TEST_CONFIG.MSAL_CLIENT_ID}`);
-                const failureObj = JSON.parse(failures || "") as ServerTelemetryEntity;
-                expect(failureObj.failedRequests).toHaveLength(2);
-                expect(failureObj.failedRequests[0]).toEqual(ApiId.acquireTokenSilent_silentFlow);
-                expect(failureObj.errors[0]).toEqual(testError.errorCode);
-                expect(e).toEqual(testError);
-            }
-        });
-
-        it(
-            "Falls back to silent handler if thrown error is a refresh token expired error",
-            async () => {
-                const invalidGrantError: ServerError = new ServerError("invalid_grant", "AADSTS700081: The refresh token has expired due to maximum lifetime. The token was issued on xxxxxxx and the maximum allowed lifetime for this application is 1.00:00:00.\r\nTrace ID: xxxxxxxx-xxxx-xxxx-xxxx-xxxxxxxxxx\r\nCorrelation ID: xxxxxxxx-xxxx-xxxx-xxxx-xxxxxxxxxx\r\nTimestamp: 2020-0x-0x XX:XX:XXZ");
-                sinon.stub(RefreshTokenClient.prototype, <any>"acquireTokenByRefreshToken").rejects(invalidGrantError);
-                const testServerTokenResponse = {
-                    token_type: TEST_CONFIG.TOKEN_TYPE_BEARER,
-                    scope: TEST_CONFIG.DEFAULT_SCOPES.join(" "),
-                    expires_in: TEST_TOKEN_LIFETIMES.DEFAULT_EXPIRES_IN,
-                    ext_expires_in: TEST_TOKEN_LIFETIMES.DEFAULT_EXPIRES_IN,
-                    access_token: TEST_TOKENS.ACCESS_TOKEN,
-                    refresh_token: TEST_TOKENS.REFRESH_TOKEN,
-                    id_token: TEST_TOKENS.IDTOKEN_V2
-                };
-                const testIdTokenClaims: TokenClaims = {
-                    "ver": "2.0",
-                    "iss": "https://login.microsoftonline.com/9188040d-6c67-4c5b-b112-36a304b66dad/v2.0",
-                    "sub": "AAAAAAAAAAAAAAAAAAAAAIkzqFVrSaSaFHy782bbtaQ",
-                    "name": "Abe Lincoln",
-                    "preferred_username": "AbeLi@microsoft.com",
-                    "oid": "00000000-0000-0000-66f3-3332eca7ea81",
-                    "tid": "3338040d-6c67-4c5b-b112-36a304b66dad",
-                    "nonce": "123523",
-                };
-                const testAccount: AccountInfo = {
-                    homeAccountId: TEST_DATA_CLIENT_INFO.TEST_HOME_ACCOUNT_ID,
-                    localAccountId: TEST_DATA_CLIENT_INFO.TEST_UID,
-                    environment: "login.windows.net",
-                    tenantId: testIdTokenClaims.tid || "",
-                    username: testIdTokenClaims.preferred_username || ""
-                };
-                const testTokenResponse: AuthenticationResult = {
-                    authority: TEST_CONFIG.validAuthority,
-                    uniqueId: testIdTokenClaims.oid || "",
-                    tenantId: testIdTokenClaims.tid || "",
-                    scopes: [...TEST_CONFIG.DEFAULT_SCOPES, "User.Read"],
-                    idToken: testServerTokenResponse.id_token,
-                    idTokenClaims: testIdTokenClaims,
-                    accessToken: testServerTokenResponse.access_token,
-                    fromCache: false,
-                    expiresOn: new Date(Date.now() + (testServerTokenResponse.expires_in * 1000)),
-                    account: testAccount,
-                    tokenType: AuthenticationScheme.BEARER
-                };
-                const createAcqTokenStub = sinon.stub(AuthorizationCodeClient.prototype, "getAuthCodeUrl").resolves(testNavUrl);
-                const silentTokenHelperStub = sinon.stub(pca, <any>"silentTokenHelper").resolves(testTokenResponse);
-                sinon.stub(CryptoOps.prototype, "generatePkceCodes").resolves({
-                    challenge: TEST_CONFIG.TEST_CHALLENGE,
-                    verifier: TEST_CONFIG.TEST_VERIFIER
-                });
-                sinon.stub(CryptoOps.prototype, "createNewGuid").returns(RANDOM_TEST_GUID);
-                sinon.stub(ProtocolUtils, "setRequestState").returns(TEST_STATE_VALUES.TEST_STATE_SILENT);
-                const CommonSilentFlowRequest: SilentRequest = {
-                    scopes: ["User.Read"],
-                    account: testAccount,
-                    extraQueryParameters: {
-                        queryKey: "queryValue"
-                    }, 
-                    forceRefresh: false
-                };
-                const expectedRequest: CommonAuthorizationUrlRequest = {
-                    ...CommonSilentFlowRequest,
-                    scopes: ["User.Read"],
-                    correlationId: RANDOM_TEST_GUID,
-                    authority: `${Constants.DEFAULT_AUTHORITY}`,
-                    prompt: "none",
-                    redirectUri: TEST_URIS.TEST_REDIR_URI,
-                    state: TEST_STATE_VALUES.TEST_STATE_SILENT,
-                    nonce: RANDOM_TEST_GUID,
-                    responseMode: ResponseMode.FRAGMENT,
-                    codeChallenge: TEST_CONFIG.TEST_CHALLENGE,
-                    codeChallengeMethod: Constants.S256_CODE_CHALLENGE_METHOD,
-                    authenticationScheme: TEST_CONFIG.TOKEN_TYPE_BEARER as AuthenticationScheme,
-                    stkJwk: TEST_POP_VALUES.KID
-                };
-                const tokenResp = await pca.acquireTokenSilent(CommonSilentFlowRequest);
-
-                expect(tokenResp).toEqual(testTokenResponse);
-                expect(createAcqTokenStub.calledWith(expectedRequest)).toBeTruthy();
-                expect(silentTokenHelperStub.calledWith(testNavUrl)).toBeTruthy();
-            }
-        );
-    });
-
-    describe("logoutRedirect", () => {
-
-        it("passes logoutUri from authModule to window nav util", (done) => {
-            const logoutUriSpy = sinon.stub(AuthorizationCodeClient.prototype, "getLogoutUri").returns(testLogoutUrl);
-            sinon.stub(NavigationClient.prototype, "navigateExternal").callsFake((urlNavigate: string, options: NavigationOptions): Promise<boolean> => {
-                expect(urlNavigate).toEqual(testLogoutUrl);
-                expect(options.noHistory).toBeFalsy();
-                done();
-                return Promise.resolve(true);
-            });
-            pca.logoutRedirect();
-            const validatedLogoutRequest: CommonEndSessionRequest = {
-                correlationId: RANDOM_TEST_GUID,
-                postLogoutRedirectUri: TEST_URIS.TEST_REDIR_URI
-            };
-            expect(logoutUriSpy.calledWith(validatedLogoutRequest));
-        });
-
-        it("includes postLogoutRedirectUri if one is passed", (done) => {
-            const postLogoutRedirectUri = "https://localhost:8000/logout";
-            sinon.stub(NavigationClient.prototype, "navigateExternal").callsFake((urlNavigate: string, options: NavigationOptions): Promise<boolean> => {
-                expect(urlNavigate).toContain(`post_logout_redirect_uri=${encodeURIComponent(postLogoutRedirectUri)}`);
-                done();
-                return Promise.resolve(true);
-            });
-            pca.logoutRedirect({
-                postLogoutRedirectUri
-            });
-        });
-
-        it("includes postLogoutRedirectUri if one is configured", (done) => {
-            const postLogoutRedirectUri = "https://localhost:8000/logout";
-            sinon.stub(NavigationClient.prototype, "navigateExternal").callsFake((urlNavigate: string, options: NavigationOptions): Promise<boolean> => {
-                expect(urlNavigate).toContain(`post_logout_redirect_uri=${encodeURIComponent(postLogoutRedirectUri)}`);
-                done();
-                return Promise.resolve(true);
-            });
-            
-            const pcaWithPostLogout = new PublicClientApplication({
-                auth: {
-                    clientId: TEST_CONFIG.MSAL_CLIENT_ID,
-                    postLogoutRedirectUri
-                }
-            });
-
-            pcaWithPostLogout.logoutRedirect();
-        });
-
-        it("doesn't include postLogoutRedirectUri if null is configured", (done) => {
-            sinon.stub(NavigationClient.prototype, "navigateExternal").callsFake((urlNavigate: string, options: NavigationOptions): Promise<boolean> => {
-                expect(urlNavigate).not.toContain(`post_logout_redirect_uri`);
-                done();
-                return Promise.resolve(true);
-            });
-            
-            const pcaWithPostLogout = new PublicClientApplication({
-                auth: {
-                    clientId: TEST_CONFIG.MSAL_CLIENT_ID,
-                    postLogoutRedirectUri: null
-                }
-            });
-
-            pcaWithPostLogout.logoutRedirect();
-        });
-
-        it("doesn't include postLogoutRedirectUri if null is set on request",
-            (done) => {
-                sinon.stub(NavigationClient.prototype, "navigateExternal").callsFake((urlNavigate: string, options: NavigationOptions): Promise<boolean> => {
-                    expect(urlNavigate).not.toContain("post_logout_redirect_uri");
-                    done();
-                    return Promise.resolve(true);
-                });
-                pca.logoutRedirect({
-                    postLogoutRedirectUri: null
-                });
-            }
-        );
-
-        it("includes postLogoutRedirectUri as current page if none is set on request",
-            (done) => {
-                sinon.stub(NavigationClient.prototype, "navigateExternal").callsFake((urlNavigate: string, options: NavigationOptions): Promise<boolean> => {
-                    expect(urlNavigate).toContain(`post_logout_redirect_uri=${encodeURIComponent("https://localhost:8081/index.html")}`);
-                    done();
-                    return Promise.resolve(true);
-                });
-                pca.logoutRedirect();
-            }
-        );
-
-        it("doesnt navigate if onRedirectNavigate returns false", (done) => {
-            const logoutUriSpy = sinon.stub(AuthorizationCodeClient.prototype, "getLogoutUri").returns(testLogoutUrl);
-            sinon.stub(NavigationClient.prototype, "navigateExternal").callsFake((urlNavigate: string, options: NavigationOptions): Promise<boolean> => {
-                // If onRedirectNavigate does not stop navigatation, this will be called, failing the test as done will be invoked twice
-                done();
-                return Promise.resolve(true);
-            });
-            pca.logoutRedirect({
-                onRedirectNavigate: (url) => {
-                    expect(url).toEqual(testLogoutUrl);
-                    done();
-                    return false;
-                }
-            });
-            const validatedLogoutRequest: CommonEndSessionRequest = {
-=======
                 tenantId: testIdTokenClaims.tid || "",
                 username: testIdTokenClaims.preferred_username || ""
             };
@@ -1497,7 +924,6 @@
                 ...tokenRequest1,
                 scopes: ["User.Read"],
                 authority: `${Constants.DEFAULT_AUTHORITY}`,
->>>>>>> 919d58eb
                 correlationId: RANDOM_TEST_GUID,
                 forceRefresh: false
             };
