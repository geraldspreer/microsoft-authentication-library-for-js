/*
 * Copyright (c) Microsoft Corporation. All rights reserved.
 * Licensed under the MIT License.
 */

import "mocha";
import chai, { config } from "chai";
import chaiAsPromised from "chai-as-promised";
import sinon from "sinon";
import { PublicClientApplication } from "../../src/app/PublicClientApplication";
import { TEST_CONFIG, TEST_URIS, TEST_HASHES, TEST_TOKENS, TEST_DATA_CLIENT_INFO, TEST_TOKEN_LIFETIMES, RANDOM_TEST_GUID, DEFAULT_OPENID_CONFIG_RESPONSE, testNavUrl, testLogoutUrl, TEST_STATE_VALUES, testNavUrlNoRequest } from "../utils/StringConstants";
import { ServerError, Constants, AccountInfo, TokenClaims, PromptValue, AuthenticationResult, AuthorizationCodeRequest, AuthorizationUrlRequest, AuthToken, PersistentCacheKeys, TimeUtils, AuthorizationCodeClient, ResponseMode, TrustedAuthority, CloudDiscoveryMetadata, AccountEntity, ProtocolUtils, AuthenticationScheme, RefreshTokenClient, Logger, ServerTelemetryEntity, SilentFlowRequest, EndSessionRequest as CommonEndSessionRequest, LogLevel } from "@azure/msal-common";
import { BrowserUtils } from "../../src/utils/BrowserUtils";
import { BrowserConstants, TemporaryCacheKeys, ApiId, InteractionType, BrowserCacheLocation } from "../../src/utils/BrowserConstants";
import { Base64Encode } from "../../src/encode/Base64Encode";
import { XhrClient } from "../../src/network/XhrClient";
import { BrowserAuthErrorMessage, BrowserAuthError } from "../../src/error/BrowserAuthError";
import { RedirectHandler } from "../../src/interaction_handler/RedirectHandler";
import { PopupHandler } from "../../src/interaction_handler/PopupHandler";
import { SilentHandler } from "../../src/interaction_handler/SilentHandler";
import { CryptoOps } from "../../src/crypto/CryptoOps";
import { DatabaseStorage } from "../../src/cache/DatabaseStorage";
import { EventType } from "../../src/event/EventType";
import { SilentRequest } from "../../src/request/SilentRequest";
import { BrowserCacheManager } from "../../src/cache/BrowserCacheManager";
import { RedirectRequest } from "../../src/request/RedirectRequest";
import pkg from "../../package.json";

chai.use(chaiAsPromised);
const expect = chai.expect;

describe("PublicClientApplication.ts Class Unit Tests", () => {
    const cacheConfig = {
        cacheLocation: BrowserCacheLocation.SessionStorage,
        storeAuthStateInCookie: false
    };

    const loggerOptions = {
        loggerCallback: (level: LogLevel, message: string, containsPii: boolean): void => {
            if (containsPii) {
                console.log(`Log level: ${level} Message: ${message}`);
            }
        },
        piiLoggingEnabled: true
    };

    let dbStorage = {};

    let pca: PublicClientApplication;
    beforeEach(() => {
        sinon.stub(TrustedAuthority, "IsInTrustedHostList").returns(true);
        const stubbedCloudDiscoveryMetadata: CloudDiscoveryMetadata = {
            preferred_cache: "login.windows.net",
            preferred_network: "login.microsoftonline.com",
            aliases: ["login.microsoftonline.com","login.windows.net","login.microsoft.com","sts.windows.net"]
        };
        sinon.stub(TrustedAuthority, "getTrustedHostList").returns(stubbedCloudDiscoveryMetadata.aliases);
        sinon.stub(TrustedAuthority, "getCloudDiscoveryMetadata").returns(stubbedCloudDiscoveryMetadata);
        sinon.stub(DatabaseStorage.prototype, "open").callsFake(async (): Promise<void> => {
            dbStorage = {};
        });
        pca = new PublicClientApplication({
            auth: {
                clientId: TEST_CONFIG.MSAL_CLIENT_ID
            }
        });
    });

    afterEach(() => {
        sinon.restore();
        window.location.hash = "";
        window.sessionStorage.clear();
        window.localStorage.clear();
    });

    describe("Constructor tests", () => {

        it("passes null check", (done) => {
            expect(pca).to.be.not.null;
            expect(pca instanceof PublicClientApplication).to.be.true;
            done();
        });

        it("handleRedirectPromise returns null if interaction is not in progress", async () => {
            sinon.stub(pca, <any>"interactionInProgress").returns(false);
            window.location.hash = TEST_HASHES.TEST_SUCCESS_CODE_HASH_REDIRECT;
            window.sessionStorage.setItem(`${Constants.CACHE_PREFIX}.${TEST_CONFIG.MSAL_CLIENT_ID}.${TemporaryCacheKeys.ORIGIN_URI}`, TEST_URIS.TEST_ALTERNATE_REDIR_URI);
            expect(await pca.handleRedirectPromise()).to.be.null;
        });

        it("navigates and caches hash if navigateToLoginRequestUri is true and interaction type is redirect", (done) => {
            sinon.stub(pca, <any>"interactionInProgress").returns(true);
            window.location.hash = TEST_HASHES.TEST_SUCCESS_CODE_HASH_REDIRECT;
            window.sessionStorage.setItem(`${Constants.CACHE_PREFIX}.${TEST_CONFIG.MSAL_CLIENT_ID}.${TemporaryCacheKeys.ORIGIN_URI}`, TEST_URIS.TEST_ALTERNATE_REDIR_URI);
            sinon.stub(BrowserUtils, "navigateWindow").callsFake((urlNavigate: string, timeout: number, logger: Logger, noHistory?: boolean) => {
                expect(noHistory).to.be.true;
                expect(timeout).to.be.greaterThan(0);
                expect(logger).to.be.instanceOf(Logger);
                expect(urlNavigate).to.be.eq(TEST_URIS.TEST_ALTERNATE_REDIR_URI);
                return Promise.resolve(done());
            });
            pca.handleRedirectPromise();
            expect(window.sessionStorage.getItem(`${Constants.CACHE_PREFIX}.${TEST_CONFIG.MSAL_CLIENT_ID}.${TemporaryCacheKeys.URL_HASH}`)).to.be.eq(null);
        });

        it("navigates to root and caches hash if navigateToLoginRequestUri is true", (done) => {
            sinon.stub(pca, <any>"interactionInProgress").returns(true);
            window.location.hash = TEST_HASHES.TEST_SUCCESS_CODE_HASH_REDIRECT;
            sinon.stub(BrowserUtils, "navigateWindow").callsFake((urlNavigate: string, timeout: number, logger: Logger, noHistory?: boolean) => {
                expect(noHistory).to.be.true;
                expect(timeout).to.be.greaterThan(0);
                expect(logger).to.be.instanceOf(Logger);
                expect(urlNavigate).to.be.eq("https://localhost:8081/");
                expect(window.sessionStorage.getItem(`${Constants.CACHE_PREFIX}.${TEST_CONFIG.MSAL_CLIENT_ID}.${TemporaryCacheKeys.ORIGIN_URI}`)).to.be.eq("https://localhost:8081/");
                return Promise.resolve(done());
            });
            pca.handleRedirectPromise();
            expect(window.sessionStorage.getItem(`${Constants.CACHE_PREFIX}.${TEST_CONFIG.MSAL_CLIENT_ID}.${TemporaryCacheKeys.URL_HASH}`)).to.be.eq(null);
        });

        it("navigates to root and caches hash if navigateToLoginRequestUri is true and loginRequestUrl is 'null'", (done) => {
            sinon.stub(pca, <any>"interactionInProgress").returns(true);
            window.location.hash = TEST_HASHES.TEST_SUCCESS_CODE_HASH_REDIRECT;
            window.sessionStorage.setItem(`${Constants.CACHE_PREFIX}.${TEST_CONFIG.MSAL_CLIENT_ID}.${TemporaryCacheKeys.ORIGIN_URI}`, "null");
            sinon.stub(BrowserUtils, "navigateWindow").callsFake((urlNavigate: string, timeout: number, logger: Logger, noHistory?: boolean) => {
                expect(noHistory).to.be.true;
                expect(timeout).to.be.greaterThan(0);
                expect(logger).to.be.instanceOf(Logger);
                expect(urlNavigate).to.be.eq("https://localhost:8081/");
                expect(window.sessionStorage.getItem(`${Constants.CACHE_PREFIX}.${TEST_CONFIG.MSAL_CLIENT_ID}.${TemporaryCacheKeys.ORIGIN_URI}`)).to.be.eq("https://localhost:8081/");
                return Promise.resolve(done());
            });
            pca.handleRedirectPromise();
            expect(window.sessionStorage.getItem(`${Constants.CACHE_PREFIX}.${TEST_CONFIG.MSAL_CLIENT_ID}.${TemporaryCacheKeys.URL_HASH}`)).to.be.eq(null);
        });

        it("navigates and caches hash if navigateToLoginRequestUri is true and loginRequestUrl contains query string", (done) => {
            sinon.stub(pca, <any>"interactionInProgress").returns(true);
            const loginRequestUrl = window.location.href + "?testQueryString=1";
            window.location.hash = TEST_HASHES.TEST_SUCCESS_CODE_HASH_REDIRECT;
            window.sessionStorage.setItem(`${Constants.CACHE_PREFIX}.${TEST_CONFIG.MSAL_CLIENT_ID}.${TemporaryCacheKeys.ORIGIN_URI}`, loginRequestUrl);
            sinon.stub(BrowserUtils, "navigateWindow").callsFake((urlNavigate: string, timeout: number, logger: Logger, noHistory?: boolean) => {
                expect(noHistory).to.be.true;
                expect(timeout).to.be.greaterThan(0);
                expect(logger).to.be.instanceOf(Logger);
                expect(urlNavigate).to.be.eq(loginRequestUrl);
                return Promise.resolve(done());
            });
            pca.handleRedirectPromise();
            expect(window.sessionStorage.getItem(`${Constants.CACHE_PREFIX}.${TEST_CONFIG.MSAL_CLIENT_ID}.${TemporaryCacheKeys.URL_HASH}`)).to.be.eq(null);
        });

        it("navigates and caches hash if navigateToLoginRequestUri is true and loginRequestUrl contains query string and hash", (done) => {
            sinon.stub(pca, <any>"interactionInProgress").returns(true);
            const loginRequestUrl = window.location.href + "?testQueryString=1#testHash";
            window.location.hash = TEST_HASHES.TEST_SUCCESS_CODE_HASH_REDIRECT;
            window.sessionStorage.setItem(`${Constants.CACHE_PREFIX}.${TEST_CONFIG.MSAL_CLIENT_ID}.${TemporaryCacheKeys.ORIGIN_URI}`, loginRequestUrl);
            sinon.stub(BrowserUtils, "navigateWindow").callsFake((urlNavigate: string, timeout: number, logger: Logger, noHistory?: boolean) => {
                expect(noHistory).to.be.true;
                expect(timeout).to.be.greaterThan(0);
                expect(logger).to.be.instanceOf(Logger);
                expect(urlNavigate).to.be.eq(loginRequestUrl);
                return Promise.resolve(done());
            });
            pca.handleRedirectPromise();
            expect(window.sessionStorage.getItem(`${Constants.CACHE_PREFIX}.${TEST_CONFIG.MSAL_CLIENT_ID}.${TemporaryCacheKeys.URL_HASH}`)).to.be.eq(null);
        });

        it("replaces custom hash if navigateToLoginRequestUri is true and loginRequestUrl contains custom hash", () => {
            sinon.stub(pca, <any>"interactionInProgress").returns(true);
            const loginRequestUrl = window.location.href + "#testHash";
            window.location.hash = TEST_HASHES.TEST_SUCCESS_CODE_HASH_REDIRECT;
            window.sessionStorage.setItem(`${Constants.CACHE_PREFIX}.${TEST_CONFIG.MSAL_CLIENT_ID}.${TemporaryCacheKeys.ORIGIN_URI}`, loginRequestUrl);
            sinon.stub(PublicClientApplication.prototype, <any>"handleHash").callsFake((responseHash) => {
                expect(responseHash).to.be.eq(TEST_HASHES.TEST_SUCCESS_CODE_HASH_REDIRECT);
            });
            return pca.handleRedirectPromise().then(() => {
                expect(window.location.href).to.be.eq(loginRequestUrl);
            });
        });

        it("replaces custom hash if navigateToLoginRequestUri is true and loginRequestUrl contains custom hash (passed in)", () => {
            sinon.stub(pca, <any>"interactionInProgress").returns(true);
            const loginRequestUrl = window.location.href + "#testHash";
            window.location.hash = TEST_HASHES.TEST_SUCCESS_CODE_HASH;
            window.sessionStorage.setItem(`${Constants.CACHE_PREFIX}.${TEST_CONFIG.MSAL_CLIENT_ID}.${TemporaryCacheKeys.ORIGIN_URI}`, loginRequestUrl);
            sinon.stub(PublicClientApplication.prototype, <any>"handleHash").callsFake((responseHash) => {
                expect(responseHash).to.be.eq(TEST_HASHES.TEST_SUCCESS_CODE_HASH_REDIRECT);
            });
<<<<<<< HEAD
            return pca.handleRedirectPromise().then(() => {
                expect(window.location.href).to.be.eq(loginRequestUrl);
            });
=======
            return pca.handleRedirectPromise(TEST_HASHES.TEST_SUCCESS_CODE_HASH_REDIRECT)
                .then(() => {
                    expect(window.location.href).to.be.eq(loginRequestUrl);
                });
>>>>>>> 72b8e06c
        });

        it("processes hash if navigateToLoginRequestUri is true and loginRequestUrl contains trailing slash", (done) => {
            sinon.stub(pca, <any>"interactionInProgress").returns(true);
            const loginRequestUrl = window.location.href.endsWith("/") ? window.location.href.slice(0, -1) : window.location.href + "/";
            window.location.hash = TEST_HASHES.TEST_SUCCESS_CODE_HASH_REDIRECT;
            window.sessionStorage.setItem(`${Constants.CACHE_PREFIX}.${TEST_CONFIG.MSAL_CLIENT_ID}.${TemporaryCacheKeys.ORIGIN_URI}`, loginRequestUrl);
            sinon.stub(PublicClientApplication.prototype, <any>"handleHash").callsFake((responseHash) => {
                expect(responseHash).to.be.eq(TEST_HASHES.TEST_SUCCESS_CODE_HASH_REDIRECT);
                done();
            });
            pca.handleRedirectPromise();
        });

        it("clears hash if navigateToLoginRequestUri is false and loginRequestUrl contains custom hash", (done) => {
            pca = new PublicClientApplication({
                auth: {
                    clientId: TEST_CONFIG.MSAL_CLIENT_ID,
                    navigateToLoginRequestUrl: false
                }
            });
            sinon.stub(pca, <any>"interactionInProgress").returns(true);
            const loginRequestUrl = window.location.href + "#testHash";
            window.location.hash = TEST_HASHES.TEST_SUCCESS_CODE_HASH_REDIRECT;
            window.sessionStorage.setItem(`${Constants.CACHE_PREFIX}.${TEST_CONFIG.MSAL_CLIENT_ID}.${TemporaryCacheKeys.ORIGIN_URI}`, loginRequestUrl);
            sinon.stub(PublicClientApplication.prototype, <any>"handleHash").callsFake((responseHash) => {
                expect(window.location.href).to.not.contain("#testHash");
                expect(responseHash).to.be.eq(TEST_HASHES.TEST_SUCCESS_CODE_HASH_REDIRECT);
                done();
            });
            pca.handleRedirectPromise();
        });
    });

    describe("Non-browser environment", () => {
        let oldWindow;

        beforeEach(() => {
            // @ts-ignore
            oldWindow = { ...global.window };

            // @ts-ignore
            global.window = undefined;
        });

        afterEach(() => {
            // @ts-ignore
            global.window = oldWindow;

            // @ts-ignore
            global.window.parent = oldWindow;
        });

        it("Constructor doesnt throw if window is undefined", () => {
            new PublicClientApplication({
                auth: {
                    clientId: TEST_CONFIG.MSAL_CLIENT_ID
                }
            });
        });

        it("acquireTokenSilent throws", (done) => {
            const instance = new PublicClientApplication({
                auth: {
                    clientId: TEST_CONFIG.MSAL_CLIENT_ID
                }
            });

            instance.acquireTokenSilent({scopes: ["openid"], account: null})
                .catch(error => {
                    expect(error.errorCode).to.equal(BrowserAuthErrorMessage.notInBrowserEnvironment.code);
                    done();
                });
        });

        it("ssoSilent throws", (done) => {
            const instance = new PublicClientApplication({
                auth: {
                    clientId: TEST_CONFIG.MSAL_CLIENT_ID
                }
            });

            instance.ssoSilent({})
                .catch(error => {
                    expect(error.errorCode).to.equal(BrowserAuthErrorMessage.notInBrowserEnvironment.code);
                    done();
                });
        });

        it("acquireTokenPopup throws", (done) => {
            const instance = new PublicClientApplication({
                auth: {
                    clientId: TEST_CONFIG.MSAL_CLIENT_ID
                }
            });

            instance.acquireTokenPopup({scopes: ["openid"]}).catch((error) => {
                expect(error.errorCode).to.equal(BrowserAuthErrorMessage.notInBrowserEnvironment.code);
                done();
            });
        });

        it("acquireTokenRedirect throws", (done) => {
            const instance = new PublicClientApplication({
                auth: {
                    clientId: TEST_CONFIG.MSAL_CLIENT_ID
                }
            });

            instance.acquireTokenRedirect({scopes: ["openid"]})
                .catch(error => {
                    expect(error.errorCode).to.equal(BrowserAuthErrorMessage.notInBrowserEnvironment.code);
                    done();
                });
        });

        it("loginPopup throws", (done) => {
            const instance = new PublicClientApplication({
                auth: {
                    clientId: TEST_CONFIG.MSAL_CLIENT_ID
                }
            });

            instance.loginPopup({scopes: ["openid"]})
                .catch(error => {
                    expect(error.errorCode).to.equal(BrowserAuthErrorMessage.notInBrowserEnvironment.code);
                    done();
                });
        });

        it("loginRedirect throws", (done) => {
            const instance = new PublicClientApplication({
                auth: {
                    clientId: TEST_CONFIG.MSAL_CLIENT_ID
                }
            });

            instance.loginRedirect({scopes: ["openid"]})
                .catch(error => {
                    expect(error.errorCode).to.equal(BrowserAuthErrorMessage.notInBrowserEnvironment.code);
                    done();
                });
        });

        it("logout throws", (done) => {
            const instance = new PublicClientApplication({
                auth: {
                    clientId: TEST_CONFIG.MSAL_CLIENT_ID
                }
            });

            instance.logout()
                .catch(error => {
                    expect(error.errorCode).to.equal(BrowserAuthErrorMessage.notInBrowserEnvironment.code);
                    done();
                });
        });

        it("getAllAccounts returns empty array", () => {
            const instance = new PublicClientApplication({
                auth: {
                    clientId: TEST_CONFIG.MSAL_CLIENT_ID
                }
            });

            const accounts = instance.getAllAccounts();
            expect(accounts).to.deep.equal([]);
        });

        it("getAccountByUsername returns null", () => {
            const instance = new PublicClientApplication({
                auth: {
                    clientId: TEST_CONFIG.MSAL_CLIENT_ID
                }
            });

            const account = instance.getAccountByUsername("example@test.com");
            expect(account).to.equal(null);
        });

        it("handleRedirectPromise returns null", (done) => {
            const instance = new PublicClientApplication({
                auth: {
                    clientId: TEST_CONFIG.MSAL_CLIENT_ID
                }
            });

            instance.handleRedirectPromise().then(result => {
                expect(result).to.be.null;
                done();
            });
        });

        it("addEventCallback does not throw", (done) => {
            const instance = new PublicClientApplication({
                auth: {
                    clientId: TEST_CONFIG.MSAL_CLIENT_ID
                }
            });

            expect(() => instance.addEventCallback(() => {})).to.not.throw();
            done();
        });
    });

    describe("Redirect Flow Unit tests", () => {

        describe("handleRedirectPromise()", () => {
            it("does nothing if no hash is detected", (done) => {
                pca.handleRedirectPromise().then(() => {
                    expect(window.localStorage.length).to.be.eq(0);
                    expect(window.sessionStorage.length).to.be.eq(0);
                    done();
                });
            });

            it("gets hash from cache and processes response", async () => {
                const b64Encode = new Base64Encode();
                const stateString = TEST_STATE_VALUES.TEST_STATE_REDIRECT;
                const browserCrypto = new CryptoOps();
                const stateId = ProtocolUtils.parseRequestState(browserCrypto, stateString).libraryState.id;

                window.sessionStorage.setItem(`${Constants.CACHE_PREFIX}.${TEST_CONFIG.MSAL_CLIENT_ID}.${TemporaryCacheKeys.ORIGIN_URI}`, TEST_URIS.TEST_REDIR_URI);
                window.sessionStorage.setItem(`${Constants.CACHE_PREFIX}.${TEST_CONFIG.MSAL_CLIENT_ID}.${TemporaryCacheKeys.AUTHORITY}.${stateId}`, TEST_CONFIG.validAuthority);
                window.sessionStorage.setItem(`${Constants.CACHE_PREFIX}.${TEST_CONFIG.MSAL_CLIENT_ID}.${TemporaryCacheKeys.REQUEST_STATE}.${stateId}`, TEST_STATE_VALUES.TEST_STATE_REDIRECT);
                window.sessionStorage.setItem(`${Constants.CACHE_PREFIX}.${TEST_CONFIG.MSAL_CLIENT_ID}.${TemporaryCacheKeys.URL_HASH}`, TEST_HASHES.TEST_SUCCESS_CODE_HASH_REDIRECT);
                window.sessionStorage.setItem(`${Constants.CACHE_PREFIX}.${TEST_CONFIG.MSAL_CLIENT_ID}.${TemporaryCacheKeys.INTERACTION_STATUS_KEY}`, BrowserConstants.INTERACTION_IN_PROGRESS_VALUE);
                window.sessionStorage.setItem(`${Constants.CACHE_PREFIX}.${TEST_CONFIG.MSAL_CLIENT_ID}.${TemporaryCacheKeys.NONCE_IDTOKEN}.${stateId}`, "123523");
                const testTokenReq: AuthorizationCodeRequest = {
                    redirectUri: `${TEST_URIS.DEFAULT_INSTANCE}/`,
                    code: "thisIsATestCode",
                    scopes: TEST_CONFIG.DEFAULT_SCOPES,
                    codeVerifier: TEST_CONFIG.TEST_VERIFIER,
                    authority: `${Constants.DEFAULT_AUTHORITY}`,
                    correlationId: RANDOM_TEST_GUID,
                    authenticationScheme: TEST_CONFIG.TOKEN_TYPE_BEARER as AuthenticationScheme
                };
                window.sessionStorage.setItem(`${Constants.CACHE_PREFIX}.${TEST_CONFIG.MSAL_CLIENT_ID}.${TemporaryCacheKeys.REQUEST_PARAMS}`, b64Encode.encode(JSON.stringify(testTokenReq)));
                const testServerTokenResponse = {
                    headers: null,
                    status: 200,
                    body: {
                        token_type: TEST_CONFIG.TOKEN_TYPE_BEARER,
                        scope: TEST_CONFIG.DEFAULT_SCOPES.join(" "),
                        expires_in: TEST_TOKEN_LIFETIMES.DEFAULT_EXPIRES_IN,
                        ext_expires_in: TEST_TOKEN_LIFETIMES.DEFAULT_EXPIRES_IN,
                        access_token: TEST_TOKENS.ACCESS_TOKEN,
                        refresh_token: TEST_TOKENS.REFRESH_TOKEN,
                        id_token: TEST_TOKENS.IDTOKEN_V2,
                        client_info: TEST_DATA_CLIENT_INFO.TEST_RAW_CLIENT_INFO
                    }
                };
                const testIdTokenClaims: TokenClaims = {
                    "ver": "2.0",
                    "iss": "https://login.microsoftonline.com/9188040d-6c67-4c5b-b112-36a304b66dad/v2.0",
                    "sub": "AAAAAAAAAAAAAAAAAAAAAIkzqFVrSaSaFHy782bbtaQ",
                    "name": "Abe Lincoln",
                    "preferred_username": "AbeLi@microsoft.com",
                    "oid": "00000000-0000-0000-66f3-3332eca7ea81",
                    "tid": "3338040d-6c67-4c5b-b112-36a304b66dad",
                    "nonce": "123523",
                };
                const testAccount: AccountInfo = {
                    homeAccountId: TEST_DATA_CLIENT_INFO.TEST_HOME_ACCOUNT_ID,
                    localAccountId: TEST_DATA_CLIENT_INFO.TEST_UID,
                    environment: "login.windows.net",
                    tenantId: testIdTokenClaims.tid,
                    username: testIdTokenClaims.preferred_username
                };
                const testTokenResponse: AuthenticationResult = {
                    authority: TEST_CONFIG.validAuthority,
                    uniqueId: testIdTokenClaims.oid,
                    tenantId: testIdTokenClaims.tid,
                    scopes: TEST_CONFIG.DEFAULT_SCOPES,
                    idToken: testServerTokenResponse.body.id_token,
                    idTokenClaims: testIdTokenClaims,
                    accessToken: testServerTokenResponse.body.access_token,
                    fromCache: false,
                    expiresOn: new Date(Date.now() + (testServerTokenResponse.body.expires_in * 1000)),
                    account: testAccount,
                    tokenType: AuthenticationScheme.BEARER
                };
                sinon.stub(XhrClient.prototype, "sendGetRequestAsync").resolves(DEFAULT_OPENID_CONFIG_RESPONSE);
                sinon.stub(XhrClient.prototype, "sendPostRequestAsync").resolves(testServerTokenResponse);
                pca = new PublicClientApplication({
                    auth: {
                        clientId: TEST_CONFIG.MSAL_CLIENT_ID
                    }
                });

                const tokenResponse = await pca.handleRedirectPromise();
                expect(tokenResponse.uniqueId).to.be.eq(testTokenResponse.uniqueId);
                expect(tokenResponse.tenantId).to.be.eq(testTokenResponse.tenantId);
                expect(tokenResponse.scopes).to.be.deep.eq(testTokenResponse.scopes);
                expect(tokenResponse.idToken).to.be.eq(testTokenResponse.idToken);
                expect(tokenResponse.idTokenClaims).to.be.contain(testTokenResponse.idTokenClaims);
                expect(tokenResponse.accessToken).to.be.eq(testTokenResponse.accessToken);
                expect(testTokenResponse.expiresOn.getMilliseconds() >= tokenResponse.expiresOn.getMilliseconds()).to.be.true;
                expect(window.sessionStorage.length).to.be.eq(4);
            });

            it("gets hash from cache and processes error", (done) => {
                const testAuthCodeRequest: AuthorizationCodeRequest = {
                    redirectUri: TEST_URIS.TEST_REDIR_URI,
                    scopes: ["scope1", "scope2"],
                    code: "",
                    authority: TEST_CONFIG.validAuthority,
                    correlationId: TEST_CONFIG.CORRELATION_ID,
                    authenticationScheme: TEST_CONFIG.TOKEN_TYPE_BEARER as AuthenticationScheme
                };

                const stateString = TEST_STATE_VALUES.TEST_STATE_REDIRECT;
                const browserCrypto = new CryptoOps();
                const stateId = ProtocolUtils.parseRequestState(browserCrypto, stateString).libraryState.id;

                window.sessionStorage.setItem(`${Constants.CACHE_PREFIX}.${TEST_CONFIG.MSAL_CLIENT_ID}.${TemporaryCacheKeys.REQUEST_PARAMS}`, browserCrypto.base64Encode(JSON.stringify(testAuthCodeRequest)));
                window.sessionStorage.setItem(`${Constants.CACHE_PREFIX}.${TEST_CONFIG.MSAL_CLIENT_ID}.${TemporaryCacheKeys.ORIGIN_URI}`, TEST_URIS.TEST_REDIR_URI);
                window.sessionStorage.setItem(`${Constants.CACHE_PREFIX}.${TEST_CONFIG.MSAL_CLIENT_ID}.${TemporaryCacheKeys.AUTHORITY}.${stateId}`, TEST_CONFIG.validAuthority);
                window.sessionStorage.setItem(`${Constants.CACHE_PREFIX}.${TEST_CONFIG.MSAL_CLIENT_ID}.${TemporaryCacheKeys.REQUEST_STATE}.${stateId}`, TEST_STATE_VALUES.TEST_STATE_REDIRECT);
                window.sessionStorage.setItem(`${Constants.CACHE_PREFIX}.${TEST_CONFIG.MSAL_CLIENT_ID}.${TemporaryCacheKeys.URL_HASH}`, TEST_HASHES.TEST_ERROR_HASH);
                window.sessionStorage.setItem(`${Constants.CACHE_PREFIX}.${TEST_CONFIG.MSAL_CLIENT_ID}.${TemporaryCacheKeys.INTERACTION_STATUS_KEY}`, BrowserConstants.INTERACTION_IN_PROGRESS_VALUE);

                pca = new PublicClientApplication({
                    auth: {
                        clientId: TEST_CONFIG.MSAL_CLIENT_ID
                    }
                });

                pca.handleRedirectPromise().catch((err) => {
                    expect(err instanceof ServerError).to.be.true;
                    done();
                });
            });

            it("processes hash if navigateToLoginRequestUri is false and request origin is the same", async () => {
                const b64Encode = new Base64Encode();
                const stateString = TEST_STATE_VALUES.TEST_STATE_REDIRECT;
                const browserCrypto = new CryptoOps();
                const stateId = ProtocolUtils.parseRequestState(browserCrypto, stateString).libraryState.id;

                window.location.hash = TEST_HASHES.TEST_SUCCESS_CODE_HASH_REDIRECT;
                window.sessionStorage.setItem(`${Constants.CACHE_PREFIX}.${TEST_CONFIG.MSAL_CLIENT_ID}.${TemporaryCacheKeys.ORIGIN_URI}`, TEST_URIS.TEST_REDIR_URI);
                window.sessionStorage.setItem(`${Constants.CACHE_PREFIX}.${TEST_CONFIG.MSAL_CLIENT_ID}.${TemporaryCacheKeys.AUTHORITY}.${stateId}`, TEST_CONFIG.validAuthority);
                window.sessionStorage.setItem(`${Constants.CACHE_PREFIX}.${TEST_CONFIG.MSAL_CLIENT_ID}.${TemporaryCacheKeys.REQUEST_STATE}.${stateId}`, TEST_STATE_VALUES.TEST_STATE_REDIRECT);
                window.sessionStorage.setItem(`${Constants.CACHE_PREFIX}.${TEST_CONFIG.MSAL_CLIENT_ID}.${TemporaryCacheKeys.INTERACTION_STATUS_KEY}`, BrowserConstants.INTERACTION_IN_PROGRESS_VALUE);
                window.sessionStorage.setItem(`${Constants.CACHE_PREFIX}.${TEST_CONFIG.MSAL_CLIENT_ID}.${TemporaryCacheKeys.NONCE_IDTOKEN}.${stateId}`, "123523");

                const testTokenReq: AuthorizationCodeRequest = {
                    redirectUri: `${TEST_URIS.DEFAULT_INSTANCE}/`,
                    code: "thisIsATestCode",
                    scopes: TEST_CONFIG.DEFAULT_SCOPES,
                    codeVerifier: TEST_CONFIG.TEST_VERIFIER,
                    authority: `${Constants.DEFAULT_AUTHORITY}`,
                    correlationId: RANDOM_TEST_GUID,
                    authenticationScheme: TEST_CONFIG.TOKEN_TYPE_BEARER as AuthenticationScheme
                };

                window.sessionStorage.setItem(`${Constants.CACHE_PREFIX}.${TEST_CONFIG.MSAL_CLIENT_ID}.${TemporaryCacheKeys.REQUEST_PARAMS}`, b64Encode.encode(JSON.stringify(testTokenReq)));
                const testServerTokenResponse = {
                    headers: null,
                    status: 200,
                    body: {
                        token_type: TEST_CONFIG.TOKEN_TYPE_BEARER,
                        scope: TEST_CONFIG.DEFAULT_SCOPES.join(" "),
                        expires_in: TEST_TOKEN_LIFETIMES.DEFAULT_EXPIRES_IN,
                        ext_expires_in: TEST_TOKEN_LIFETIMES.DEFAULT_EXPIRES_IN,
                        access_token: TEST_TOKENS.ACCESS_TOKEN,
                        refresh_token: TEST_TOKENS.REFRESH_TOKEN,
                        id_token: TEST_TOKENS.IDTOKEN_V2,
                        client_info: TEST_DATA_CLIENT_INFO.TEST_RAW_CLIENT_INFO
                    }
                };

                const testIdTokenClaims: TokenClaims = {
                    "ver": "2.0",
                    "iss": "https://login.microsoftonline.com/9188040d-6c67-4c5b-b112-36a304b66dad/v2.0",
                    "sub": "AAAAAAAAAAAAAAAAAAAAAIkzqFVrSaSaFHy782bbtaQ",
                    "name": "Abe Lincoln",
                    "preferred_username": "AbeLi@microsoft.com",
                    "oid": "00000000-0000-0000-66f3-3332eca7ea81",
                    "tid": "3338040d-6c67-4c5b-b112-36a304b66dad",
                    "nonce": "123523",
                };

                const testAccount: AccountInfo = {
                    homeAccountId: TEST_DATA_CLIENT_INFO.TEST_HOME_ACCOUNT_ID,
                    localAccountId: TEST_DATA_CLIENT_INFO.TEST_UID,
                    environment: "login.windows.net",
                    tenantId: testIdTokenClaims.tid,
                    username: testIdTokenClaims.preferred_username
                };

                const testTokenResponse: AuthenticationResult = {
                    authority: TEST_CONFIG.validAuthority,
                    uniqueId: testIdTokenClaims.oid,
                    tenantId: testIdTokenClaims.tid,
                    scopes: TEST_CONFIG.DEFAULT_SCOPES,
                    idToken: testServerTokenResponse.body.id_token,
                    idTokenClaims: testIdTokenClaims,
                    accessToken: testServerTokenResponse.body.access_token,
                    fromCache: false,
                    expiresOn: new Date(Date.now() + (testServerTokenResponse.body.expires_in * 1000)),
                    account: testAccount,
                    tokenType: AuthenticationScheme.BEARER
                };

                sinon.stub(XhrClient.prototype, "sendGetRequestAsync").resolves(DEFAULT_OPENID_CONFIG_RESPONSE);
                sinon.stub(XhrClient.prototype, "sendPostRequestAsync").resolves(testServerTokenResponse);
                pca = new PublicClientApplication({
                    auth: {
                        clientId: TEST_CONFIG.MSAL_CLIENT_ID,
                        navigateToLoginRequestUrl: false
                    }
                });

                const tokenResponse = await pca.handleRedirectPromise();
                expect(tokenResponse.uniqueId).to.be.eq(testTokenResponse.uniqueId);
                expect(tokenResponse.tenantId).to.be.eq(testTokenResponse.tenantId);
                expect(tokenResponse.scopes).to.be.deep.eq(testTokenResponse.scopes);
                expect(tokenResponse.idToken).to.be.eq(testTokenResponse.idToken);
                expect(tokenResponse.idTokenClaims).to.be.contain(testTokenResponse.idTokenClaims);
                expect(tokenResponse.accessToken).to.be.eq(testTokenResponse.accessToken);
                expect(testTokenResponse.expiresOn.getMilliseconds() >= tokenResponse.expiresOn.getMilliseconds()).to.be.true;
                expect(window.sessionStorage.length).to.be.eq(4);
                expect(window.location.hash).to.be.empty;
            });

            it("processes hash if navigateToLoginRequestUri is false and request origin is different", async () => {
                const b64Encode = new Base64Encode();
                const stateString = TEST_STATE_VALUES.TEST_STATE_REDIRECT;
                const browserCrypto = new CryptoOps();
                const stateId = ProtocolUtils.parseRequestState(browserCrypto, stateString).libraryState.id;

                window.location.hash = TEST_HASHES.TEST_SUCCESS_CODE_HASH_REDIRECT;
                window.sessionStorage.setItem(`${Constants.CACHE_PREFIX}.${TEST_CONFIG.MSAL_CLIENT_ID}.${TemporaryCacheKeys.ORIGIN_URI}`, TEST_URIS.TEST_ALTERNATE_REDIR_URI);
                window.sessionStorage.setItem(`${Constants.CACHE_PREFIX}.${TEST_CONFIG.MSAL_CLIENT_ID}.${TemporaryCacheKeys.AUTHORITY}.${stateId}`, TEST_CONFIG.validAuthority);
                window.sessionStorage.setItem(`${Constants.CACHE_PREFIX}.${TEST_CONFIG.MSAL_CLIENT_ID}.${TemporaryCacheKeys.REQUEST_STATE}.${stateId}`, TEST_STATE_VALUES.TEST_STATE_REDIRECT);
                window.sessionStorage.setItem(`${Constants.CACHE_PREFIX}.${TEST_CONFIG.MSAL_CLIENT_ID}.${TemporaryCacheKeys.INTERACTION_STATUS_KEY}`, BrowserConstants.INTERACTION_IN_PROGRESS_VALUE);
                window.sessionStorage.setItem(`${Constants.CACHE_PREFIX}.${TEST_CONFIG.MSAL_CLIENT_ID}.${TemporaryCacheKeys.NONCE_IDTOKEN}.${stateId}`, "123523");

                const testTokenReq: AuthorizationCodeRequest = {
                    redirectUri: `${TEST_URIS.DEFAULT_INSTANCE}/`,
                    code: "thisIsATestCode",
                    scopes: TEST_CONFIG.DEFAULT_SCOPES,
                    codeVerifier: TEST_CONFIG.TEST_VERIFIER,
                    authority: `${Constants.DEFAULT_AUTHORITY}`,
                    correlationId: RANDOM_TEST_GUID,
                    authenticationScheme: TEST_CONFIG.TOKEN_TYPE_BEARER as AuthenticationScheme
                };

                window.sessionStorage.setItem(`${Constants.CACHE_PREFIX}.${TEST_CONFIG.MSAL_CLIENT_ID}.${TemporaryCacheKeys.REQUEST_PARAMS}`, b64Encode.encode(JSON.stringify(testTokenReq)));
                const testServerTokenResponse = {
                    headers: null,
                    status: 200,
                    body: {
                        token_type: TEST_CONFIG.TOKEN_TYPE_BEARER,
                        scope: TEST_CONFIG.DEFAULT_SCOPES.join(" "),
                        expires_in: TEST_TOKEN_LIFETIMES.DEFAULT_EXPIRES_IN,
                        ext_expires_in: TEST_TOKEN_LIFETIMES.DEFAULT_EXPIRES_IN,
                        access_token: TEST_TOKENS.ACCESS_TOKEN,
                        refresh_token: TEST_TOKENS.REFRESH_TOKEN,
                        id_token: TEST_TOKENS.IDTOKEN_V2,
                        client_info: TEST_DATA_CLIENT_INFO.TEST_RAW_CLIENT_INFO
                    }
                };

                const testIdTokenClaims: TokenClaims = {
                    "ver": "2.0",
                    "iss": "https://login.microsoftonline.com/9188040d-6c67-4c5b-b112-36a304b66dad/v2.0",
                    "sub": "AAAAAAAAAAAAAAAAAAAAAIkzqFVrSaSaFHy782bbtaQ",
                    "name": "Abe Lincoln",
                    "preferred_username": "AbeLi@microsoft.com",
                    "oid": "00000000-0000-0000-66f3-3332eca7ea81",
                    "tid": "3338040d-6c67-4c5b-b112-36a304b66dad",
                    "nonce": "123523",
                };

                const testAccount: AccountInfo = {
                    homeAccountId: TEST_DATA_CLIENT_INFO.TEST_HOME_ACCOUNT_ID,
                    localAccountId: TEST_DATA_CLIENT_INFO.TEST_UID,
                    environment: "login.windows.net",
                    tenantId: testIdTokenClaims.tid,
                    username: testIdTokenClaims.preferred_username
                };

                const testTokenResponse: AuthenticationResult = {
                    authority: TEST_CONFIG.validAuthority,
                    uniqueId: testIdTokenClaims.oid,
                    tenantId: testIdTokenClaims.tid,
                    scopes: TEST_CONFIG.DEFAULT_SCOPES,
                    idToken: testServerTokenResponse.body.id_token,
                    idTokenClaims: testIdTokenClaims,
                    accessToken: testServerTokenResponse.body.access_token,
                    fromCache: false,
                    expiresOn: new Date(Date.now() + (testServerTokenResponse.body.expires_in * 1000)),
                    account: testAccount,
                    tokenType: AuthenticationScheme.BEARER
                };

                sinon.stub(XhrClient.prototype, "sendGetRequestAsync").resolves(DEFAULT_OPENID_CONFIG_RESPONSE);
                sinon.stub(XhrClient.prototype, "sendPostRequestAsync").resolves(testServerTokenResponse);
                pca = new PublicClientApplication({
                    auth: {
                        clientId: TEST_CONFIG.MSAL_CLIENT_ID,
                        navigateToLoginRequestUrl: false
                    }
                });

                const tokenResponse = await pca.handleRedirectPromise();
                expect(tokenResponse.uniqueId).to.be.eq(testTokenResponse.uniqueId);
                expect(tokenResponse.tenantId).to.be.eq(testTokenResponse.tenantId);
                expect(tokenResponse.scopes).to.be.deep.eq(testTokenResponse.scopes);
                expect(tokenResponse.idToken).to.be.eq(testTokenResponse.idToken);
                expect(tokenResponse.idTokenClaims).to.be.contain(testTokenResponse.idTokenClaims);
                expect(tokenResponse.accessToken).to.be.eq(testTokenResponse.accessToken);
                expect(testTokenResponse.expiresOn.getMilliseconds() >= tokenResponse.expiresOn.getMilliseconds()).to.be.true;
                expect(window.sessionStorage.length).to.be.eq(4);
                expect(window.location.hash).to.be.empty;
            });
        });

        describe("loginRedirect", () => {

            it("loginRedirect throws an error if interaction is currently in progress", async () => {
                window.sessionStorage.setItem(`${Constants.CACHE_PREFIX}.${TEST_CONFIG.MSAL_CLIENT_ID}.${TemporaryCacheKeys.INTERACTION_STATUS_KEY}`, BrowserConstants.INTERACTION_IN_PROGRESS_VALUE);
                await expect(pca.loginRedirect(null)).to.be.rejectedWith(BrowserAuthErrorMessage.interactionInProgress.desc);
                await expect(pca.loginRedirect(null)).to.be.rejectedWith(BrowserAuthError);
            });

            it("Uses default request if no request provided", (done) => {
                sinon.stub(pca, "acquireTokenRedirect").callsFake((request) => {
                    expect(request.scopes).to.contain("openid");
                    expect(request.scopes).to.contain("profile");
                    done();
                    return null;
                });

                pca.loginRedirect();
            });

            it("loginRedirect navigates to created login url", (done) => {
                sinon.stub(RedirectHandler.prototype, "initiateAuthRequest").callsFake((navigateUrl): Promise<void> => {
                    expect(navigateUrl).to.be.eq(testNavUrl);
                    return Promise.resolve(done());
                });
                sinon.stub(CryptoOps.prototype, "generatePkceCodes").resolves({
                    challenge: TEST_CONFIG.TEST_CHALLENGE,
                    verifier: TEST_CONFIG.TEST_VERIFIER
                });
                sinon.stub(CryptoOps.prototype, "createNewGuid").returns(RANDOM_TEST_GUID);
                sinon.stub(TimeUtils, "nowSeconds").returns(TEST_STATE_VALUES.TEST_TIMESTAMP);
                const loginRequest: AuthorizationUrlRequest = {
                    redirectUri: TEST_URIS.TEST_REDIR_URI,
                    scopes: ["user.read"],
                    state: TEST_STATE_VALUES.USER_STATE,
                    authority: TEST_CONFIG.validAuthority,
                    correlationId: TEST_CONFIG.CORRELATION_ID,
                    responseMode: TEST_CONFIG.RESPONSE_MODE as ResponseMode,
                    nonce: "",
                    authenticationScheme: TEST_CONFIG.TOKEN_TYPE_BEARER as AuthenticationScheme
                };

                pca.loginRedirect(loginRequest);
            });

            it("loginRedirect navigates to created login url, with empty request", (done) => {
                sinon.stub(RedirectHandler.prototype, "initiateAuthRequest").callsFake((navigateUrl): Promise<void> => {
                    expect(navigateUrl.startsWith(testNavUrlNoRequest)).to.be.true;
                    return Promise.resolve(done());
                });
                sinon.stub(CryptoOps.prototype, "generatePkceCodes").resolves({
                    challenge: TEST_CONFIG.TEST_CHALLENGE,
                    verifier: TEST_CONFIG.TEST_VERIFIER
                });
                sinon.stub(CryptoOps.prototype, "createNewGuid").returns(RANDOM_TEST_GUID);
                sinon.stub(TimeUtils, "nowSeconds").returns(TEST_STATE_VALUES.TEST_TIMESTAMP);

                pca.loginRedirect(null);
            });

            it("Updates cache entries correctly", async () => {
                const emptyRequest: AuthorizationUrlRequest = {
                    redirectUri: TEST_URIS.TEST_REDIR_URI,
                    scopes: [],
                    state: TEST_STATE_VALUES.USER_STATE,
                    authority: TEST_CONFIG.validAuthority,
                    correlationId: TEST_CONFIG.CORRELATION_ID,
                    responseMode: TEST_CONFIG.RESPONSE_MODE as ResponseMode,
                    nonce: "",
                    authenticationScheme: TEST_CONFIG.TOKEN_TYPE_BEARER as AuthenticationScheme
                };

                sinon.stub(CryptoOps.prototype, "generatePkceCodes").resolves({
                    challenge: TEST_CONFIG.TEST_CHALLENGE,
                    verifier: TEST_CONFIG.TEST_VERIFIER
                });

                sinon.stub(CryptoOps.prototype, "createNewGuid").returns(RANDOM_TEST_GUID);
                sinon.stub(TimeUtils, "nowSeconds").returns(TEST_STATE_VALUES.TEST_TIMESTAMP);
                sinon.stub(BrowserUtils, "navigateWindow").callsFake((urlNavigate: string, timeout: number, logger: Logger, noHistory?: boolean) => {
                    expect(noHistory).to.be.undefined;
                    expect(logger).to.be.instanceOf(Logger);
                    expect(urlNavigate).to.be.not.empty;
                    return Promise.resolve();
                });
                const testLogger = new Logger(loggerOptions);

                const browserCrypto = new CryptoOps();
                const browserStorage = new BrowserCacheManager(TEST_CONFIG.MSAL_CLIENT_ID, cacheConfig, browserCrypto, testLogger);
                await pca.loginRedirect(emptyRequest);
                expect(browserStorage.getTemporaryCache(browserStorage.generateStateKey(TEST_STATE_VALUES.TEST_STATE_REDIRECT))).to.be.deep.eq(TEST_STATE_VALUES.TEST_STATE_REDIRECT);
                expect(browserStorage.getTemporaryCache(browserStorage.generateNonceKey(TEST_STATE_VALUES.TEST_STATE_REDIRECT))).to.be.eq(RANDOM_TEST_GUID);
                expect(browserStorage.getTemporaryCache(browserStorage.generateAuthorityKey(TEST_STATE_VALUES.TEST_STATE_REDIRECT))).to.be.eq(`${Constants.DEFAULT_AUTHORITY}`);
            });

            it("Caches token request correctly", async () => {
                const tokenRequest: AuthorizationUrlRequest = {
                    redirectUri: TEST_URIS.TEST_REDIR_URI,
                    scopes: [],
                    correlationId: RANDOM_TEST_GUID,
                    state: TEST_STATE_VALUES.USER_STATE,
                    authority: TEST_CONFIG.validAuthority,
                    responseMode: TEST_CONFIG.RESPONSE_MODE as ResponseMode,
                    nonce: "",
                    authenticationScheme: TEST_CONFIG.TOKEN_TYPE_BEARER as AuthenticationScheme
                };

                sinon.stub(CryptoOps.prototype, "generatePkceCodes").resolves({
                    challenge: TEST_CONFIG.TEST_CHALLENGE,
                    verifier: TEST_CONFIG.TEST_VERIFIER
                });

                sinon.stub(CryptoOps.prototype, "createNewGuid").returns(RANDOM_TEST_GUID);
                sinon.stub(TimeUtils, "nowSeconds").returns(TEST_STATE_VALUES.TEST_TIMESTAMP);
                sinon.stub(BrowserUtils, "navigateWindow").callsFake((urlNavigate: string, timeout: number, logger: Logger, noHistory?: boolean) => {
                    expect(noHistory).to.be.undefined;
                    expect(logger).to.be.instanceOf(Logger);
                    expect(urlNavigate).to.be.not.empty;
                    return Promise.resolve();
                });

                const browserCrypto = new CryptoOps();
                const testLogger = new Logger(loggerOptions);
                const browserStorage = new BrowserCacheManager(TEST_CONFIG.MSAL_CLIENT_ID, cacheConfig, browserCrypto, testLogger);
                await pca.loginRedirect(tokenRequest);
                const cachedRequest: AuthorizationCodeRequest = JSON.parse(browserCrypto.base64Decode(browserStorage.getTemporaryCache(TemporaryCacheKeys.REQUEST_PARAMS, true)));
                expect(cachedRequest.scopes).to.be.deep.eq([]);
                expect(cachedRequest.codeVerifier).to.be.deep.eq(TEST_CONFIG.TEST_VERIFIER);
                expect(cachedRequest.authority).to.be.deep.eq(`${Constants.DEFAULT_AUTHORITY}`);
                expect(cachedRequest.correlationId).to.be.deep.eq(RANDOM_TEST_GUID);
            });

            it("Cleans cache before error is thrown", async () => {
                const emptyRequest: AuthorizationUrlRequest = {
                    redirectUri: TEST_URIS.TEST_REDIR_URI,
                    scopes: [],
                    state: TEST_STATE_VALUES.USER_STATE,
                    authority: TEST_CONFIG.validAuthority,
                    correlationId: TEST_CONFIG.CORRELATION_ID,
                    responseMode: TEST_CONFIG.RESPONSE_MODE as ResponseMode,
                    nonce: "",
                    authenticationScheme: TEST_CONFIG.TOKEN_TYPE_BEARER as AuthenticationScheme
                };

                const browserCrypto = new CryptoOps();
                const testLogger = new Logger(loggerOptions);
                new BrowserCacheManager(TEST_CONFIG.MSAL_CLIENT_ID, cacheConfig, browserCrypto, testLogger);
                sinon.stub(CryptoOps.prototype, "generatePkceCodes").resolves({
                    challenge: TEST_CONFIG.TEST_CHALLENGE,
                    verifier: TEST_CONFIG.TEST_VERIFIER
                });

                const testError = {
                    errorCode: "create_login_url_error",
                    errorMessage: "Error in creating a login url"
                };
                sinon.stub(AuthorizationCodeClient.prototype, "getAuthCodeUrl").throws(testError);
                try {
                    await pca.loginRedirect(emptyRequest);
                } catch (e) {
                    // Test that error was cached for telemetry purposes and then thrown
                    expect(window.sessionStorage).to.be.length(1);
                    const failures = window.sessionStorage.getItem(`server-telemetry-${TEST_CONFIG.MSAL_CLIENT_ID}`);
                    const failureObj = JSON.parse(failures) as ServerTelemetryEntity;
                    expect(failureObj.failedRequests).to.be.length(2);
                    expect(failureObj.failedRequests[0]).to.eq(ApiId.acquireTokenRedirect);
                    expect(failureObj.errors[0]).to.eq(testError.errorCode);
                    expect(e).to.be.eq(testError);
                }
            });

            it("Uses adal token from cache if it is present.", async () => {
                const idTokenClaims: TokenClaims = {
                    "iss": "https://sts.windows.net/fa15d692-e9c7-4460-a743-29f2956fd429/",
                    "exp": 1536279024,
                    "name": "abeli",
                    "nonce": "123523",
                    "oid": "05833b6b-aa1d-42d4-9ec0-1b2bb9194438",
                    "sub": "5_J9rSss8-jvt_Icu6ueRNL8xXb8LF4Fsg_KooC2RJQ",
                    "tid": "fa15d692-e9c7-4460-a743-29f2956fd429",
                    "ver": "1.0",
                    "upn": "AbeLincoln@contoso.com"
                };
                sinon.stub(AuthToken, "extractTokenClaims").returns(idTokenClaims);
                const browserCrypto = new CryptoOps();
                const testLogger = new Logger(loggerOptions);
                const browserStorage: BrowserCacheManager = new BrowserCacheManager(TEST_CONFIG.MSAL_CLIENT_ID, cacheConfig, browserCrypto, testLogger);
                browserStorage.setTemporaryCache(PersistentCacheKeys.ADAL_ID_TOKEN, TEST_TOKENS.IDTOKEN_V1);
                const loginUrlSpy = sinon.spy(AuthorizationCodeClient.prototype, "getAuthCodeUrl");
                sinon.stub(CryptoOps.prototype, "generatePkceCodes").resolves({
                    challenge: TEST_CONFIG.TEST_CHALLENGE,
                    verifier: TEST_CONFIG.TEST_VERIFIER
                });
                sinon.stub(CryptoOps.prototype, "createNewGuid").returns(RANDOM_TEST_GUID);
                sinon.stub(TimeUtils, "nowSeconds").returns(TEST_STATE_VALUES.TEST_TIMESTAMP);
                sinon.stub(BrowserUtils, "navigateWindow").callsFake((urlNavigate: string, timeout: number, logger: Logger, noHistory?: boolean) => {
                    expect(noHistory).to.be.undefined;
                    expect(logger).to.be.instanceOf(Logger);
                    expect(urlNavigate).to.be.not.empty;
                    return Promise.resolve();
                });
                const emptyRequest: AuthorizationUrlRequest = {
                    redirectUri: TEST_URIS.TEST_REDIR_URI,
                    scopes: [],
                    state: TEST_STATE_VALUES.USER_STATE,
                    authority: TEST_CONFIG.validAuthority,
                    correlationId: TEST_CONFIG.CORRELATION_ID,
                    responseMode: TEST_CONFIG.RESPONSE_MODE as ResponseMode,
                    nonce: "",
                    authenticationScheme: TEST_CONFIG.TOKEN_TYPE_BEARER as AuthenticationScheme
                };
                await pca.loginRedirect(emptyRequest);
                const validatedRequest: AuthorizationUrlRequest = {
                    ...emptyRequest,
                    scopes: [],
                    loginHint: idTokenClaims.upn,
                    state: TEST_STATE_VALUES.TEST_STATE_REDIRECT,
                    correlationId: RANDOM_TEST_GUID,
                    nonce: RANDOM_TEST_GUID,
                    authority: `${Constants.DEFAULT_AUTHORITY}`,
                    responseMode: ResponseMode.FRAGMENT,
                    codeChallenge: TEST_CONFIG.TEST_CHALLENGE,
                    codeChallengeMethod: Constants.S256_CODE_CHALLENGE_METHOD
                };
                expect(loginUrlSpy.calledWith(validatedRequest)).to.be.true;
            });

            it("Does not use adal token from cache if it is present and SSO params have been given.", async () => {
                const idTokenClaims: TokenClaims = {
                    "iss": "https://sts.windows.net/fa15d692-e9c7-4460-a743-29f2956fd429/",
                    "exp": 1536279024,
                    "name": "abeli",
                    "nonce": "123523",
                    "oid": "05833b6b-aa1d-42d4-9ec0-1b2bb9194438",
                    "sub": "5_J9rSss8-jvt_Icu6ueRNL8xXb8LF4Fsg_KooC2RJQ",
                    "tid": "fa15d692-e9c7-4460-a743-29f2956fd429",
                    "ver": "1.0",
                    "upn": "AbeLincoln@contoso.com"
                };
                sinon.stub(AuthToken, "extractTokenClaims").returns(idTokenClaims);
                const browserCrypto = new CryptoOps();
                const testLogger = new Logger(loggerOptions);
                const browserStorage: BrowserCacheManager = new BrowserCacheManager(TEST_CONFIG.MSAL_CLIENT_ID, cacheConfig, browserCrypto, testLogger);
                browserStorage.setTemporaryCache(PersistentCacheKeys.ADAL_ID_TOKEN, TEST_TOKENS.IDTOKEN_V1);
                const loginUrlSpy = sinon.spy(AuthorizationCodeClient.prototype, "getAuthCodeUrl");
                sinon.stub(CryptoOps.prototype, "generatePkceCodes").resolves({
                    challenge: TEST_CONFIG.TEST_CHALLENGE,
                    verifier: TEST_CONFIG.TEST_VERIFIER
                });
                sinon.stub(CryptoOps.prototype, "createNewGuid").returns(RANDOM_TEST_GUID);
                sinon.stub(TimeUtils, "nowSeconds").returns(TEST_STATE_VALUES.TEST_TIMESTAMP);
                sinon.stub(BrowserUtils, "navigateWindow").callsFake((urlNavigate: string, timeout: number, logger: Logger, noHistory?: boolean) => {
                    expect(noHistory).to.be.undefined;
                    expect(logger).to.be.instanceOf(Logger);
                    expect(urlNavigate).to.be.not.empty;
                    return Promise.resolve();
                });
                const loginRequest: AuthorizationUrlRequest = {
                    redirectUri: TEST_URIS.TEST_REDIR_URI,
                    scopes: [],
                    loginHint: "AbeLi@microsoft.com",
                    state: TEST_STATE_VALUES.USER_STATE,
                    authority: TEST_CONFIG.validAuthority,
                    correlationId: TEST_CONFIG.CORRELATION_ID,
                    responseMode: TEST_CONFIG.RESPONSE_MODE as ResponseMode,
                    nonce: "",
                    authenticationScheme: TEST_CONFIG.TOKEN_TYPE_BEARER as AuthenticationScheme
                };
                await pca.loginRedirect(loginRequest);
                const validatedRequest: AuthorizationUrlRequest = {
                    ...loginRequest,
                    scopes: [],
                    state: TEST_STATE_VALUES.TEST_STATE_REDIRECT,
                    correlationId: RANDOM_TEST_GUID,
                    authority: `${Constants.DEFAULT_AUTHORITY}`,
                    nonce: RANDOM_TEST_GUID,
                    responseMode: ResponseMode.FRAGMENT,
                    codeChallenge: TEST_CONFIG.TEST_CHALLENGE,
                    codeChallengeMethod: Constants.S256_CODE_CHALLENGE_METHOD
                };
                expect(loginUrlSpy.calledWith(validatedRequest)).to.be.true;
            });
        });

        describe("acquireTokenRedirect", () => {

            it("throws an error if interaction is currently in progress", async () => {
                window.sessionStorage.setItem(`${Constants.CACHE_PREFIX}.${TEST_CONFIG.MSAL_CLIENT_ID}.${TemporaryCacheKeys.INTERACTION_STATUS_KEY}`, BrowserConstants.INTERACTION_IN_PROGRESS_VALUE);
                await expect(pca.acquireTokenRedirect(null)).to.be.rejectedWith(BrowserAuthErrorMessage.interactionInProgress.desc);
                await expect(pca.acquireTokenRedirect(null)).to.be.rejectedWith(BrowserAuthError);
            });

            it("throws an error if inside an iframe", async () => {
                sinon.stub(BrowserUtils, "isInIframe").returns(true);
                await expect(pca.acquireTokenRedirect({ scopes: [] })).to.be.rejectedWith(BrowserAuthErrorMessage.redirectInIframeError.desc);
            });

            it("navigates to created login url", (done) => {
                sinon.stub(RedirectHandler.prototype, "initiateAuthRequest").callsFake((navigateUrl): Promise<void> => {
                    expect(navigateUrl).to.be.eq(testNavUrl);
                    return Promise.resolve(done());
                });
                sinon.stub(CryptoOps.prototype, "generatePkceCodes").resolves({
                    challenge: TEST_CONFIG.TEST_CHALLENGE,
                    verifier: TEST_CONFIG.TEST_VERIFIER
                });
                sinon.stub(CryptoOps.prototype, "createNewGuid").returns(RANDOM_TEST_GUID);
                sinon.stub(TimeUtils, "nowSeconds").returns(TEST_STATE_VALUES.TEST_TIMESTAMP);
                const loginRequest: RedirectRequest = {
                    redirectUri: TEST_URIS.TEST_REDIR_URI,
                    scopes: ["user.read", "openid", "profile"],
                    state: TEST_STATE_VALUES.USER_STATE,
                    authority: TEST_CONFIG.validAuthority,
                    correlationId: TEST_CONFIG.CORRELATION_ID,
                    nonce: "",
                    authenticationScheme: TEST_CONFIG.TOKEN_TYPE_BEARER as AuthenticationScheme
                };
                pca.acquireTokenRedirect(loginRequest);
            });

            it("passes onRedirectNavigate callback", (done) => {
                const expectedUrl = `https://login.microsoftonline.com/common/oauth2/v2.0/authorize?client_id=0813e1d1-ad72-46a9-8665-399bba48c201&scope=user.read%20openid%20profile&redirect_uri=https%3A%2F%2Flocalhost%3A8081%2Findex.html&client-request-id=11553a9b-7116-48b1-9d48-f6d4a8ff8371&response_mode=fragment&response_type=code&x-client-SKU=msal.js.browser&x-client-VER=${pkg.version}&x-client-OS=&x-client-CPU=&client_info=1&code_challenge=JsjesZmxJwehdhNY9kvyr0QOeSMEvryY_EHZo3BKrqg&code_challenge_method=S256&nonce=11553a9b-7116-48b1-9d48-f6d4a8ff8371&state=eyJpZCI6IjExNTUzYTliLTcxMTYtNDhiMS05ZDQ4LWY2ZDRhOGZmODM3MSIsInRzIjoxNTkyODQ2NDgyLCJtZXRhIjp7ImludGVyYWN0aW9uVHlwZSI6InJlZGlyZWN0In19%7CuserState`;

                const onRedirectNavigate = (url) => {
                    expect(url).to.equal(expectedUrl)
                    done();
                };

                sinon.stub(RedirectHandler.prototype, "initiateAuthRequest").callsFake((navigateUrl, {
                    redirectTimeout: timeout, redirectStartPage, onRedirectNavigate: onRedirectNavigateCb
                }): Promise<void> => {
                    expect(onRedirectNavigateCb).to.be.eq(onRedirectNavigate);
                    expect(navigateUrl).to.eq(expectedUrl);
                    onRedirectNavigateCb(navigateUrl);
                    return Promise.resolve();
                });
                sinon.stub(CryptoOps.prototype, "generatePkceCodes").resolves({
                    challenge: TEST_CONFIG.TEST_CHALLENGE,
                    verifier: TEST_CONFIG.TEST_VERIFIER
                });
                sinon.stub(CryptoOps.prototype, "createNewGuid").returns(RANDOM_TEST_GUID);
                sinon.stub(TimeUtils, "nowSeconds").returns(TEST_STATE_VALUES.TEST_TIMESTAMP);
                const loginRequest: RedirectRequest = {
                    redirectUri: TEST_URIS.TEST_REDIR_URI,
                    scopes: ["user.read", "openid", "profile"],
                    state: TEST_STATE_VALUES.USER_STATE,
                    onRedirectNavigate
                };
                pca.acquireTokenRedirect(loginRequest);
            });

            it("Updates cache entries correctly", async () => {
                const testScope = "testscope";
                const emptyRequest: AuthorizationUrlRequest = {
                    redirectUri: TEST_URIS.TEST_REDIR_URI,
                    scopes: [testScope],
                    state: TEST_STATE_VALUES.USER_STATE,
                    authority: TEST_CONFIG.validAuthority,
                    correlationId: TEST_CONFIG.CORRELATION_ID,
                    responseMode: TEST_CONFIG.RESPONSE_MODE as ResponseMode,
                    nonce: "",
                    authenticationScheme: TEST_CONFIG.TOKEN_TYPE_BEARER as AuthenticationScheme
                };
                sinon.stub(CryptoOps.prototype, "generatePkceCodes").resolves({
                    challenge: TEST_CONFIG.TEST_CHALLENGE,
                    verifier: TEST_CONFIG.TEST_VERIFIER
                });
                sinon.stub(CryptoOps.prototype, "createNewGuid").returns(RANDOM_TEST_GUID);
                sinon.stub(TimeUtils, "nowSeconds").returns(TEST_STATE_VALUES.TEST_TIMESTAMP);
                sinon.stub(BrowserUtils, "navigateWindow").callsFake((urlNavigate: string, timeout: number, logger: Logger, noHistory?: boolean) => {
                    expect(noHistory).to.be.undefined;
                    expect(logger).to.be.instanceOf(Logger);
                    expect(urlNavigate).to.be.not.empty;
                    return Promise.resolve();
                });
                const browserCrypto = new CryptoOps();
                const testLogger = new Logger(loggerOptions);
                const browserStorage = new BrowserCacheManager(TEST_CONFIG.MSAL_CLIENT_ID, cacheConfig, browserCrypto, testLogger);
                await pca.loginRedirect(emptyRequest);
                expect(browserStorage.getTemporaryCache(browserStorage.generateStateKey(TEST_STATE_VALUES.TEST_STATE_REDIRECT))).to.be.deep.eq(TEST_STATE_VALUES.TEST_STATE_REDIRECT);
                expect(browserStorage.getTemporaryCache(browserStorage.generateNonceKey(TEST_STATE_VALUES.TEST_STATE_REDIRECT))).to.be.eq(RANDOM_TEST_GUID);
                expect(browserStorage.getTemporaryCache(browserStorage.generateAuthorityKey(TEST_STATE_VALUES.TEST_STATE_REDIRECT))).to.be.eq(`${Constants.DEFAULT_AUTHORITY}`);
            });

            it("Caches token request correctly", async () => {
                const testScope = "testscope";
                const tokenRequest: AuthorizationUrlRequest = {
                    redirectUri: TEST_URIS.TEST_REDIR_URI,
                    scopes: [testScope],
                    correlationId: RANDOM_TEST_GUID,
                    state: TEST_STATE_VALUES.USER_STATE,
                    authority: TEST_CONFIG.validAuthority,
                    responseMode: TEST_CONFIG.RESPONSE_MODE as ResponseMode,
                    nonce: "",
                    authenticationScheme: TEST_CONFIG.TOKEN_TYPE_BEARER as AuthenticationScheme
                };
                sinon.stub(CryptoOps.prototype, "generatePkceCodes").resolves({
                    challenge: TEST_CONFIG.TEST_CHALLENGE,
                    verifier: TEST_CONFIG.TEST_VERIFIER
                });
                sinon.stub(CryptoOps.prototype, "createNewGuid").returns(RANDOM_TEST_GUID);
                sinon.stub(BrowserUtils, "navigateWindow").callsFake((urlNavigate: string, timeout: number, logger: Logger, noHistory?: boolean) => {
                    expect(noHistory).to.be.undefined;
                    expect(logger).to.be.instanceOf(Logger);
                    expect(urlNavigate).to.be.not.empty;
                    return Promise.resolve();
                });
                const browserCrypto = new CryptoOps();
                const testLogger = new Logger(loggerOptions);
                const browserStorage = new BrowserCacheManager(TEST_CONFIG.MSAL_CLIENT_ID, cacheConfig, browserCrypto, testLogger);
                await pca.acquireTokenRedirect(tokenRequest);
                const cachedRequest: AuthorizationCodeRequest = JSON.parse(browserCrypto.base64Decode(browserStorage.getTemporaryCache(TemporaryCacheKeys.REQUEST_PARAMS, true)));
                expect(cachedRequest.scopes).to.be.deep.eq([testScope]);
                expect(cachedRequest.codeVerifier).to.be.deep.eq(TEST_CONFIG.TEST_VERIFIER);
                expect(cachedRequest.authority).to.be.deep.eq(`${Constants.DEFAULT_AUTHORITY}`);
                expect(cachedRequest.correlationId).to.be.deep.eq(RANDOM_TEST_GUID);
            });

            it("Cleans cache before error is thrown", async () => {
                const testScope = "testscope";
                const emptyRequest: AuthorizationUrlRequest = {
                    redirectUri: TEST_URIS.TEST_REDIR_URI,
                    scopes: [testScope],
                    state: "",
                    authority: TEST_CONFIG.validAuthority,
                    correlationId: TEST_CONFIG.CORRELATION_ID,
                    responseMode: TEST_CONFIG.RESPONSE_MODE as ResponseMode,
                    nonce: "",
                    authenticationScheme: TEST_CONFIG.TOKEN_TYPE_BEARER as AuthenticationScheme
                };
                const browserCrypto = new CryptoOps();
                const testLogger = new Logger(loggerOptions);
                new BrowserCacheManager(TEST_CONFIG.MSAL_CLIENT_ID, cacheConfig, browserCrypto, testLogger);
                sinon.stub(CryptoOps.prototype, "generatePkceCodes").resolves({
                    challenge: TEST_CONFIG.TEST_CHALLENGE,
                    verifier: TEST_CONFIG.TEST_VERIFIER
                });

                const testError = {
                    errorCode: "create_login_url_error",
                    errorMessage: "Error in creating a login url"
                };
                sinon.stub(AuthorizationCodeClient.prototype, "getAuthCodeUrl").throws(testError);
                try {
                    await pca.acquireTokenRedirect(emptyRequest);
                } catch (e) {
                    // Test that error was cached for telemetry purposes and then thrown
                    expect(window.sessionStorage).to.be.length(1);
                    const failures = window.sessionStorage.getItem(`server-telemetry-${TEST_CONFIG.MSAL_CLIENT_ID}`);
                    const failureObj = JSON.parse(failures) as ServerTelemetryEntity;
                    expect(failureObj.failedRequests).to.be.length(2);
                    expect(failureObj.failedRequests[0]).to.eq(ApiId.acquireTokenRedirect);
                    expect(failureObj.errors[0]).to.eq(testError.errorCode);
                    expect(e).to.be.eq(testError);
                }
            });

            it("Uses adal token from cache if it is present.", async () => {
                const testScope = "testscope";
                const idTokenClaims: TokenClaims = {
                    "iss": "https://sts.windows.net/fa15d692-e9c7-4460-a743-29f2956fd429/",
                    "exp": 1536279024,
                    "name": "abeli",
                    "nonce": "123523",
                    "oid": "05833b6b-aa1d-42d4-9ec0-1b2bb9194438",
                    "sub": "5_J9rSss8-jvt_Icu6ueRNL8xXb8LF4Fsg_KooC2RJQ",
                    "tid": "fa15d692-e9c7-4460-a743-29f2956fd429",
                    "ver": "1.0",
                    "upn": "AbeLincoln@contoso.com"
                };
                sinon.stub(AuthToken, "extractTokenClaims").returns(idTokenClaims);
                const browserCrypto = new CryptoOps();
                const testLogger = new Logger(loggerOptions);
                const browserStorage: BrowserCacheManager = new BrowserCacheManager(TEST_CONFIG.MSAL_CLIENT_ID, cacheConfig, browserCrypto, testLogger);
                browserStorage.setTemporaryCache(PersistentCacheKeys.ADAL_ID_TOKEN, TEST_TOKENS.IDTOKEN_V1);
                const acquireTokenUrlSpy = sinon.spy(AuthorizationCodeClient.prototype, "getAuthCodeUrl");
                sinon.stub(CryptoOps.prototype, "generatePkceCodes").resolves({
                    challenge: TEST_CONFIG.TEST_CHALLENGE,
                    verifier: TEST_CONFIG.TEST_VERIFIER
                });
                sinon.stub(CryptoOps.prototype, "createNewGuid").returns(RANDOM_TEST_GUID);
                sinon.stub(TimeUtils, "nowSeconds").returns(TEST_STATE_VALUES.TEST_TIMESTAMP);
                sinon.stub(BrowserUtils, "navigateWindow").callsFake((urlNavigate: string, timeout: number, logger: Logger, noHistory?: boolean) => {
                    expect(noHistory).to.be.undefined;
                    expect(logger).to.be.instanceOf(Logger);
                    expect(urlNavigate).to.be.not.empty;
                    return Promise.resolve();
                });
                const emptyRequest: AuthorizationUrlRequest = {
                    redirectUri: TEST_URIS.TEST_REDIR_URI,
                    scopes: [testScope],
                    state: TEST_STATE_VALUES.USER_STATE,
                    authority: TEST_CONFIG.validAuthority,
                    correlationId: TEST_CONFIG.CORRELATION_ID,
                    responseMode: TEST_CONFIG.RESPONSE_MODE as ResponseMode,
                    nonce: "",
                    authenticationScheme: TEST_CONFIG.TOKEN_TYPE_BEARER as AuthenticationScheme
                };
                await pca.acquireTokenRedirect(emptyRequest);
                const validatedRequest: AuthorizationUrlRequest = {
                    ...emptyRequest,
                    scopes: [...emptyRequest.scopes],
                    loginHint: idTokenClaims.upn,
                    state: TEST_STATE_VALUES.TEST_STATE_REDIRECT,
                    correlationId: RANDOM_TEST_GUID,
                    authority: `${Constants.DEFAULT_AUTHORITY}`,
                    nonce: RANDOM_TEST_GUID,
                    responseMode: ResponseMode.FRAGMENT,
                    codeChallenge: TEST_CONFIG.TEST_CHALLENGE,
                    codeChallengeMethod: Constants.S256_CODE_CHALLENGE_METHOD
                };
                expect(acquireTokenUrlSpy.calledWith(validatedRequest)).to.be.true;
            });

            it("Does not use adal token from cache if it is present and SSO params have been given.", async () => {
                const idTokenClaims: TokenClaims = {
                    "iss": "https://sts.windows.net/fa15d692-e9c7-4460-a743-29f2956fd429/",
                    "exp": 1536279024,
                    "name": "abeli",
                    "nonce": "123523",
                    "oid": "05833b6b-aa1d-42d4-9ec0-1b2bb9194438",
                    "sub": "5_J9rSss8-jvt_Icu6ueRNL8xXb8LF4Fsg_KooC2RJQ",
                    "tid": "fa15d692-e9c7-4460-a743-29f2956fd429",
                    "ver": "1.0",
                    "upn": "AbeLincoln@contoso.com"
                };
                sinon.stub(AuthToken, "extractTokenClaims").returns(idTokenClaims);
                const browserCrypto = new CryptoOps();
                const testLogger = new Logger(loggerOptions);
                const browserStorage: BrowserCacheManager = new BrowserCacheManager(TEST_CONFIG.MSAL_CLIENT_ID, cacheConfig, browserCrypto, testLogger);
                browserStorage.setTemporaryCache(PersistentCacheKeys.ADAL_ID_TOKEN, TEST_TOKENS.IDTOKEN_V1);
                const acquireTokenUrlSpy = sinon.spy(AuthorizationCodeClient.prototype, "getAuthCodeUrl");
                sinon.stub(CryptoOps.prototype, "generatePkceCodes").resolves({
                    challenge: TEST_CONFIG.TEST_CHALLENGE,
                    verifier: TEST_CONFIG.TEST_VERIFIER
                });
                sinon.stub(CryptoOps.prototype, "createNewGuid").returns(RANDOM_TEST_GUID);
                sinon.stub(TimeUtils, "nowSeconds").returns(TEST_STATE_VALUES.TEST_TIMESTAMP);
                sinon.stub(BrowserUtils, "navigateWindow").callsFake((urlNavigate: string, timeout: number, logger: Logger, noHistory?: boolean) => {
                    expect(noHistory).to.be.undefined;
                    expect(logger).to.be.instanceOf(Logger);
                    expect(urlNavigate).to.be.not.empty;
                    return Promise.resolve();
                });
                const testScope = "testscope";
                const loginRequest: AuthorizationUrlRequest = {
                    redirectUri: TEST_URIS.TEST_REDIR_URI,
                    scopes: [testScope],
                    loginHint: "AbeLi@microsoft.com",
                    state: TEST_STATE_VALUES.USER_STATE,
                    authority: TEST_CONFIG.validAuthority,
                    correlationId: TEST_CONFIG.CORRELATION_ID,
                    responseMode: TEST_CONFIG.RESPONSE_MODE as ResponseMode,
                    nonce: "",
                    authenticationScheme: TEST_CONFIG.TOKEN_TYPE_BEARER as AuthenticationScheme
                };
                await pca.acquireTokenRedirect(loginRequest);
                const validatedRequest: AuthorizationUrlRequest = {
                    ...loginRequest,
                    scopes: [...loginRequest.scopes],
                    state: TEST_STATE_VALUES.TEST_STATE_REDIRECT,
                    correlationId: RANDOM_TEST_GUID,
                    authority: `${Constants.DEFAULT_AUTHORITY}`,
                    nonce: RANDOM_TEST_GUID,
                    responseMode: ResponseMode.FRAGMENT,
                    codeChallenge: TEST_CONFIG.TEST_CHALLENGE,
                    codeChallengeMethod: Constants.S256_CODE_CHALLENGE_METHOD
                };
                expect(acquireTokenUrlSpy.calledWith(validatedRequest)).to.be.true;
            });
        });
    });

    describe("Popup Flow Unit tests", () => {

        describe("loginPopup", () => {
            beforeEach(() => {
                sinon.stub(window, "open").returns(window);
            });

            afterEach(() => {
                sinon.restore();
            });

            it("throws error if interaction is in progress", async () => {
                window.sessionStorage.setItem(`${Constants.CACHE_PREFIX}.${TEST_CONFIG.MSAL_CLIENT_ID}.${TemporaryCacheKeys.INTERACTION_STATUS_KEY}`, BrowserConstants.INTERACTION_IN_PROGRESS_VALUE);
                await expect(pca.loginPopup(null)).to.be.rejectedWith(BrowserAuthErrorMessage.interactionInProgress.desc);
                await expect(pca.loginPopup(null)).to.be.rejectedWith(BrowserAuthError);
            });

            it("Uses default request if no request provided", (done) => {
                sinon.stub(pca, "acquireTokenPopup").callsFake((request) => {
                    expect(request.scopes).to.contain("openid");
                    expect(request.scopes).to.contain("profile");
                    done();
                    return null;
                });

                pca.loginPopup();
            });

            it("resolves the response successfully", async () => {
                const testServerTokenResponse = {
                    token_type: TEST_CONFIG.TOKEN_TYPE_BEARER,
                    scope: TEST_CONFIG.DEFAULT_SCOPES.join(" "),
                    expires_in: TEST_TOKEN_LIFETIMES.DEFAULT_EXPIRES_IN,
                    ext_expires_in: TEST_TOKEN_LIFETIMES.DEFAULT_EXPIRES_IN,
                    access_token: TEST_TOKENS.ACCESS_TOKEN,
                    refresh_token: TEST_TOKENS.REFRESH_TOKEN,
                    id_token: TEST_TOKENS.IDTOKEN_V2
                };
                const testIdTokenClaims: TokenClaims = {
                    "ver": "2.0",
                    "iss": "https://login.microsoftonline.com/9188040d-6c67-4c5b-b112-36a304b66dad/v2.0",
                    "sub": "AAAAAAAAAAAAAAAAAAAAAIkzqFVrSaSaFHy782bbtaQ",
                    "name": "Abe Lincoln",
                    "preferred_username": "AbeLi@microsoft.com",
                    "oid": "00000000-0000-0000-66f3-3332eca7ea81",
                    "tid": "3338040d-6c67-4c5b-b112-36a304b66dad",
                    "nonce": "123523",
                };
                const testAccount: AccountInfo = {
                    homeAccountId: TEST_DATA_CLIENT_INFO.TEST_HOME_ACCOUNT_ID,
                    localAccountId: TEST_DATA_CLIENT_INFO.TEST_UID,
                    environment: "login.windows.net",
                    tenantId: testIdTokenClaims.tid,
                    username: testIdTokenClaims.preferred_username
                };
                const testTokenResponse: AuthenticationResult = {
                    authority: TEST_CONFIG.validAuthority,
                    uniqueId: testIdTokenClaims.oid,
                    tenantId: testIdTokenClaims.tid,
                    scopes: TEST_CONFIG.DEFAULT_SCOPES,
                    idToken: testServerTokenResponse.id_token,
                    idTokenClaims: testIdTokenClaims,
                    accessToken: testServerTokenResponse.access_token,
                    fromCache: false,
                    expiresOn: new Date(Date.now() + (testServerTokenResponse.expires_in * 1000)),
                    account: testAccount,
                    tokenType: AuthenticationScheme.BEARER
                };
                sinon.stub(AuthorizationCodeClient.prototype, "getAuthCodeUrl").resolves(testNavUrl);
                sinon.stub(PopupHandler.prototype, "initiateAuthRequest").callsFake((requestUrl: string): Window => {
                    expect(requestUrl).to.be.eq(testNavUrl);
                    return window;
                });
                sinon.stub(PopupHandler.prototype, "monitorPopupForHash").resolves(TEST_HASHES.TEST_SUCCESS_CODE_HASH_POPUP);
                sinon.stub(PopupHandler.prototype, "handleCodeResponse").resolves(testTokenResponse);
                sinon.stub(CryptoOps.prototype, "generatePkceCodes").resolves({
                    challenge: TEST_CONFIG.TEST_CHALLENGE,
                    verifier: TEST_CONFIG.TEST_VERIFIER
                });
                sinon.stub(CryptoOps.prototype, "createNewGuid").returns(RANDOM_TEST_GUID);
                const tokenResp = await pca.loginPopup(null);
                expect(tokenResp).to.be.deep.eq(testTokenResponse);
            });

            it("catches error and cleans cache before rethrowing", async () => {
                const testError = {
                    errorCode: "create_login_url_error",
                    errorMessage: "Error in creating a login url"
                };
                sinon.stub(AuthorizationCodeClient.prototype, "getAuthCodeUrl").resolves(testNavUrl);
                sinon.stub(PopupHandler.prototype, "initiateAuthRequest").throws(testError);
                sinon.stub(CryptoOps.prototype, "generatePkceCodes").resolves({
                    challenge: TEST_CONFIG.TEST_CHALLENGE,
                    verifier: TEST_CONFIG.TEST_VERIFIER
                });
                sinon.stub(CryptoOps.prototype, "createNewGuid").returns(RANDOM_TEST_GUID);
                try {
                    await pca.loginPopup(null);
                } catch (e) {
                    // Test that error was cached for telemetry purposes and then thrown
                    expect(window.sessionStorage).to.be.length(1);
                    const failures = window.sessionStorage.getItem(`server-telemetry-${TEST_CONFIG.MSAL_CLIENT_ID}`);
                    const failureObj = JSON.parse(failures) as ServerTelemetryEntity;
                    expect(failureObj.failedRequests).to.be.length(2);
                    expect(failureObj.failedRequests[0]).to.eq(ApiId.acquireTokenPopup);
                    expect(failureObj.errors[0]).to.eq(testError.errorCode);
                    expect(e).to.be.eq(testError);
                }
            });
        });

        describe("acquireTokenPopup", () => {
            beforeEach(() => {
                sinon.stub(window, "open").returns(window);
            });

            afterEach(() => {
                window.localStorage.clear();
                window.sessionStorage.clear();
                sinon.restore();
            });

            it("throws error if interaction is in progress", async () => {
                window.sessionStorage.setItem(`${Constants.CACHE_PREFIX}.${TEST_CONFIG.MSAL_CLIENT_ID}.${TemporaryCacheKeys.INTERACTION_STATUS_KEY}`, BrowserConstants.INTERACTION_IN_PROGRESS_VALUE);
                await expect(pca.acquireTokenPopup({
                    redirectUri: TEST_URIS.TEST_REDIR_URI,
                    scopes: ["scope"]
                })).rejectedWith(BrowserAuthErrorMessage.interactionInProgress.desc);
                await expect(pca.acquireTokenPopup({
                    redirectUri: TEST_URIS.TEST_REDIR_URI,
                    scopes: ["scope"]
                })).rejectedWith(BrowserAuthError);
            });

            it("opens popup window before network request by default", async () => {
                const request: AuthorizationUrlRequest = {
                    redirectUri: TEST_URIS.TEST_REDIR_URI,
                    scopes: ["scope"],
                    loginHint: "AbeLi@microsoft.com",
                    state: TEST_STATE_VALUES.USER_STATE,
                    authority: TEST_CONFIG.validAuthority,
                    correlationId: TEST_CONFIG.CORRELATION_ID,
                    responseMode: TEST_CONFIG.RESPONSE_MODE as ResponseMode,
                    nonce: "",
                    authenticationScheme: TEST_CONFIG.TOKEN_TYPE_BEARER as AuthenticationScheme
                };

                sinon.stub(CryptoOps.prototype, "generatePkceCodes").resolves({
                    challenge: TEST_CONFIG.TEST_CHALLENGE,
                    verifier: TEST_CONFIG.TEST_VERIFIER
                });

                const popupSpy = sinon.stub(PopupHandler, "openSizedPopup");

                try {
                    await pca.acquireTokenPopup(request);
                } catch(e) {}
                expect(popupSpy.getCall(0).args).to.be.length(0);
            });

            it("opens popups asynchronously if configured", async () => {
                pca = new PublicClientApplication({
                    auth: {
                        clientId: TEST_CONFIG.MSAL_CLIENT_ID
                    },
                    system: {
                        asyncPopups: true
                    }
                });

                sinon.stub(CryptoOps.prototype, "generatePkceCodes").resolves({
                    challenge: TEST_CONFIG.TEST_CHALLENGE,
                    verifier: TEST_CONFIG.TEST_VERIFIER
                });

                const request: AuthorizationUrlRequest = {
                    redirectUri: TEST_URIS.TEST_REDIR_URI,
                    scopes: ["scope"],
                    loginHint: "AbeLi@microsoft.com",
                    state: TEST_STATE_VALUES.USER_STATE,
                    authority: TEST_CONFIG.validAuthority,
                    correlationId: TEST_CONFIG.CORRELATION_ID,
                    responseMode: TEST_CONFIG.RESPONSE_MODE as ResponseMode,
                    nonce: "",
                    authenticationScheme: TEST_CONFIG.TOKEN_TYPE_BEARER as AuthenticationScheme
                };

                const popupSpy = sinon.stub(PopupHandler, "openSizedPopup");

                try {
                    await pca.acquireTokenPopup(request);
                } catch(e) {}
                expect(popupSpy.calledOnce).to.be.true;
                expect(popupSpy.getCall(0).args).to.be.length(1);
                expect(popupSpy.getCall(0).args[0].startsWith(TEST_URIS.TEST_AUTH_ENDPT)).to.be.true;
                expect(popupSpy.getCall(0).args[0]).to.include(`client_id=${encodeURIComponent(TEST_CONFIG.MSAL_CLIENT_ID)}`);
                expect(popupSpy.getCall(0).args[0]).to.include(`redirect_uri=${encodeURIComponent(request.redirectUri)}`);
                expect(popupSpy.getCall(0).args[0]).to.include(`login_hint=${encodeURIComponent(request.loginHint)}`);
            });

            it("resolves the response successfully", async () => {
                const testServerTokenResponse = {
                    token_type: TEST_CONFIG.TOKEN_TYPE_BEARER,
                    scope: TEST_CONFIG.DEFAULT_SCOPES.join(" "),
                    expires_in: TEST_TOKEN_LIFETIMES.DEFAULT_EXPIRES_IN,
                    ext_expires_in: TEST_TOKEN_LIFETIMES.DEFAULT_EXPIRES_IN,
                    access_token: TEST_TOKENS.ACCESS_TOKEN,
                    refresh_token: TEST_TOKENS.REFRESH_TOKEN,
                    id_token: TEST_TOKENS.IDTOKEN_V2
                };
                const testIdTokenClaims: TokenClaims = {
                    "ver": "2.0",
                    "iss": "https://login.microsoftonline.com/9188040d-6c67-4c5b-b112-36a304b66dad/v2.0",
                    "sub": "AAAAAAAAAAAAAAAAAAAAAIkzqFVrSaSaFHy782bbtaQ",
                    "name": "Abe Lincoln",
                    "preferred_username": "AbeLi@microsoft.com",
                    "oid": "00000000-0000-0000-66f3-3332eca7ea81",
                    "tid": "3338040d-6c67-4c5b-b112-36a304b66dad",
                    "nonce": "123523",
                };
                const testAccount: AccountInfo = {
                    homeAccountId: TEST_DATA_CLIENT_INFO.TEST_HOME_ACCOUNT_ID,
                    localAccountId: TEST_DATA_CLIENT_INFO.TEST_UID,
                    environment: "login.windows.net",
                    tenantId: testIdTokenClaims.tid,
                    username: testIdTokenClaims.preferred_username
                };
                const testTokenResponse: AuthenticationResult = {
                    authority: TEST_CONFIG.validAuthority,
                    uniqueId: testIdTokenClaims.oid,
                    tenantId: testIdTokenClaims.tid,
                    scopes: TEST_CONFIG.DEFAULT_SCOPES,
                    idToken: testServerTokenResponse.id_token,
                    idTokenClaims: testIdTokenClaims,
                    accessToken: testServerTokenResponse.access_token,
                    fromCache: false,
                    expiresOn: new Date(Date.now() + (testServerTokenResponse.expires_in * 1000)),
                    account: testAccount,
                    tokenType: AuthenticationScheme.BEARER
                };
                sinon.stub(AuthorizationCodeClient.prototype, "getAuthCodeUrl").resolves(testNavUrl);
                sinon.stub(PopupHandler.prototype, "initiateAuthRequest").callsFake((requestUrl: string): Window => {
                    expect(requestUrl).to.be.eq(testNavUrl);
                    return window;
                });
                sinon.stub(PopupHandler.prototype, "monitorPopupForHash").resolves(TEST_HASHES.TEST_SUCCESS_CODE_HASH_POPUP);
                sinon.stub(PopupHandler.prototype, "handleCodeResponse").resolves(testTokenResponse);
                sinon.stub(CryptoOps.prototype, "generatePkceCodes").resolves({
                    challenge: TEST_CONFIG.TEST_CHALLENGE,
                    verifier: TEST_CONFIG.TEST_VERIFIER
                });
                sinon.stub(CryptoOps.prototype, "createNewGuid").returns(RANDOM_TEST_GUID);
                const tokenResp = await pca.acquireTokenPopup({
                    redirectUri: TEST_URIS.TEST_REDIR_URI,
                    scopes: TEST_CONFIG.DEFAULT_SCOPES
                });
                expect(tokenResp).to.be.deep.eq(testTokenResponse);
            });

            it("catches error and cleans cache before rethrowing", async () => {
                const testError = {
                    errorCode: "create_login_url_error",
                    errorMessage: "Error in creating a login url"
                };
                sinon.stub(AuthorizationCodeClient.prototype, "getAuthCodeUrl").resolves(testNavUrl);
                sinon.stub(PopupHandler.prototype, "initiateAuthRequest").throws(testError);
                sinon.stub(CryptoOps.prototype, "generatePkceCodes").resolves({
                    challenge: TEST_CONFIG.TEST_CHALLENGE,
                    verifier: TEST_CONFIG.TEST_VERIFIER
                });
                sinon.stub(CryptoOps.prototype, "createNewGuid").returns(RANDOM_TEST_GUID);
                try {
                    await pca.acquireTokenPopup({
                        redirectUri: TEST_URIS.TEST_REDIR_URI,
                        scopes: TEST_CONFIG.DEFAULT_SCOPES
                    });
                } catch (e) {
                    // Test that error was cached for telemetry purposes and then thrown
                    expect(window.sessionStorage).to.be.length(1);
                    const failures = window.sessionStorage.getItem(`server-telemetry-${TEST_CONFIG.MSAL_CLIENT_ID}`);
                    const failureObj = JSON.parse(failures) as ServerTelemetryEntity;
                    expect(failureObj.failedRequests).to.be.length(2);
                    expect(failureObj.failedRequests[0]).to.eq(ApiId.acquireTokenPopup);
                    expect(failureObj.errors[0]).to.eq(testError.errorCode);
                    expect(e).to.be.eq(testError);
                }
            });
        });
    });

    describe("ssoSilent() Tests", () => {

        it("throws error if loginHint or sid are empty", async () => {
            await expect(pca.ssoSilent({
                redirectUri: TEST_URIS.TEST_REDIR_URI,
                scopes: [TEST_CONFIG.MSAL_CLIENT_ID]
            })).to.be.rejectedWith(BrowserAuthError);
            await expect(pca.ssoSilent({
                redirectUri: TEST_URIS.TEST_REDIR_URI,
                scopes: [TEST_CONFIG.MSAL_CLIENT_ID]
            })).to.be.rejectedWith(BrowserAuthErrorMessage.silentSSOInsufficientInfoError.desc);
        });

        it("throws error if prompt is not set to 'none'", async () => {
            const req: AuthorizationUrlRequest = {
                redirectUri: TEST_URIS.TEST_REDIR_URI,
                scopes: [TEST_CONFIG.MSAL_CLIENT_ID],
                prompt: PromptValue.SELECT_ACCOUNT,
                loginHint: "testLoginHint",
                state: "",
                authority: TEST_CONFIG.validAuthority,
                correlationId: TEST_CONFIG.CORRELATION_ID,
                responseMode: TEST_CONFIG.RESPONSE_MODE as ResponseMode,
                nonce: "",
                authenticationScheme: TEST_CONFIG.TOKEN_TYPE_BEARER as AuthenticationScheme
            };

            await expect(pca.ssoSilent(req)).to.be.rejectedWith(BrowserAuthError);
            await expect(pca.ssoSilent(req)).to.be.rejectedWith(BrowserAuthErrorMessage.silentPromptValueError.desc);
        });

        it("successfully returns a token response (login_hint)", async () => {
            const testServerTokenResponse = {
                token_type: TEST_CONFIG.TOKEN_TYPE_BEARER,
                scope: TEST_CONFIG.DEFAULT_SCOPES.join(" "),
                expires_in: TEST_TOKEN_LIFETIMES.DEFAULT_EXPIRES_IN,
                ext_expires_in: TEST_TOKEN_LIFETIMES.DEFAULT_EXPIRES_IN,
                access_token: TEST_TOKENS.ACCESS_TOKEN,
                refresh_token: TEST_TOKENS.REFRESH_TOKEN,
                id_token: TEST_TOKENS.IDTOKEN_V2
            };
            const testIdTokenClaims: TokenClaims = {
                "ver": "2.0",
                "iss": "https://login.microsoftonline.com/9188040d-6c67-4c5b-b112-36a304b66dad/v2.0",
                "sub": "AAAAAAAAAAAAAAAAAAAAAIkzqFVrSaSaFHy782bbtaQ",
                "name": "Abe Lincoln",
                "preferred_username": "AbeLi@microsoft.com",
                "oid": "00000000-0000-0000-66f3-3332eca7ea81",
                "tid": "3338040d-6c67-4c5b-b112-36a304b66dad",
                "nonce": "123523",
            };
            const testAccount: AccountInfo = {
                homeAccountId: TEST_DATA_CLIENT_INFO.TEST_HOME_ACCOUNT_ID,
                localAccountId: TEST_DATA_CLIENT_INFO.TEST_UID,
                environment: "login.windows.net",
                tenantId: testIdTokenClaims.tid,
                username: testIdTokenClaims.preferred_username
            };
            const testTokenResponse: AuthenticationResult = {
                authority: TEST_CONFIG.validAuthority,
                uniqueId: testIdTokenClaims.oid,
                tenantId: testIdTokenClaims.tid,
                scopes: TEST_CONFIG.DEFAULT_SCOPES,
                idToken: testServerTokenResponse.id_token,
                idTokenClaims: testIdTokenClaims,
                accessToken: testServerTokenResponse.access_token,
                fromCache: false,
                expiresOn: new Date(Date.now() + (testServerTokenResponse.expires_in * 1000)),
                account: testAccount,
                tokenType: AuthenticationScheme.BEARER
            };
            sinon.stub(AuthorizationCodeClient.prototype, "getAuthCodeUrl").resolves(testNavUrl);
            const loadFrameSyncSpy = sinon.spy(SilentHandler.prototype, <any>"loadFrameSync");
            sinon.stub(SilentHandler.prototype, "monitorIframeForHash").resolves(TEST_HASHES.TEST_SUCCESS_CODE_HASH_SILENT);
            sinon.stub(SilentHandler.prototype, "handleCodeResponse").resolves(testTokenResponse);
            sinon.stub(CryptoOps.prototype, "generatePkceCodes").resolves({
                challenge: TEST_CONFIG.TEST_CHALLENGE,
                verifier: TEST_CONFIG.TEST_VERIFIER
            });
            sinon.stub(CryptoOps.prototype, "createNewGuid").returns(RANDOM_TEST_GUID);
            const tokenResp = await pca.ssoSilent({
                redirectUri: TEST_URIS.TEST_REDIR_URI,
                loginHint: "testLoginHint"
            });
            expect(loadFrameSyncSpy.calledOnce).to.be.true;
            expect(tokenResp).to.be.deep.eq(testTokenResponse);
        });

        it("successfully returns a token response (sid)", async () => {
            const testServerTokenResponse = {
                token_type: TEST_CONFIG.TOKEN_TYPE_BEARER,
                scope: TEST_CONFIG.DEFAULT_SCOPES.join(" "),
                expires_in: TEST_TOKEN_LIFETIMES.DEFAULT_EXPIRES_IN,
                ext_expires_in: TEST_TOKEN_LIFETIMES.DEFAULT_EXPIRES_IN,
                access_token: TEST_TOKENS.ACCESS_TOKEN,
                refresh_token: TEST_TOKENS.REFRESH_TOKEN,
                id_token: TEST_TOKENS.IDTOKEN_V2
            };
            const testIdTokenClaims: TokenClaims = {
                "ver": "2.0",
                "iss": "https://login.microsoftonline.com/9188040d-6c67-4c5b-b112-36a304b66dad/v2.0",
                "sub": "AAAAAAAAAAAAAAAAAAAAAIkzqFVrSaSaFHy782bbtaQ",
                "name": "Abe Lincoln",
                "preferred_username": "AbeLi@microsoft.com",
                "oid": "00000000-0000-0000-66f3-3332eca7ea81",
                "tid": "3338040d-6c67-4c5b-b112-36a304b66dad",
                "nonce": "123523",
            };
            const testAccount: AccountInfo = {
                homeAccountId: TEST_DATA_CLIENT_INFO.TEST_HOME_ACCOUNT_ID,
                localAccountId: TEST_DATA_CLIENT_INFO.TEST_UID,
                environment: "login.windows.net",
                tenantId: testIdTokenClaims.tid,
                username: testIdTokenClaims.preferred_username
            };
            const testTokenResponse: AuthenticationResult = {
                authority: TEST_CONFIG.validAuthority,
                uniqueId: testIdTokenClaims.oid,
                tenantId: testIdTokenClaims.tid,
                scopes: TEST_CONFIG.DEFAULT_SCOPES,
                idToken: testServerTokenResponse.id_token,
                idTokenClaims: testIdTokenClaims,
                accessToken: testServerTokenResponse.access_token,
                fromCache: false,
                expiresOn: new Date(Date.now() + (testServerTokenResponse.expires_in * 1000)),
                account: testAccount,
                tokenType: AuthenticationScheme.BEARER
            };
            sinon.stub(AuthorizationCodeClient.prototype, "getAuthCodeUrl").resolves(testNavUrl);
            const loadFrameSyncSpy = sinon.spy(SilentHandler.prototype, <any>"loadFrameSync");
            sinon.stub(SilentHandler.prototype, "monitorIframeForHash").resolves(TEST_HASHES.TEST_SUCCESS_CODE_HASH_SILENT);
            sinon.stub(SilentHandler.prototype, "handleCodeResponse").resolves(testTokenResponse);
            sinon.stub(CryptoOps.prototype, "generatePkceCodes").resolves({
                challenge: TEST_CONFIG.TEST_CHALLENGE,
                verifier: TEST_CONFIG.TEST_VERIFIER
            });
            sinon.stub(CryptoOps.prototype, "createNewGuid").returns(RANDOM_TEST_GUID);
            const tokenResp = await pca.ssoSilent({
                redirectUri: TEST_URIS.TEST_REDIR_URI,
                scopes: TEST_CONFIG.DEFAULT_SCOPES,
                sid: TEST_CONFIG.SID
            });
            expect(loadFrameSyncSpy.calledOnce).to.be.true;
            expect(tokenResp).to.be.deep.eq(testTokenResponse);
        });
    });

    describe("Acquire Token Silent (Iframe) Tests", () => {

        it("successfully renews token", async () => {
            const testServerTokenResponse = {
                token_type: TEST_CONFIG.TOKEN_TYPE_BEARER,
                scope: TEST_CONFIG.DEFAULT_SCOPES.join(" "),
                expires_in: TEST_TOKEN_LIFETIMES.DEFAULT_EXPIRES_IN,
                ext_expires_in: TEST_TOKEN_LIFETIMES.DEFAULT_EXPIRES_IN,
                access_token: TEST_TOKENS.ACCESS_TOKEN,
                refresh_token: TEST_TOKENS.REFRESH_TOKEN,
                id_token: TEST_TOKENS.IDTOKEN_V2
            };
            const testIdTokenClaims: TokenClaims = {
                "ver": "2.0",
                "iss": "https://login.microsoftonline.com/9188040d-6c67-4c5b-b112-36a304b66dad/v2.0",
                "sub": "AAAAAAAAAAAAAAAAAAAAAIkzqFVrSaSaFHy782bbtaQ",
                "name": "Abe Lincoln",
                "preferred_username": "AbeLi@microsoft.com",
                "oid": "00000000-0000-0000-66f3-3332eca7ea81",
                "tid": "3338040d-6c67-4c5b-b112-36a304b66dad",
                "nonce": "123523",
            };
            const testAccount: AccountInfo = {
                homeAccountId: TEST_DATA_CLIENT_INFO.TEST_HOME_ACCOUNT_ID,
                localAccountId: TEST_DATA_CLIENT_INFO.TEST_UID,
                environment: "login.windows.net",
                tenantId: testIdTokenClaims.tid,
                username: testIdTokenClaims.preferred_username
            };
            const testTokenResponse: AuthenticationResult = {
                authority: TEST_CONFIG.validAuthority,
                uniqueId: testIdTokenClaims.oid,
                tenantId: testIdTokenClaims.tid,
                scopes: ["scope1"],
                idToken: testServerTokenResponse.id_token,
                idTokenClaims: testIdTokenClaims,
                accessToken: testServerTokenResponse.access_token,
                fromCache: false,
                expiresOn: new Date(Date.now() + (testServerTokenResponse.expires_in * 1000)),
                account: testAccount,
                tokenType: AuthenticationScheme.BEARER
            };
            sinon.stub(CryptoOps.prototype, "createNewGuid").returns(RANDOM_TEST_GUID);
            const silentATStub = sinon.stub(RefreshTokenClient.prototype, <any>"acquireTokenByRefreshToken").resolves(testTokenResponse);
            const tokenRequest: SilentFlowRequest = {
                scopes: ["scope1"],
                account: testAccount,
                authority: TEST_CONFIG.validAuthority,
                correlationId: TEST_CONFIG.CORRELATION_ID,
                forceRefresh: false
            };
            const expectedTokenRequest: SilentFlowRequest = {
                ...tokenRequest,
                scopes: ["scope1"],
                authority: `${Constants.DEFAULT_AUTHORITY}`,
                correlationId: RANDOM_TEST_GUID,
                forceRefresh: false
            };
            const tokenResp = await pca.acquireTokenSilent(tokenRequest);
            expect(silentATStub.calledWith(expectedTokenRequest)).to.be.true;
            expect(tokenResp).to.be.deep.eq(testTokenResponse);
        });

        it("throws error that RefreshTokenClient.acquireTokenByRefreshToken() throws", async () => {
            const testError = {
                errorCode: "create_login_url_error",
                errorMessage: "Error in creating a login url"
            };
            const testAccount: AccountInfo = {
                homeAccountId: TEST_DATA_CLIENT_INFO.TEST_HOME_ACCOUNT_ID,
                localAccountId: TEST_DATA_CLIENT_INFO.TEST_UID,
                environment: "login.windows.net",
                tenantId: "testTenantId",
                username: "username@contoso.com"
            };
            sinon.stub(RefreshTokenClient.prototype, <any>"acquireTokenByRefreshToken").rejects(testError);
            try {
                await pca.acquireTokenSilent({
                    scopes: TEST_CONFIG.DEFAULT_SCOPES,
                    account: testAccount
                });
            } catch (e) {
                // Test that error was cached for telemetry purposes and then thrown
                expect(window.sessionStorage).to.be.length(1);
                const failures = window.sessionStorage.getItem(`server-telemetry-${TEST_CONFIG.MSAL_CLIENT_ID}`);
                const failureObj = JSON.parse(failures) as ServerTelemetryEntity;
                expect(failureObj.failedRequests).to.be.length(2);
                expect(failureObj.failedRequests[0]).to.eq(ApiId.acquireTokenSilent_silentFlow);
                expect(failureObj.errors[0]).to.eq(testError.errorCode);
                expect(e).to.be.eq(testError);
            }
        });

        it("Falls back to silent handler if thrown error is a refresh token expired error", async () => {
            const invalidGrantError: ServerError = new ServerError("invalid_grant", "AADSTS700081: The refresh token has expired due to maximum lifetime. The token was issued on xxxxxxx and the maximum allowed lifetime for this application is 1.00:00:00.\r\nTrace ID: xxxxxxxx-xxxx-xxxx-xxxx-xxxxxxxxxx\r\nCorrelation ID: xxxxxxxx-xxxx-xxxx-xxxx-xxxxxxxxxx\r\nTimestamp: 2020-0x-0x XX:XX:XXZ");
            sinon.stub(RefreshTokenClient.prototype, <any>"acquireTokenByRefreshToken").rejects(invalidGrantError);
            const testServerTokenResponse = {
                token_type: TEST_CONFIG.TOKEN_TYPE_BEARER,
                scope: TEST_CONFIG.DEFAULT_SCOPES.join(" "),
                expires_in: TEST_TOKEN_LIFETIMES.DEFAULT_EXPIRES_IN,
                ext_expires_in: TEST_TOKEN_LIFETIMES.DEFAULT_EXPIRES_IN,
                access_token: TEST_TOKENS.ACCESS_TOKEN,
                refresh_token: TEST_TOKENS.REFRESH_TOKEN,
                id_token: TEST_TOKENS.IDTOKEN_V2
            };
            const testIdTokenClaims: TokenClaims = {
                "ver": "2.0",
                "iss": "https://login.microsoftonline.com/9188040d-6c67-4c5b-b112-36a304b66dad/v2.0",
                "sub": "AAAAAAAAAAAAAAAAAAAAAIkzqFVrSaSaFHy782bbtaQ",
                "name": "Abe Lincoln",
                "preferred_username": "AbeLi@microsoft.com",
                "oid": "00000000-0000-0000-66f3-3332eca7ea81",
                "tid": "3338040d-6c67-4c5b-b112-36a304b66dad",
                "nonce": "123523",
            };
            const testAccount: AccountInfo = {
                homeAccountId: TEST_DATA_CLIENT_INFO.TEST_HOME_ACCOUNT_ID,
                localAccountId: TEST_DATA_CLIENT_INFO.TEST_UID,
                environment: "login.windows.net",
                tenantId: testIdTokenClaims.tid,
                username: testIdTokenClaims.preferred_username
            };
            const testTokenResponse: AuthenticationResult = {
                authority: TEST_CONFIG.validAuthority,
                uniqueId: testIdTokenClaims.oid,
                tenantId: testIdTokenClaims.tid,
                scopes: [...TEST_CONFIG.DEFAULT_SCOPES, "User.Read"],
                idToken: testServerTokenResponse.id_token,
                idTokenClaims: testIdTokenClaims,
                accessToken: testServerTokenResponse.access_token,
                fromCache: false,
                expiresOn: new Date(Date.now() + (testServerTokenResponse.expires_in * 1000)),
                account: testAccount,
                tokenType: AuthenticationScheme.BEARER
            };
            const createAcqTokenStub = sinon.stub(AuthorizationCodeClient.prototype, "getAuthCodeUrl").resolves(testNavUrl);
            const silentTokenHelperStub = sinon.stub(pca, <any>"silentTokenHelper").resolves(testTokenResponse);
            sinon.stub(CryptoOps.prototype, "generatePkceCodes").resolves({
                challenge: TEST_CONFIG.TEST_CHALLENGE,
                verifier: TEST_CONFIG.TEST_VERIFIER
            });
            sinon.stub(CryptoOps.prototype, "createNewGuid").returns(RANDOM_TEST_GUID);
            sinon.stub(ProtocolUtils, "setRequestState").returns(TEST_STATE_VALUES.TEST_STATE_SILENT);
            const silentFlowRequest: SilentRequest = {
                scopes: ["User.Read"],
                account: testAccount,
                extraQueryParameters: {
                    queryKey: "queryValue"
                }, 
                forceRefresh: false
            };
            const expectedRequest: AuthorizationUrlRequest = {
                ...silentFlowRequest,
                scopes: ["User.Read"],
                correlationId: RANDOM_TEST_GUID,
                authority: `${Constants.DEFAULT_AUTHORITY}`,
                prompt: "none",
                redirectUri: TEST_URIS.TEST_REDIR_URI,
                state: TEST_STATE_VALUES.TEST_STATE_SILENT,
                nonce: RANDOM_TEST_GUID,
                responseMode: ResponseMode.FRAGMENT,
                codeChallenge: TEST_CONFIG.TEST_CHALLENGE,
                codeChallengeMethod: Constants.S256_CODE_CHALLENGE_METHOD,
                authenticationScheme: TEST_CONFIG.TOKEN_TYPE_BEARER as AuthenticationScheme
            };
            const tokenResp = await pca.acquireTokenSilent(silentFlowRequest);

            expect(tokenResp).to.be.deep.eq(testTokenResponse);
            expect(createAcqTokenStub.calledWith(expectedRequest)).to.be.true;
            expect(silentTokenHelperStub.calledWith(testNavUrl)).to.be.true;
        });
    });

    describe("logout", () => {

        it("passes logoutUri from authModule to window nav util", (done) => {
            const logoutUriSpy = sinon.stub(AuthorizationCodeClient.prototype, "getLogoutUri").returns(testLogoutUrl);
            sinon.stub(BrowserUtils, "navigateWindow").callsFake((urlNavigate: string, timeout: number, logger: Logger, noHistory: boolean) => {
                expect(urlNavigate).to.be.eq(testLogoutUrl);
                expect(logger).to.be.instanceOf(Logger);
                expect(noHistory).to.be.undefined;
                return Promise.resolve(done());
            });
            pca.logout();
            const validatedLogoutRequest: CommonEndSessionRequest = {
                correlationId: RANDOM_TEST_GUID,
                postLogoutRedirectUri: TEST_URIS.TEST_REDIR_URI
            };
            expect(logoutUriSpy.calledWith(validatedLogoutRequest));
        });

        it("doesnt navigate if onRedirectNavigate returns false", (done) => {
            const logoutUriSpy = sinon.stub(AuthorizationCodeClient.prototype, "getLogoutUri").returns(testLogoutUrl);
            sinon.stub(BrowserUtils, "navigateWindow").callsFake((urlNavigate: string, timeout: number, logger: Logger, noHistory: boolean) => {
                // If onRedirectNavigate does not stop navigatation, this will be called, failing the test as done will be invoked twice
                return Promise.resolve(done());
            });
            pca.logout({
                onRedirectNavigate: (url) => {
                    expect(url).to.be.eq(testLogoutUrl);
                    done();
                    return false;
                }
            });
            const validatedLogoutRequest: CommonEndSessionRequest = {
                correlationId: RANDOM_TEST_GUID,
                postLogoutRedirectUri: TEST_URIS.TEST_REDIR_URI
            };
            expect(logoutUriSpy.calledWith(validatedLogoutRequest));
        });
        
        it("throws an error if inside an iframe", async () => {
            sinon.stub(BrowserUtils, "isInIframe").returns(true);
            await expect(pca.logout()).to.be.rejectedWith(BrowserAuthErrorMessage.redirectInIframeError.desc);
        });
    });

    describe("getAccount tests", () => {
        // Account 1
        const testAccountInfo1: AccountInfo = {
            homeAccountId: TEST_DATA_CLIENT_INFO.TEST_HOME_ACCOUNT_ID,
            environment: "login.windows.net",
            tenantId: TEST_DATA_CLIENT_INFO.TEST_UTID,
            username: "example@microsoft.com",
            name: "Abe Lincoln",
            localAccountId: TEST_CONFIG.OID,
            idTokenClaims: undefined
        };

        const testAccount1: AccountEntity = new AccountEntity();
        testAccount1.homeAccountId = testAccountInfo1.homeAccountId;
        testAccount1.localAccountId = TEST_CONFIG.OID;
        testAccount1.environment = testAccountInfo1.environment;
        testAccount1.realm = testAccountInfo1.tenantId;
        testAccount1.username = testAccountInfo1.username;
        testAccount1.name = testAccountInfo1.name;
        testAccount1.authorityType = "MSSTS";
        testAccount1.clientInfo = TEST_DATA_CLIENT_INFO.TEST_CLIENT_INFO_B64ENCODED;

        // Account 2
        const testAccountInfo2: AccountInfo = {
            homeAccountId: "different-home-account-id",
            environment: "login.windows.net",
            tenantId: TEST_DATA_CLIENT_INFO.TEST_UTID,
            username: "anotherExample@microsoft.com",
            name: "Abe Lincoln",
            localAccountId: TEST_CONFIG.OID,
            idTokenClaims: undefined
        };

        const testAccount2: AccountEntity = new AccountEntity();
        testAccount2.homeAccountId = testAccountInfo2.homeAccountId;
        testAccount2.localAccountId = TEST_CONFIG.OID;
        testAccount2.environment = testAccountInfo2.environment;
        testAccount2.realm = testAccountInfo2.tenantId;
        testAccount2.username = testAccountInfo2.username;
        testAccount2.name = testAccountInfo2.name;
        testAccount2.authorityType = "MSSTS";
        testAccount2.clientInfo = TEST_DATA_CLIENT_INFO.TEST_CLIENT_INFO_B64ENCODED;

        beforeEach(() => {
            const cacheKey1 = AccountEntity.generateAccountCacheKey(testAccountInfo1);
            window.sessionStorage.setItem(cacheKey1, JSON.stringify(testAccount1));

            const cacheKey2 = AccountEntity.generateAccountCacheKey(testAccountInfo2);
            window.sessionStorage.setItem(cacheKey2, JSON.stringify(testAccount2));
        });

        afterEach(() => {
            window.sessionStorage.clear();
        });

        it("getAllAccounts returns all signed in accounts", () => {
            const account = pca.getAllAccounts();
            expect(account).to.be.length(2);
        });

        it("getAllAccounts returns empty array if no accounts signed in", () => {
            window.sessionStorage.clear();
            const accounts = pca.getAllAccounts();
            expect(accounts).to.deep.eq([]);
        });

        it("getAccountByUsername returns account specified", () => {
            const account = pca.getAccountByUsername("example@microsoft.com");
            expect(account).to.deep.eq(testAccountInfo1);
        });

        it("getAccountByUsername returns account specified with case mismatch", () => {
            const account = pca.getAccountByUsername("Example@Microsoft.com");
            expect(account).to.deep.eq(testAccountInfo1);

            const account2 = pca.getAccountByUsername("anotherexample@microsoft.com");
            expect(account2).to.deep.eq(testAccountInfo2);
        });

        it("getAccountByUsername returns null if account doesn't exist", () => {
            const account = pca.getAccountByUsername("this-email-doesnt-exist@microsoft.com");
            expect(account).to.be.null;
        });

        it("getAccountByUsername returns null if passed username is null", () => {
            const account = pca.getAccountByUsername(null);
            expect(account).to.be.null;
        });

        it("getAccountByHomeId returns account specified", () => {
            const account = pca.getAccountByHomeId(TEST_DATA_CLIENT_INFO.TEST_HOME_ACCOUNT_ID);
            expect(account).to.deep.eq(testAccountInfo1);
        });

        it("getAccountByHomeId returns null if passed id doesn't exist", () => {
            const account = pca.getAccountByHomeId("this-id-doesnt-exist");
            expect(account).to.be.null;
        });

        it("getAccountByHomeId returns null if passed id is null", () => {
            const account = pca.getAccountByHomeId(null);
            expect(account).to.be.null;
        });
    });

    describe("activeAccount API tests", () => {
        // Account 1
        const testAccountInfo1: AccountInfo = {
            homeAccountId: TEST_DATA_CLIENT_INFO.TEST_HOME_ACCOUNT_ID,
            environment: "login.windows.net",
            tenantId: TEST_DATA_CLIENT_INFO.TEST_UTID,
            username: "example@microsoft.com",
            name: "Abe Lincoln",
            localAccountId: TEST_CONFIG.OID,
            idTokenClaims: undefined
        };

        const testAccount1: AccountEntity = new AccountEntity();
        testAccount1.homeAccountId = testAccountInfo1.homeAccountId;
        testAccount1.localAccountId = TEST_CONFIG.OID;
        testAccount1.environment = testAccountInfo1.environment;
        testAccount1.realm = testAccountInfo1.tenantId;
        testAccount1.username = testAccountInfo1.username;
        testAccount1.name = testAccountInfo1.name;
        testAccount1.authorityType = "MSSTS";
        testAccount1.clientInfo = TEST_DATA_CLIENT_INFO.TEST_CLIENT_INFO_B64ENCODED;

        beforeEach(() => {
            const cacheKey1 = AccountEntity.generateAccountCacheKey(testAccountInfo1);
            window.sessionStorage.setItem(cacheKey1, JSON.stringify(testAccount1));
        });

        afterEach(() => {
            window.sessionStorage.clear();
        });

        it("active account is initialized as null", () => {
            // Public client should initialze with active account set to null.
            expect(pca.getActiveAccount()).to.be.null;
        });

        it("setActiveAccount() sets the active account local id value correctly", () => {
            expect((pca as any).activeLocalAccountId).to.be.null;
            pca.setActiveAccount(testAccountInfo1);
            expect((pca as any).activeLocalAccountId).to.be.eq(testAccountInfo1.localAccountId);
        });

        it("getActiveAccount looks up the current account values and returns them()", () => {
            pca.setActiveAccount(testAccountInfo1);
            const activeAccount1 = pca.getActiveAccount();
            expect(activeAccount1).to.be.deep.eq(testAccountInfo1);
            
            const newName = "Ben Franklin";
            window.sessionStorage.clear();
            testAccountInfo1.name = newName;
            testAccount1.name = newName;
            const cacheKey = AccountEntity.generateAccountCacheKey(testAccountInfo1);
            window.sessionStorage.setItem(cacheKey, JSON.stringify(testAccount1));

            const activeAccount2 = pca.getActiveAccount();
            expect(activeAccount2).to.be.deep.eq(testAccountInfo1);
        });

        describe("activeAccount logout", () => {
            const testAccountInfo2: AccountInfo = {
                homeAccountId: "different-home-account-id",
                environment: "login.windows.net",
                tenantId: TEST_DATA_CLIENT_INFO.TEST_UTID,
                username: "anotherExample@microsoft.com",
                name: "Abe Lincoln",
                localAccountId: TEST_CONFIG.OID,
                idTokenClaims: undefined
            };

            beforeEach(() => {
                pca.setActiveAccount(testAccountInfo1);
                sinon.stub(AuthorizationCodeClient.prototype, "getLogoutUri").returns(testLogoutUrl);
                sinon.stub(BrowserUtils, "navigateWindow").callsFake((urlNavigate: string, timeout: number, logger: Logger, noHistory: boolean) => {
                    expect(urlNavigate).to.be.eq(testLogoutUrl);
                    expect(logger).to.be.instanceOf(Logger);
                    expect(noHistory).to.be.undefined;
                    return Promise.resolve();
                });
            });

            it("Clears active account on logout with no account", async () => {
                expect((pca as any).activeLocalAccountId).to.be.eq(testAccountInfo1.localAccountId);
                await pca.logout();
                expect(pca.getActiveAccount()).to.be.null;
            });
    
            it("Clears active account on logout when the given account info matches", async () => {
                expect((pca as any).activeLocalAccountId).to.be.eq(testAccountInfo1.localAccountId);
                await pca.logout({
                    account: testAccountInfo1
                });
                expect(pca.getActiveAccount()).to.be.null;
            });

            it("Does not clear active account on logout if given account object does not match", async () => {
                expect((pca as any).activeLocalAccountId).to.be.eq(testAccountInfo1.localAccountId);
                await pca.logout({
                    account: testAccountInfo2
                });
                expect(pca.getActiveAccount()).to.be.deep.eq(testAccountInfo1);
            });
        });
    });

    describe("Event API tests", () => {
        it("can add an event callback and broadcast to it", (done) => {
            const subscriber = (message) => {
                expect(message.eventType).to.deep.eq(EventType.LOGIN_START);
                expect(message.interactionType).to.deep.eq(InteractionType.Popup);
                done();
            };

            pca.addEventCallback(subscriber);
            // @ts-ignore
            pca.emitEvent(EventType.LOGIN_START, InteractionType.Popup);
        });

        it("can remove an event callback", (done) => {
            const subscriber = (message) => {
                expect(message.eventType).to.deep.eq(EventType.LOGIN_START);
                expect(message.interactionType).to.deep.eq(InteractionType.Popup);
            };

            const callbackSpy = sinon.spy(subscriber);

            const callbackId = pca.addEventCallback(callbackSpy);
            // @ts-ignore
            pca.emitEvent(EventType.LOGIN_START, InteractionType.Popup);
            pca.removeEventCallback(callbackId);
            // @ts-ignore
            pca.emitEvent(EventType.LOGIN_START, InteractionType.Popup);
            expect(callbackSpy.calledOnce).to.be.true;
            done();
        });

        it("can add multiple callbacks and broadcast to all", (done) => {
            const subscriber1 = (message) => {
                expect(message.eventType).to.deep.eq(EventType.ACQUIRE_TOKEN_START);
                expect(message.interactionType).to.deep.eq(InteractionType.Redirect);
            };

            const subscriber2 = (message) => {
                expect(message.eventType).to.deep.eq(EventType.ACQUIRE_TOKEN_START);
                expect(message.interactionType).to.deep.eq(InteractionType.Redirect);
                done();
            };

            pca.addEventCallback(subscriber1);
            pca.addEventCallback(subscriber2);
            // @ts-ignore
            pca.emitEvent(EventType.ACQUIRE_TOKEN_START, InteractionType.Redirect);
        });

        it("sets interactionType, payload, and error to null by default", (done) => {
            const subscriber = (message) => {
                expect(message.eventType).to.deep.eq(EventType.LOGIN_START);
                expect(message.interactionType).to.be.null;
                expect(message.payload).to.be.null;
                expect(message.error).to.be.null;
                expect(message.timestamp).to.not.be.null;
                done();
            };

            pca.addEventCallback(subscriber);
            // @ts-ignore
            pca.emitEvent(EventType.LOGIN_START);
        });

        it("sets all expected fields on event", (done) => {
            const subscriber = (message) => {
                expect(message.eventType).to.deep.eq(EventType.LOGIN_START);
                expect(message.interactionType).to.deep.eq(InteractionType.Silent);
                expect(message.payload).to.deep.eq({scopes: ["user.read"]});
                expect(message.error).to.be.null;
                expect(message.timestamp).to.not.be.null;
                done();
            };

            pca.addEventCallback(subscriber);
            // @ts-ignore
            pca.emitEvent(EventType.LOGIN_START, InteractionType.Silent, {scopes: ["user.read"]}, null);
        });
    });

    describe("Logger", () => {
        it("getLogger and setLogger", done => {
            const logger = new Logger({
                loggerCallback: (level, message, containsPii) => {
                    expect(message).to.contain("Message");
                    expect(message).to.contain(LogLevel.Info);
    
                    expect(level).to.equal(LogLevel.Info);
                    expect(containsPii).to.be.false;
    
                    done();
                },
                piiLoggingEnabled: false
            });

            pca.setLogger(logger);

            expect(pca.getLogger()).to.equal(logger);

            pca.getLogger().info("Message");
        });
    });
});<|MERGE_RESOLUTION|>--- conflicted
+++ resolved
@@ -182,21 +182,15 @@
         it("replaces custom hash if navigateToLoginRequestUri is true and loginRequestUrl contains custom hash (passed in)", () => {
             sinon.stub(pca, <any>"interactionInProgress").returns(true);
             const loginRequestUrl = window.location.href + "#testHash";
-            window.location.hash = TEST_HASHES.TEST_SUCCESS_CODE_HASH;
+            window.location.hash = TEST_HASHES.TEST_SUCCESS_CODE_HASH_REDIRECT;
             window.sessionStorage.setItem(`${Constants.CACHE_PREFIX}.${TEST_CONFIG.MSAL_CLIENT_ID}.${TemporaryCacheKeys.ORIGIN_URI}`, loginRequestUrl);
             sinon.stub(PublicClientApplication.prototype, <any>"handleHash").callsFake((responseHash) => {
                 expect(responseHash).to.be.eq(TEST_HASHES.TEST_SUCCESS_CODE_HASH_REDIRECT);
             });
-<<<<<<< HEAD
-            return pca.handleRedirectPromise().then(() => {
-                expect(window.location.href).to.be.eq(loginRequestUrl);
-            });
-=======
             return pca.handleRedirectPromise(TEST_HASHES.TEST_SUCCESS_CODE_HASH_REDIRECT)
                 .then(() => {
                     expect(window.location.href).to.be.eq(loginRequestUrl);
                 });
->>>>>>> 72b8e06c
         });
 
         it("processes hash if navigateToLoginRequestUri is true and loginRequestUrl contains trailing slash", (done) => {
