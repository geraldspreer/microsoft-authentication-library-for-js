--- conflicted
+++ resolved
@@ -42,10 +42,7 @@
             }
         });
         // @ts-ignore
-<<<<<<< HEAD
         testClient = new testStandardInteractionClient(pca.config, pca.browserStorage, pca.browserCrypto, pca.logger, pca.eventHandler, null, pca.performanceClient);
-=======
-        testClient = new testStandardInteractionClient(pca.config, pca.browserStorage, pca.browserCrypto, pca.logger, pca.eventHandler, null);
         sinon.stub(Authority.prototype, <any>"getEndpointMetadataFromNetwork").returns(DEFAULT_OPENID_CONFIG_RESPONSE.body);
         sinon.stub(FetchClient.prototype, "sendGetRequestAsync").callsFake((url) => {
             if (url.startsWith("https://login.microsoftonline.com/common/discovery/instance?")) {
@@ -54,7 +51,6 @@
                 return Promise.reject({headers: {}, status: 404, body: {}});
             }
         });
->>>>>>> f905fd01
     });
 
     afterEach(() => {
