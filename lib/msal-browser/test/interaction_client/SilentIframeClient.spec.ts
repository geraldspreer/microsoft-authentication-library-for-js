--- conflicted
+++ resolved
@@ -59,11 +59,7 @@
                 verifier: TEST_CONFIG.TEST_VERIFIER
             });
             sinon.stub(CryptoOps.prototype, "createNewGuid").returns(RANDOM_TEST_GUID);
-<<<<<<< HEAD
-            sinon.stub(CryptoOps.prototype, "getPublicKeyThumbprint").resolves(TEST_POP_VALUES.KID);
-=======
-            sinon.stub(CryptoOps.prototype, "getPublicKeyThumbprint").resolves(TEST_POP_VALUES.DECODED_STK_JWK_THUMBPRINT);
->>>>>>> a7ec0b80
+            sinon.stub(CryptoOps.prototype, "getPublicKeyThumbprint").resolves(TEST_POP_VALUES.DECODED_STK_JWK_THUMBPRINT);
             const telemetryStub = sinon.stub(ServerTelemetryManager.prototype, "cacheFailedRequest").callsFake((e) => {
                 expect(e).toMatchObject(BrowserAuthError.createMonitorIframeTimeoutError());
             });
@@ -153,11 +149,7 @@
                 verifier: TEST_CONFIG.TEST_VERIFIER
             });
             sinon.stub(CryptoOps.prototype, "createNewGuid").returns(RANDOM_TEST_GUID);
-<<<<<<< HEAD
-            sinon.stub(CryptoOps.prototype, "getPublicKeyThumbprint").resolves(TEST_POP_VALUES.KID);
-=======
-            sinon.stub(CryptoOps.prototype, "getPublicKeyThumbprint").resolves(TEST_POP_VALUES.DECODED_STK_JWK_THUMBPRINT);
->>>>>>> a7ec0b80
+            sinon.stub(CryptoOps.prototype, "getPublicKeyThumbprint").resolves(TEST_POP_VALUES.DECODED_STK_JWK_THUMBPRINT);
 
             const tokenResp = await silentIframeClient.acquireToken({
                 redirectUri: TEST_URIS.TEST_REDIR_URI,
@@ -217,11 +209,7 @@
                 verifier: TEST_CONFIG.TEST_VERIFIER
             });
             sinon.stub(CryptoOps.prototype, "createNewGuid").returns(RANDOM_TEST_GUID);
-<<<<<<< HEAD
-            sinon.stub(CryptoOps.prototype, "getPublicKeyThumbprint").resolves(TEST_POP_VALUES.KID);
-=======
-            sinon.stub(CryptoOps.prototype, "getPublicKeyThumbprint").resolves(TEST_POP_VALUES.DECODED_STK_JWK_THUMBPRINT);
->>>>>>> a7ec0b80
+            sinon.stub(CryptoOps.prototype, "getPublicKeyThumbprint").resolves(TEST_POP_VALUES.DECODED_STK_JWK_THUMBPRINT);
             const tokenResp = await silentIframeClient.acquireToken({
                 redirectUri: TEST_URIS.TEST_REDIR_URI,
                 scopes: TEST_CONFIG.DEFAULT_SCOPES,
