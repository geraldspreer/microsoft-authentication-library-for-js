import { CryptoOps, CachedKeyPair } from "../../src/crypto/CryptoOps";
import { GuidGenerator } from "../../src/crypto/GuidGenerator";
import { BrowserCrypto } from "../../src/crypto/BrowserCrypto";
import { TEST_CONFIG, TEST_URIS, BROWSER_CRYPTO, KEY_USAGES, TEST_POP_VALUES } from "../utils/StringConstants";
import { createHash } from "crypto";
import { AuthenticationScheme, PkceCodes } from "@azure/msal-common";
import { DatabaseStorage } from "../../src/cache/DatabaseStorage";
import { BrowserAuthError, BrowserAuthErrorMessage } from "../../src";
const msrCrypto = require("../polyfills/msrcrypto.min");

const PUBLIC_EXPONENT: Uint8Array = new Uint8Array([0x01, 0x00, 0x01]);

const AT_BINDING_KEY_OPTIONS = {
    keyGenAlgorithmOptions: {
        name: BROWSER_CRYPTO.PKCS1_V15_KEYGEN_ALG,
        hash: {
            name:  BROWSER_CRYPTO.S256_HASH_ALG
        },
        modulusLength: BROWSER_CRYPTO.MODULUS_LENGTH,
        publicExponent: PUBLIC_EXPONENT
    },
    keypairUsages: KEY_USAGES.AT_BINDING.KEYPAIR as KeyUsage[],
    privateKeyUsage: KEY_USAGES.AT_BINDING.PRIVATE_KEY as KeyUsage[]
};

const RT_BINDING_KEY_OPTIONS = {
    keyGenAlgorithmOptions: {
        name: BROWSER_CRYPTO.RSA_OAEP,
        hash: {
            name:  BROWSER_CRYPTO.S256_HASH_ALG
        },
        modulusLength: BROWSER_CRYPTO.MODULUS_LENGTH,
        publicExponent: PUBLIC_EXPONENT
    },
    keypairUsages: KEY_USAGES.RT_BINDING.KEYPAIR as KeyUsage[],
    privateKeyUsage: KEY_USAGES.RT_BINDING.PRIVATE_KEY as KeyUsage[]
};

describe("CryptoOps.ts Unit Tests", () => {
    let cryptoObj: CryptoOps;
    let dbStorage = {};
    let oldWindowCrypto = window.crypto;
    beforeEach(() => {
        jest.spyOn(DatabaseStorage.prototype, "open").mockImplementation(async (): Promise<void> => {
            dbStorage = {};
        });

        jest.spyOn(DatabaseStorage.prototype, "put").mockImplementation(async (key: string, payload: CachedKeyPair): Promise<void> => {
            dbStorage[key] = payload;
        });

        jest.spyOn(DatabaseStorage.prototype, "delete").mockImplementation(async (key: string): Promise<boolean> => {
            delete dbStorage[key];
            return Promise.resolve(true);
        });

        cryptoObj = new CryptoOps();

        oldWindowCrypto = window.crypto;
        //@ts-ignore
        window.crypto = {
            ...oldWindowCrypto,
            ...msrCrypto
        }
    });

    afterEach(() => {
        jest.restoreAllMocks();
        //@ts-ignore
        window.crypto = oldWindowCrypto;
    });

    it("createNewGuid()", () => {
        expect(GuidGenerator.isGuid(cryptoObj.createNewGuid())).toBe(true);
    });

    it("base64Encode()", () => {
        /**
         * From RFC 4648 Section 10
         * BASE64("") = ""
         * BASE64("f") = "Zg=="
         * BASE64("fo") = "Zm8="
         * BASE64("foo") = "Zm9v"
         * BASE64("foob") = "Zm9vYg=="
         * BASE64("fooba") = "Zm9vYmE="
         * BASE64("foobar") = "Zm9vYmFy"
         */
        expect(cryptoObj.base64Encode("")).toHaveLength(0);
        expect(cryptoObj.base64Encode("f")).toBe("Zg==");
        expect(cryptoObj.base64Encode("fo")).toBe("Zm8=");
        expect(cryptoObj.base64Encode("foo")).toBe("Zm9v");
        expect(cryptoObj.base64Encode("foob")).toBe("Zm9vYg==");
        expect(cryptoObj.base64Encode("fooba")).toBe("Zm9vYmE=");
        expect(cryptoObj.base64Encode("foobar")).toBe("Zm9vYmFy");
    });

    it("base64Decode()", () => {
        /**
         * From RFC 4648 Section 10
         * BASE64("") = ""
         * BASE64("f") = "Zg=="
         * BASE64("fo") = "Zm8="
         * BASE64("foo") = "Zm9v"
         * BASE64("foob") = "Zm9vYg=="
         * BASE64("fooba") = "Zm9vYmE="
         * BASE64("foobar") = "Zm9vYmFy"
         */
        expect(cryptoObj.base64Decode("")).toHaveLength(0);
        expect(cryptoObj.base64Decode("Zg==")).toBe("f");
        expect(cryptoObj.base64Decode("Zm8=")).toBe("fo");
        expect(cryptoObj.base64Decode("Zm9v")).toBe("foo");
        expect(cryptoObj.base64Decode("Zm9vYg==")).toBe("foob");
        expect(cryptoObj.base64Decode("Zm9vYmE=")).toBe("fooba");
        expect(cryptoObj.base64Decode("Zm9vYmFy")).toBe("foobar");
    });

    it("generatePkceCode() creates a valid Pkce code", async () => {
        //@ts-ignore
        jest.spyOn(BrowserCrypto.prototype as any, "getSubtleCryptoDigest").mockImplementation((algorithm: string, data: Uint8Array): Promise<ArrayBuffer> => {
            expect(algorithm).toBe("SHA-256");
            return Promise.resolve(createHash("SHA256").update(Buffer.from(data)).digest());
        });

        /**
         * Contains alphanumeric, dash '-', underscore '_', plus '+', or slash '/' with length of 43.
         */
        const regExp = new RegExp("[A-Za-z0-9-_+/]{43}");
        const generatedCodes: PkceCodes = await cryptoObj.generatePkceCodes();
        expect(regExp.test(generatedCodes.challenge)).toBe(true);
        expect(regExp.test(generatedCodes.verifier)).toBe(true);
    });

    it("getPublicKeyThumbprint() generates a valid request thumbprint", async () => {
        jest.setTimeout(30000);
        //@ts-ignore
        jest.spyOn(BrowserCrypto.prototype as any, "getSubtleCryptoDigest").mockImplementation((algorithm: string, data: Uint8Array): Promise<ArrayBuffer> => {
            expect(algorithm).toBe("SHA-256");
            return Promise.resolve(createHash("SHA256").update(Buffer.from(data)).digest());
        });
        const generateKeyPairSpy = jest.spyOn(BrowserCrypto.prototype, "generateKeyPair");
        const exportJwkSpy = jest.spyOn(BrowserCrypto.prototype, "exportJwk");
        
        const keyType = "req_cnf";

        const testRequest = {
            authority: TEST_CONFIG.validAuthority,
            scopes: TEST_CONFIG.DEFAULT_GRAPH_SCOPE,
            correlationId: TEST_CONFIG.CORRELATION_ID,
            authenticationScheme: AuthenticationScheme.POP,
            resourceRequestMethod:"POST",
            resourceRequestUrl: TEST_URIS.TEST_RESOURCE_ENDPT_WITH_PARAMS,
            stkJwk: TEST_POP_VALUES.KID
        };
        
        const pkThumbprint = await cryptoObj.getPublicKeyThumbprint(testRequest, keyType);
        /**
         * Contains alphanumeric, dash '-', underscore '_', plus '+', or slash '/' with length of 43.
         */
        const regExp = new RegExp("[A-Za-z0-9-_+/]{43}");
        const result = await generateKeyPairSpy.mock.results[0].value;
        expect(result.publicKey.algorithm.name.toLowerCase()).toEqual(AT_BINDING_KEY_OPTIONS.keyGenAlgorithmOptions.name.toLowerCase());
        expect(exportJwkSpy).toHaveBeenCalledWith(result.publicKey);
        expect(regExp.test(pkThumbprint)).toBe(true);
        expect(Object.keys(dbStorage[pkThumbprint])).not.toHaveLength(0);
    }, 30000);

    it("getPublicKeyThumbprint() generates a valid stk_jwk thumbprint", async () => {
        //@ts-ignore
        jest.spyOn(BrowserCrypto.prototype as any, "getSubtleCryptoDigest").mockImplementation((algorithm: string, data: Uint8Array): Promise<ArrayBuffer> => {
            expect(algorithm).toBe("SHA-256");
            return Promise.resolve(createHash("SHA256").update(Buffer.from(data)).digest());
        });
        const generateKeyPairSpy = jest.spyOn(BrowserCrypto.prototype, "generateKeyPair");
        const exportJwkSpy = jest.spyOn(BrowserCrypto.prototype, "exportJwk");

        const keyType = "stk_jwk";

        const testRequest = {
            authority: TEST_CONFIG.validAuthority,
            scopes: TEST_CONFIG.DEFAULT_GRAPH_SCOPE,
            correlationId: TEST_CONFIG.CORRELATION_ID,
        };

        const pkThumbprint = await cryptoObj.getPublicKeyThumbprint(testRequest, keyType);
        /**
         * Contains alphanumeric, dash '-', underscore '_', plus '+', or slash '/' with length of 43.
         */
        const regExp = new RegExp("[A-Za-z0-9-_+/]{43}");
        const result = await generateKeyPairSpy.mock.results[0].value;

        expect(result.publicKey.algorithm.name.toLowerCase()).toEqual(RT_BINDING_KEY_OPTIONS.keyGenAlgorithmOptions.name.toLowerCase());
        expect(result.privateKey.algorithm.name.toLowerCase()).toEqual(RT_BINDING_KEY_OPTIONS.keyGenAlgorithmOptions.name.toLowerCase());
        expect(exportJwkSpy).toHaveBeenCalledWith(result.publicKey);
        expect(regExp.test(pkThumbprint)).toBe(true);
        expect(Object.keys(dbStorage[pkThumbprint])).not.toHaveLength(0);
    }, 30000);
<<<<<<< HEAD
=======

    it("removeTokenBindingKey() removes the specified key from storage", async () => {
        //@ts-ignore
        jest.spyOn(BrowserCrypto.prototype as any, "getSubtleCryptoDigest").mockImplementation((algorithm: string, data: Uint8Array): Promise<ArrayBuffer> => {
            expect(algorithm).toBe("SHA-256");
            return Promise.resolve(createHash("SHA256").update(Buffer.from(data)).digest());
        });
        const pkThumbprint = await cryptoObj.getPublicKeyThumbprint({resourceRequestMethod: "POST", resourceRequestUri: TEST_URIS.TEST_AUTH_ENDPT_WITH_PARAMS} as BaseAuthRequest);
        const keyDeleted = await cryptoObj.removeTokenBindingKey(pkThumbprint);
        expect(dbStorage[pkThumbprint]).toBe(undefined);
        expect(keyDeleted).toBe(true);
    }, 30000);

    it("signJwt() throws signingKeyNotFoundInStorage error if signing keypair is not found in storage", async () => {
        jest.spyOn(DatabaseStorage.prototype, "get").mockResolvedValue(undefined);
        return await expect(cryptoObj.signJwt({}, "testString")).rejects.toThrow(BrowserAuthError.createSigningKeyNotFoundInStorageError("testString"));
    }, 30000);
>>>>>>> 314d4c0a
});<|MERGE_RESOLUTION|>--- conflicted
+++ resolved
@@ -194,8 +194,6 @@
         expect(regExp.test(pkThumbprint)).toBe(true);
         expect(Object.keys(dbStorage[pkThumbprint])).not.toHaveLength(0);
     }, 30000);
-<<<<<<< HEAD
-=======
 
     it("removeTokenBindingKey() removes the specified key from storage", async () => {
         //@ts-ignore
@@ -213,5 +211,4 @@
         jest.spyOn(DatabaseStorage.prototype, "get").mockResolvedValue(undefined);
         return await expect(cryptoObj.signJwt({}, "testString")).rejects.toThrow(BrowserAuthError.createSigningKeyNotFoundInStorageError("testString"));
     }, 30000);
->>>>>>> 314d4c0a
 });