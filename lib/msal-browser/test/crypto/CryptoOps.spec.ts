import { CryptoOps } from "../../src/crypto/CryptoOps";
import { GuidGenerator } from "../../src/crypto/GuidGenerator";
import { BrowserCrypto } from "../../src/crypto/BrowserCrypto";
import { TEST_CONFIG, TEST_URIS, TEST_POP_VALUES } from "../utils/StringConstants";
import { createHash } from "crypto";
import { AuthenticationScheme, BaseAuthRequest, CryptoKeyTypes, Logger, PkceCodes } from "@azure/msal-common";
import { BrowserAuthError } from "../../src";
import { CryptoKeyConfig } from "../../src/utils/CryptoConstants";
const msrCrypto = require("../polyfills/msrcrypto.min");

let mockDatabase = {
    "TestDB.keys": {}
};

// Mock DatabaseStorage
jest.mock("../../src/cache/DatabaseStorage", () => {
    return {
        DatabaseStorage: jest.fn().mockImplementation(() => {
            return {
                dbName: "TestDB",
                version: 1,
                tableName: "TestDB.keys",
                open: () => {},
                getItem: (kid: string) => {
                    return mockDatabase["TestDB.keys"][kid];
                },
                setItem: (kid: string, payload: any) => {
                    mockDatabase["TestDB.keys"][kid] = payload;
                    return mockDatabase["TestDB.keys"][kid];
                },
                removeItem: (kid: string) => {
                    delete mockDatabase["TestDB.keys"][kid];
                },
                containsKey: (kid: string) => {
                    return !!(mockDatabase["TestDB.keys"][kid]);
                }
            }
      })
    }
});

describe("CryptoOps.ts Unit Tests", () => {
    let cryptoObj: CryptoOps;
    let oldWindowCrypto = window.crypto;

    beforeEach(() => {
        cryptoObj = new CryptoOps(new Logger({}));
        oldWindowCrypto = window.crypto;
        //@ts-ignore
        window.crypto = {
            ...oldWindowCrypto,
            ...msrCrypto
        }
    });

    afterEach(() => {
        jest.restoreAllMocks();
        mockDatabase = {
            "TestDB.keys": {}
        };
        //@ts-ignore
        window.crypto = oldWindowCrypto;
    });

    it("createNewGuid()", () => {
        expect(GuidGenerator.isGuid(cryptoObj.createNewGuid())).toBe(true);
    });

    it("base64Encode()", () => {
        /**
         * From RFC 4648 Section 10
         * BASE64("") = ""
         * BASE64("f") = "Zg=="
         * BASE64("fo") = "Zm8="
         * BASE64("foo") = "Zm9v"
         * BASE64("foob") = "Zm9vYg=="
         * BASE64("fooba") = "Zm9vYmE="
         * BASE64("foobar") = "Zm9vYmFy"
         */
        expect(cryptoObj.base64Encode("")).toHaveLength(0);
        expect(cryptoObj.base64Encode("f")).toBe("Zg==");
        expect(cryptoObj.base64Encode("fo")).toBe("Zm8=");
        expect(cryptoObj.base64Encode("foo")).toBe("Zm9v");
        expect(cryptoObj.base64Encode("foob")).toBe("Zm9vYg==");
        expect(cryptoObj.base64Encode("fooba")).toBe("Zm9vYmE=");
        expect(cryptoObj.base64Encode("foobar")).toBe("Zm9vYmFy");
    });

    it("base64Decode()", () => {
        /**
         * From RFC 4648 Section 10
         * BASE64("") = ""
         * BASE64("f") = "Zg=="
         * BASE64("fo") = "Zm8="
         * BASE64("foo") = "Zm9v"
         * BASE64("foob") = "Zm9vYg=="
         * BASE64("fooba") = "Zm9vYmE="
         * BASE64("foobar") = "Zm9vYmFy"
         */
        expect(cryptoObj.base64Decode("")).toHaveLength(0);
        expect(cryptoObj.base64Decode("Zg==")).toBe("f");
        expect(cryptoObj.base64Decode("Zm8=")).toBe("fo");
        expect(cryptoObj.base64Decode("Zm9v")).toBe("foo");
        expect(cryptoObj.base64Decode("Zm9vYg==")).toBe("foob");
        expect(cryptoObj.base64Decode("Zm9vYmE=")).toBe("fooba");
        expect(cryptoObj.base64Decode("Zm9vYmFy")).toBe("foobar");
    });

    describe("Localization tests", () => {
        it("Arabic", () => {
            const TEST_STRING = "أهـــلاً12";
            expect(cryptoObj.base64Decode(cryptoObj.base64Encode(TEST_STRING))).toBe(TEST_STRING);
        });

        it("Chinese (Simplified)", () => {
            const TEST_STRING = "你好熊猫僜刓嘰塡奬媆孿偁乢猒峗芲偁A偄E偆I偊O偍U";
            expect(cryptoObj.base64Decode(cryptoObj.base64Encode(TEST_STRING))).toBe(TEST_STRING);
        });

        it("Chinese (Traditional)", () => {
            const TEST_STRING = "僜刓嘰塡奬媆孿屋台灣一才中丙禳讒讖籲乂氕氶汋纘鼊龤牷A礜I略U礎E漼O尐赨塿槙箤踊ａｂｃＡＢＣ巢巢巢悴矱悴矱勗脣勗脣";
            expect(cryptoObj.base64Decode(cryptoObj.base64Encode(TEST_STRING))).toBe(TEST_STRING);
        });

        it("German", () => {
            const TEST_STRING = "freistoß für böse";
            expect(cryptoObj.base64Decode(cryptoObj.base64Encode(TEST_STRING))).toBe(TEST_STRING);
        });

        it("Hebrew", () => {
            const TEST_STRING = "אם במקרה אף שכחת לנסוע צפון לזיג'ץ טד,ן.";
            expect(cryptoObj.base64Decode(cryptoObj.base64Encode(TEST_STRING))).toBe(TEST_STRING);
        });

        it("Hindi", () => {
            const TEST_STRING = "नमस्ते धन्यवाद";
            expect(cryptoObj.base64Decode(cryptoObj.base64Encode(TEST_STRING))).toBe(TEST_STRING);
        });

        it("Japanese", () => {
            const TEST_STRING = "とよた小百合俊晴㊞ソ十申暴構能雲契活神点農ボ施倍府本宮マ笠急党図迎 ミ円救降冬梅ゼ夕票充端納 ゾ従転脳評競怜蒟栁ょ溷瑯";
            expect(cryptoObj.base64Decode(cryptoObj.base64Encode(TEST_STRING))).toBe(TEST_STRING);
        });

        it("Korean", () => {
            const TEST_STRING = "도망각하갂詰野";
            expect(cryptoObj.base64Decode(cryptoObj.base64Encode(TEST_STRING))).toBe(TEST_STRING);
        });

        it("Thai", () => {
            const TEST_STRING = "กุ้งจิ้มน้ปลาตั้งจเรียน";
            expect(cryptoObj.base64Decode(cryptoObj.base64Encode(TEST_STRING))).toBe(TEST_STRING);
        });

        it("Turkish", () => {
            const TEST_STRING = "İkşzler Açık iıüğİIÜĞ";
            expect(cryptoObj.base64Decode(cryptoObj.base64Encode(TEST_STRING))).toBe(TEST_STRING);
        });

        it("Portugese", () => {
            const TEST_STRING = "áéíóúàêôãç";
            expect(cryptoObj.base64Decode(cryptoObj.base64Encode(TEST_STRING))).toBe(TEST_STRING);
        });

        it("Russian", () => {
            const TEST_STRING = "яЧчЁёр";
            expect(cryptoObj.base64Decode(cryptoObj.base64Encode(TEST_STRING))).toBe(TEST_STRING);
        });

        it("Italian", () => {
            const TEST_STRING = "àÀèÈéÉìÌòÒùÙ";
            expect(cryptoObj.base64Decode(cryptoObj.base64Encode(TEST_STRING))).toBe(TEST_STRING);
        });

        it("French", () => {
            const TEST_STRING = "æÆœŒçÇîÎ";
            expect(cryptoObj.base64Decode(cryptoObj.base64Encode(TEST_STRING))).toBe(TEST_STRING);
        });

        it("Greek", () => {
            const TEST_STRING = "Σσς";
            expect(cryptoObj.base64Decode(cryptoObj.base64Encode(TEST_STRING))).toBe(TEST_STRING);
        });

        it("Czech", () => {
            const TEST_STRING = "ŠšŤŽ";
            expect(cryptoObj.base64Decode(cryptoObj.base64Encode(TEST_STRING))).toBe(TEST_STRING);
        });

        it("Danish", () => {
            const TEST_STRING = "åæø";
            expect(cryptoObj.base64Decode(cryptoObj.base64Encode(TEST_STRING))).toBe(TEST_STRING);
        });

        it("Finnish", () => {
            const TEST_STRING = "åäö";
            expect(cryptoObj.base64Decode(cryptoObj.base64Encode(TEST_STRING))).toBe(TEST_STRING);
        });
    });

    it("generatePkceCode() creates a valid Pkce code", async () => {
        //@ts-ignore
        jest.spyOn(BrowserCrypto.prototype as any, "getSubtleCryptoDigest").mockImplementation((algorithm: string, data: Uint8Array): Promise<ArrayBuffer> => {
            expect(algorithm).toBe("SHA-256");
            return Promise.resolve(createHash("SHA256").update(Buffer.from(data)).digest());
        });

        /**
         * Contains alphanumeric, dash '-', underscore '_', plus '+', or slash '/' with length of 43.
         */
        const regExp = new RegExp("[A-Za-z0-9-_+/]{43}");
        const generatedCodes: PkceCodes = await cryptoObj.generatePkceCodes();
        expect(regExp.test(generatedCodes.challenge)).toBe(true);
        expect(regExp.test(generatedCodes.verifier)).toBe(true);
    });

    it("removeTokenBindingKey() removes the specified key from storage", async () => {
        //@ts-ignore
        jest.spyOn(BrowserCrypto.prototype as any, "getSubtleCryptoDigest").mockImplementation((algorithm: string, data: Uint8Array): Promise<ArrayBuffer> => {
            expect(algorithm).toBe("SHA-256");
            return Promise.resolve(createHash("SHA256").update(Buffer.from(data)).digest());
        });
<<<<<<< HEAD
        const generateKeyPairSpy = jest.spyOn(BrowserCrypto.prototype, "generateKeyPair");
        const exportJwkSpy = jest.spyOn(BrowserCrypto.prototype, "exportJwk");
        
        const keyType = "req_cnf";

        const testRequest = {
            authority: TEST_CONFIG.validAuthority,
            scopes: TEST_CONFIG.DEFAULT_GRAPH_SCOPE,
            correlationId: TEST_CONFIG.CORRELATION_ID,
            authenticationScheme: AuthenticationScheme.POP,
            resourceRequestMethod:"POST",
            resourceRequestUrl: TEST_URIS.TEST_RESOURCE_ENDPT_WITH_PARAMS,
            stkJwk: TEST_POP_VALUES.KID
        };
        
        const pkThumbprint = await cryptoObj.getPublicKeyThumbprint(testRequest, keyType);
        /**
         * Contains alphanumeric, dash '-', underscore '_', plus '+', or slash '/' with length of 43.
         */
        const regExp = new RegExp("[A-Za-z0-9-_+/]{43}");
        const result = await generateKeyPairSpy.mock.results[0].value;
        expect(result.publicKey.algorithm.name.toLowerCase()).toEqual(AT_BINDING_KEY_OPTIONS.keyGenAlgorithmOptions.name.toLowerCase());
        expect(exportJwkSpy).toHaveBeenCalledWith(result.publicKey);
        expect(regExp.test(pkThumbprint)).toBe(true);
        expect(Object.keys(dbStorage[pkThumbprint])).not.toHaveLength(0);
    }, 15000);
=======
        const pkThumbprint = await cryptoObj.getPublicKeyThumbprint({resourceRequestMethod: "POST", resourceRequestUri: TEST_URIS.TEST_AUTH_ENDPT_WITH_PARAMS} as BaseAuthRequest);
        const key = mockDatabase["TestDB.keys"][pkThumbprint];
        const keyDeleted = await cryptoObj.removeTokenBindingKey(pkThumbprint);
        expect(key).not.toBe(undefined);
        expect(mockDatabase["TestDB.keys"][pkThumbprint]).toBe(undefined);
        expect(keyDeleted).toBe(true);
    }, 30000);

    it("signJwt() throws signingKeyNotFoundInStorage error if signing keypair is not found in storage", async () => {
        expect(cryptoObj.signJwt({}, "testString")).rejects.toThrow(BrowserAuthError.createSigningKeyNotFoundInStorageError());
    }, 30000);
>>>>>>> e6870792

    it("hashString() returns a valid SHA-256 hash of an input string", async() => {
        //@ts-ignore
        jest.spyOn(BrowserCrypto.prototype as any, "getSubtleCryptoDigest").mockImplementation((algorithm: string, data: Uint8Array): Promise<ArrayBuffer> => {
            expect(algorithm).toBe("SHA-256");
            return Promise.resolve(createHash("SHA256").update(Buffer.from(data)).digest());
        });
        const regExp = new RegExp("[A-Za-z0-9-_+/]{43}");
        const result = await cryptoObj.hashString("testString");
        expect(regExp.test(result)).toBe(true);
    });

    describe("getPublicKeyThumbprint", () => {
        afterEach(() => {
            jest.restoreAllMocks();
        });

        it("generates a valid request thumbprint", async () => {
            jest.setTimeout(30000);
            //@ts-ignore
            jest.spyOn(BrowserCrypto.prototype as any, "getSubtleCryptoDigest").mockImplementation((algorithm: string, data: Uint8Array): Promise<ArrayBuffer> => {
                expect(algorithm).toBe("SHA-256");
                return Promise.resolve(createHash("SHA256").update(Buffer.from(data)).digest());
            });
            const generateKeyPairSpy = jest.spyOn(BrowserCrypto.prototype, "generateKeyPair");
            const exportJwkSpy = jest.spyOn(BrowserCrypto.prototype, "exportJwk");
            
            const keyType = CryptoKeyTypes.ReqCnf;
    
            const testRequest = {
                authenticationScheme: AuthenticationScheme.POP,
                resourceRequestMethod:"POST",
                resourceRequestUrl: TEST_URIS.TEST_RESOURCE_ENDPT_WITH_PARAMS,
                stkJwk: TEST_POP_VALUES.KID
            };
            
            const pkThumbprint = await cryptoObj.getPublicKeyThumbprint(testRequest, keyType);
            /**
             * Contains alphanumeric, dash '-', underscore '_', plus '+', or slash '/' with length of 43.
             */
            const regExp = new RegExp("[A-Za-z0-9-_+/]{43}");
            const result = await generateKeyPairSpy.mock.results[0].value;
            expect(result.publicKey.algorithm.name.toLowerCase()).toEqual(CryptoKeyConfig.AccessTokenBinding.keyGenAlgorithmOptions.name.toLowerCase());
            expect(exportJwkSpy).toHaveBeenCalledWith(result.publicKey);
            expect(regExp.test(pkThumbprint)).toBe(true);
            expect(mockDatabase["TestDB.keys"][pkThumbprint]).not.toBe(undefined);
        }, 30000);

        it("generates a valid stk_jwk thumbprint", async () => {
            //@ts-ignore
            jest.spyOn(BrowserCrypto.prototype as any, "getSubtleCryptoDigest").mockImplementation((algorithm: string, data: Uint8Array): Promise<ArrayBuffer> => {
                expect(algorithm).toBe("SHA-256");
                return Promise.resolve(createHash("SHA256").update(Buffer.from(data)).digest());
            });
            const generateKeyPairSpy = jest.spyOn(BrowserCrypto.prototype, "generateKeyPair");
            const exportJwkSpy = jest.spyOn(BrowserCrypto.prototype, "exportJwk");
    
            const keyType = CryptoKeyTypes.StkJwk;
    
            const pkThumbprint = await cryptoObj.getPublicKeyThumbprint({}, keyType);
            /**
             * Contains alphanumeric, dash '-', underscore '_', plus '+', or slash '/' with length of 43.
             */
            const regExp = new RegExp("[A-Za-z0-9-_+/]{43}");
            const result = await generateKeyPairSpy.mock.results[0].value;
    
            expect(result.publicKey.algorithm.name.toLowerCase()).toEqual(CryptoKeyConfig.RefreshTokenBinding.keyGenAlgorithmOptions.name.toLowerCase());
            expect(result.privateKey.algorithm.name.toLowerCase()).toEqual(CryptoKeyConfig.RefreshTokenBinding.keyGenAlgorithmOptions.name.toLowerCase());
            expect(exportJwkSpy).toHaveBeenCalledWith(result.publicKey);
            expect(regExp.test(pkThumbprint)).toBe(true);
            expect(Object.keys(mockDatabase["TestDB.keys"][pkThumbprint])).not.toBe(undefined);
        }, 30000);

        it("throws error if key generation fails", async () => {
            //@ts-ignore
            jest.spyOn(BrowserCrypto.prototype, "generateKeyPair").mockReturnValue(undefined);
            expect(() => cryptoObj.getPublicKeyThumbprint({})).rejects.toThrow(BrowserAuthError.createKeyGenerationFailedError("Either the public or private key component is missing from the generated CryptoKeyPair"));
        });
    });
});<|MERGE_RESOLUTION|>--- conflicted
+++ resolved
@@ -220,34 +220,6 @@
             expect(algorithm).toBe("SHA-256");
             return Promise.resolve(createHash("SHA256").update(Buffer.from(data)).digest());
         });
-<<<<<<< HEAD
-        const generateKeyPairSpy = jest.spyOn(BrowserCrypto.prototype, "generateKeyPair");
-        const exportJwkSpy = jest.spyOn(BrowserCrypto.prototype, "exportJwk");
-        
-        const keyType = "req_cnf";
-
-        const testRequest = {
-            authority: TEST_CONFIG.validAuthority,
-            scopes: TEST_CONFIG.DEFAULT_GRAPH_SCOPE,
-            correlationId: TEST_CONFIG.CORRELATION_ID,
-            authenticationScheme: AuthenticationScheme.POP,
-            resourceRequestMethod:"POST",
-            resourceRequestUrl: TEST_URIS.TEST_RESOURCE_ENDPT_WITH_PARAMS,
-            stkJwk: TEST_POP_VALUES.KID
-        };
-        
-        const pkThumbprint = await cryptoObj.getPublicKeyThumbprint(testRequest, keyType);
-        /**
-         * Contains alphanumeric, dash '-', underscore '_', plus '+', or slash '/' with length of 43.
-         */
-        const regExp = new RegExp("[A-Za-z0-9-_+/]{43}");
-        const result = await generateKeyPairSpy.mock.results[0].value;
-        expect(result.publicKey.algorithm.name.toLowerCase()).toEqual(AT_BINDING_KEY_OPTIONS.keyGenAlgorithmOptions.name.toLowerCase());
-        expect(exportJwkSpy).toHaveBeenCalledWith(result.publicKey);
-        expect(regExp.test(pkThumbprint)).toBe(true);
-        expect(Object.keys(dbStorage[pkThumbprint])).not.toHaveLength(0);
-    }, 15000);
-=======
         const pkThumbprint = await cryptoObj.getPublicKeyThumbprint({resourceRequestMethod: "POST", resourceRequestUri: TEST_URIS.TEST_AUTH_ENDPT_WITH_PARAMS} as BaseAuthRequest);
         const key = mockDatabase["TestDB.keys"][pkThumbprint];
         const keyDeleted = await cryptoObj.removeTokenBindingKey(pkThumbprint);
@@ -259,7 +231,6 @@
     it("signJwt() throws signingKeyNotFoundInStorage error if signing keypair is not found in storage", async () => {
         expect(cryptoObj.signJwt({}, "testString")).rejects.toThrow(BrowserAuthError.createSigningKeyNotFoundInStorageError());
     }, 30000);
->>>>>>> e6870792
 
     it("hashString() returns a valid SHA-256 hash of an input string", async() => {
         //@ts-ignore
