--- conflicted
+++ resolved
@@ -3,7 +3,6 @@
 import { BrowserCrypto, CryptoKeyOptions } from "../../src/crypto/BrowserCrypto";
 import { TEST_URIS, BROWSER_CRYPTO, TEST_POP_VALUES } from "../utils/StringConstants";
 import { createHash } from "crypto";
-<<<<<<< HEAD
 import { AuthenticationScheme, BaseAuthRequest, CryptoKeyTypes, PkceCodes } from "@azure/msal-common";
 import { DatabaseStorage } from "../../src/cache/DatabaseStorage";
 import { BrowserAuthError } from "../../src";
@@ -37,12 +36,6 @@
     keypairUsages: CryptoKeyUsageSets.RefreshTokenBinding.Keypair,
     privateKeyUsage: CryptoKeyUsageSets.RefreshTokenBinding.PrivateKey
 };
-=======
-import { PkceCodes, BaseAuthRequest } from "@azure/msal-common";
-import { TEST_URIS } from "../utils/StringConstants";
-import { BrowserAuthError } from "../../src";
-
-const msrCrypto = require("../polyfills/msrcrypto.min");
 
 let mockDatabase = {
     "TestDB.keys": {}
@@ -72,7 +65,6 @@
       })
     }
 });
->>>>>>> 9099d711
 
 describe("CryptoOps.ts Unit Tests", () => {
     let cryptoObj: CryptoOps;
@@ -157,30 +149,6 @@
         expect(regExp.test(generatedCodes.verifier)).toBe(true);
     });
 
-<<<<<<< HEAD
-=======
-    it("getPublicKeyThumbprint() generates a valid request thumbprint", async () => {
-        jest.setTimeout(30000);
-        //@ts-ignore
-        jest.spyOn(BrowserCrypto.prototype as any, "getSubtleCryptoDigest").mockImplementation((algorithm: string, data: Uint8Array): Promise<ArrayBuffer> => {
-            expect(algorithm).toBe("SHA-256");
-            return Promise.resolve(createHash("SHA256").update(Buffer.from(data)).digest());
-        });
-        const generateKeyPairSpy = jest.spyOn(BrowserCrypto.prototype, "generateKeyPair");
-        const exportJwkSpy = jest.spyOn(BrowserCrypto.prototype, "exportJwk");
-        const pkThumbprint = await cryptoObj.getPublicKeyThumbprint({resourceRequestMethod: "POST", resourceRequestUri: TEST_URIS.TEST_AUTH_ENDPT_WITH_PARAMS} as BaseAuthRequest);
-        /**
-         * Contains alphanumeric, dash '-', underscore '_', plus '+', or slash '/' with length of 43.
-         */
-        const regExp = new RegExp("[A-Za-z0-9-_+/]{43}");
-        expect(generateKeyPairSpy).toHaveBeenCalledWith(true, ["sign", "verify"]);
-        const result = await generateKeyPairSpy.mock.results[0].value;
-        expect(exportJwkSpy).toHaveBeenCalledWith(result.publicKey);
-        expect(regExp.test(pkThumbprint)).toBe(true);
-        expect(mockDatabase["TestDB.keys"][pkThumbprint]).not.toBe(undefined);
-    }, 30000);
-
->>>>>>> 9099d711
     it("removeTokenBindingKey() removes the specified key from storage", async () => {
         //@ts-ignore
         jest.spyOn(BrowserCrypto.prototype as any, "getSubtleCryptoDigest").mockImplementation((algorithm: string, data: Uint8Array): Promise<ArrayBuffer> => {
@@ -232,7 +200,7 @@
             expect(result.publicKey.algorithm.name.toLowerCase()).toEqual(AccessTokenBindingKeyOptions.keyGenAlgorithmOptions.name.toLowerCase());
             expect(exportJwkSpy).toHaveBeenCalledWith(result.publicKey);
             expect(regExp.test(pkThumbprint)).toBe(true);
-            expect(Object.keys(dbStorage[pkThumbprint])).not.toHaveLength(0);
+            expect(mockDatabase["TestDB.keys"][pkThumbprint]).not.toHaveLength(0);
         }, 30000);
 
         it("generates a valid stk_jwk thumbprint", async () => {
@@ -257,7 +225,7 @@
             expect(result.privateKey.algorithm.name.toLowerCase()).toEqual(RefreshTokenBindingOptions.keyGenAlgorithmOptions.name.toLowerCase());
             expect(exportJwkSpy).toHaveBeenCalledWith(result.publicKey);
             expect(regExp.test(pkThumbprint)).toBe(true);
-            expect(Object.keys(dbStorage[pkThumbprint])).not.toHaveLength(0);
+            expect(Object.keys(mockDatabase["TestDB.keys"][pkThumbprint])).not.toHaveLength(0);
         }, 30000);
 
         it("throws error if key generation fails", async () => {
