--- conflicted
+++ resolved
@@ -20,19 +20,12 @@
     ClientConfiguration,
     AuthorizationCodePayload,
     AuthorityOptions,
-<<<<<<< HEAD
-    ServerAuthorizationTokenResponse,
-} from "@azure/msal-common";
-import { Configuration, buildConfiguration } from "../../src/config/Configuration";
-import { TEST_CONFIG, TEST_URIS, TEST_DATA_CLIENT_INFO, TEST_TOKENS, TEST_TOKEN_LIFETIMES, TEST_HASHES, TEST_POP_VALUES, TEST_STATE_VALUES, DECRYPTED_BOUND_RT_AUTHENTICATION_RESULT_DEFAULT_SCOPES } from "../utils/StringConstants";
-=======
     CcsCredential,
     CcsCredentialType,
     ServerAuthorizationTokenResponse,
 } from "@azure/msal-common";
 import { Configuration, buildConfiguration } from "../../src/config/Configuration";
-import { TEST_CONFIG, TEST_URIS, TEST_DATA_CLIENT_INFO, TEST_TOKENS, TEST_TOKEN_LIFETIMES, TEST_HASHES, TEST_POP_VALUES, TEST_STATE_VALUES, RANDOM_TEST_GUID, AUTHENTICATION_RESULT } from "../utils/StringConstants";
->>>>>>> 02477e5f
+import { TEST_CONFIG, TEST_URIS, TEST_DATA_CLIENT_INFO, TEST_TOKENS, TEST_TOKEN_LIFETIMES, TEST_HASHES, TEST_POP_VALUES, TEST_STATE_VALUES, RANDOM_TEST_GUID, AUTHENTICATION_RESULT, DECRYPTED_BOUND_RT_AUTHENTICATION_RESULT_DEFAULT_SCOPES } from "../utils/StringConstants";
 import { BrowserAuthError } from "../../src/error/BrowserAuthError";
 import sinon from "sinon";
 import { CryptoOps } from "../../src/crypto/CryptoOps";
@@ -109,19 +102,11 @@
     signJwt: async (): Promise<string> => {
         return "signedJwt";
     },
-<<<<<<< HEAD
-    async getAsymmetricPublicKey(): Promise<string> {
-        return TEST_POP_VALUES.KID;
-    },
-    async decryptBoundTokenResponse(): Promise<ServerAuthorizationTokenResponse> {
-        return DECRYPTED_BOUND_RT_AUTHENTICATION_RESULT_DEFAULT_SCOPES;
-=======
     getAsymmetricPublicKey: async (): Promise<string> => {
         return TEST_POP_VALUES.DECODED_STK_JWK_THUMBPRINT
     },
-    decryptBoundTokenResponse: async (): Promise<ServerAuthorizationTokenResponse | null> => {
-        return AUTHENTICATION_RESULT.body;
->>>>>>> 02477e5f
+    decryptBoundTokenResponse: async (): Promise<ServerAuthorizationTokenResponse> => {
+        return DECRYPTED_BOUND_RT_AUTHENTICATION_RESULT_DEFAULT_SCOPES;
     }
 }
 
