--- conflicted
+++ resolved
@@ -101,13 +101,8 @@
     signJwt: async (): Promise<string> => {
         return "signedJwt";
     },
-<<<<<<< HEAD
-    getAsymmetricPublicKey: async(): Promise<string> => {
-        return TEST_POP_VALUES.DECODED_STK_JWK_THUMBPRINT;
-=======
     getAsymmetricPublicKey: async (): Promise<string> => {
         return TEST_POP_VALUES.DECODED_STK_JWK_THUMBPRINT
->>>>>>> 9aa503bf
     }
 }
 
