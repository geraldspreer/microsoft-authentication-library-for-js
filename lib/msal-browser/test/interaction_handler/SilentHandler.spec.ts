--- conflicted
+++ resolved
@@ -90,16 +90,11 @@
                 signJwt: async (): Promise<string> => {
                     return "signedJwt";
                 },
-<<<<<<< HEAD
                 async getAsymmetricPublicKey(): Promise<string> {
                     return TEST_POP_VALUES.KID;
                 },
                 async decryptBoundTokenResponse(): Promise<ServerAuthorizationTokenResponse> {
                     return DECRYPTED_BOUND_RT_AUTHENTICATION_RESULT_DEFAULT_SCOPES;
-=======
-                getAsymmetricPublicKey: async(): Promise<string> => {
-                    return TEST_POP_VALUES.DECODED_STK_JWK_THUMBPRINT;
->>>>>>> 8938458d
                 }
             },
             networkInterface: {
