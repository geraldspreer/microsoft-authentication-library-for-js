/*
 * Copyright (c) Microsoft Corporation. All rights reserved.
 * Licensed under the MIT License.
 */

import { PkceCodes, AuthorityFactory, CommonAuthorizationCodeRequest, Constants, AuthorizationCodeClient, ProtocolMode, Logger, AuthenticationScheme, AuthorityOptions, ClientConfiguration, AuthError, ServerAuthorizationTokenResponse } from "@azure/msal-common";
import { PopupHandler } from "../../src/interaction_handler/PopupHandler";
import { Configuration, buildConfiguration } from "../../src/config/Configuration";
<<<<<<< HEAD
import { TEST_CONFIG, TEST_URIS, RANDOM_TEST_GUID, TEST_POP_VALUES, DECRYPTED_BOUND_RT_AUTHENTICATION_RESULT_DEFAULT_SCOPES } from "../utils/StringConstants";
=======
import { TEST_CONFIG, TEST_URIS, RANDOM_TEST_GUID, TEST_POP_VALUES, DECRYPTED_RT_BOUND_AUTHENTICATION_RESULT_DEFAULT_SCOPES } from "../utils/StringConstants";
>>>>>>> 8938458d
import sinon from "sinon";
import { InteractionHandler } from "../../src/interaction_handler/InteractionHandler";
import { BrowserAuthErrorMessage, BrowserAuthError } from "../../src/error/BrowserAuthError";
import { BrowserConstants, TemporaryCacheKeys } from "../../src/utils/BrowserConstants";
import { CryptoOps } from "../../src/crypto/CryptoOps";
import { TestStorageManager } from "../cache/TestStorageManager";
import { BrowserCacheManager } from "../../src/cache/BrowserCacheManager";

const testPkceCodes = {
    challenge: "TestChallenge",
    verifier: "TestVerifier"
} as PkceCodes;

const testNetworkResult = {
    testParam: "testValue"
};

const defaultTokenRequest: CommonAuthorizationCodeRequest = {
    authenticationScheme: AuthenticationScheme.BEARER,
    redirectUri: `${TEST_URIS.DEFAULT_INSTANCE}/`,
    code: "thisIsATestCode",
    scopes: TEST_CONFIG.DEFAULT_SCOPES,
    codeVerifier: TEST_CONFIG.TEST_VERIFIER,
    authority: `${Constants.DEFAULT_AUTHORITY}/`,
    correlationId: RANDOM_TEST_GUID
};

const networkInterface = {
    sendGetRequestAsync<T>(): T {
        return {} as T;
    },
    sendPostRequestAsync<T>(): T {
        return {} as T;
    },
};

describe("PopupHandler.ts Unit Tests", () => {
    let authCodeModule: AuthorizationCodeClient;
    let browserStorage: BrowserCacheManager;
    let browserRequestLogger: Logger;
    const cryptoOps = new CryptoOps();
    beforeEach(() => {
        const appConfig: Configuration = {
            auth: {
                clientId: TEST_CONFIG.MSAL_CLIENT_ID
            }
        };
        const configObj = buildConfiguration(appConfig, true);
        const authorityOptions: AuthorityOptions = {
            protocolMode: ProtocolMode.AAD,
            knownAuthorities: [],
            cloudDiscoveryMetadata: "",
            authorityMetadata: ""
        }
        const authorityInstance = AuthorityFactory.createInstance(configObj.auth.authority, networkInterface, browserStorage, authorityOptions);
        const authConfig: ClientConfiguration = {
            authOptions: {
                ...configObj.auth,
                authority: authorityInstance,
            },
            systemOptions: {
                tokenRenewalOffsetSeconds:
                    configObj.system.tokenRenewalOffsetSeconds
            },
            cryptoInterface: {
                createNewGuid: (): string => {
                    return "newGuid";
                },
                base64Decode: (input: string): string => {
                    return "testDecodedString";
                },
                base64Encode: (input: string): string => {
                    return "testEncodedString";
                },
                generatePkceCodes: async (): Promise<PkceCodes> => {
                    return testPkceCodes;
                },
                getPublicKeyThumbprint: async (): Promise<string> => {
                    return TEST_POP_VALUES.ENCODED_REQ_CNF;
                },
                signJwt: async (): Promise<string> => {
                    return "signedJwt";
                },
<<<<<<< HEAD
                async getAsymmetricPublicKey(): Promise<string> {
                    return TEST_POP_VALUES.KID;
                },
                async decryptBoundTokenResponse(): Promise<ServerAuthorizationTokenResponse> {
                    return DECRYPTED_BOUND_RT_AUTHENTICATION_RESULT_DEFAULT_SCOPES;
=======
                getAsymmetricPublicKey: async(): Promise<string> => {
                    return TEST_POP_VALUES.DECODED_STK_JWK_THUMBPRINT;
                },
                async decryptBoundTokenResponse(): Promise<ServerAuthorizationTokenResponse> {
                    return DECRYPTED_RT_BOUND_AUTHENTICATION_RESULT_DEFAULT_SCOPES;
>>>>>>> 8938458d
                }
            },
            networkInterface: {
                sendGetRequestAsync: async (): Promise<any> => {
                    return testNetworkResult;
                },
                sendPostRequestAsync: async (): Promise<any> => {
                    return testNetworkResult;
                },
            },
            loggerOptions: {
                loggerCallback: (): void => {},
                piiLoggingEnabled: true,
            },
        };
        authConfig.storageInterface = new TestStorageManager(TEST_CONFIG.MSAL_CLIENT_ID, authConfig.cryptoInterface!);
        authCodeModule = new AuthorizationCodeClient(authConfig);
        const logger = new Logger(authConfig.loggerOptions!);
        browserStorage = new BrowserCacheManager(TEST_CONFIG.MSAL_CLIENT_ID, configObj.cache, cryptoOps, logger);
        browserRequestLogger = new Logger(authConfig.loggerOptions!);
    });

    afterEach(() => {
        sinon.restore();
    });

    describe("Constructor", () => {

        it("creates a valid PopupHandler", () => {
            const popupHandler = new PopupHandler(authCodeModule, browserStorage, defaultTokenRequest, browserRequestLogger);
            expect(popupHandler).toBeInstanceOf(PopupHandler);
            expect(popupHandler).toBeInstanceOf(InteractionHandler);
        });
    });

    describe("initiateAuthRequest()", () => {

        it("throws error if request uri is empty", () => {
            const testTokenReq: CommonAuthorizationCodeRequest = {
                authenticationScheme: AuthenticationScheme.BEARER,
                redirectUri: `${TEST_URIS.DEFAULT_INSTANCE}/`,
                code: "thisIsATestCode",
                scopes: TEST_CONFIG.DEFAULT_SCOPES,
                codeVerifier: TEST_CONFIG.TEST_VERIFIER,
                authority: `${Constants.DEFAULT_AUTHORITY}/`,
                correlationId: RANDOM_TEST_GUID
            };
            const popupHandler = new PopupHandler(authCodeModule, browserStorage, testTokenReq, browserRequestLogger);
            expect(() => popupHandler.initiateAuthRequest("", {popupName: "name"})).toThrow(BrowserAuthErrorMessage.emptyNavigateUriError.desc);
            expect(() => popupHandler.initiateAuthRequest("", {popupName: "name"})).toThrow(BrowserAuthError);

            //@ts-ignore
            expect(() => popupHandler.initiateAuthRequest(null, {})).toThrow(BrowserAuthErrorMessage.emptyNavigateUriError.desc);
            //@ts-ignore
            expect(() => popupHandler.initiateAuthRequest(null, {})).toThrow(BrowserAuthError);
        });

        it("opens a popup window", () => {
            const testTokenReq: CommonAuthorizationCodeRequest = {
                redirectUri: `${TEST_URIS.DEFAULT_INSTANCE}/`,
                code: "thisIsATestCode",
                scopes: TEST_CONFIG.DEFAULT_SCOPES,
                codeVerifier: TEST_CONFIG.TEST_VERIFIER,
                authority: `${Constants.DEFAULT_AUTHORITY}/`,
                correlationId: RANDOM_TEST_GUID,
                authenticationScheme: AuthenticationScheme.BEARER
            };
            // sinon.stub(window, "open").returns(window);
            window.focus = (): void => {
                return;
            };

            window.open = (url?: string, target?: string, features?: string, replace?: boolean): Window => {
                return window;
            };

            const popupHandler = new PopupHandler(authCodeModule, browserStorage, testTokenReq, browserRequestLogger);
            popupHandler.initiateAuthRequest(TEST_URIS.ALTERNATE_INSTANCE, {popupName: "name"});
            expect(browserStorage.getTemporaryCache(TemporaryCacheKeys.INTERACTION_STATUS_KEY, true)).toEqual(BrowserConstants.INTERACTION_IN_PROGRESS_VALUE);
        });
    });

    describe("monitorPopupForHash", () => {
        it("times out", done => {
            const popup = {
                location: {
                    href: "http://localhost",
                    hash: ""
                },
                close: () => {}
            };

            const popupHandler = new PopupHandler(authCodeModule, browserStorage, defaultTokenRequest, browserRequestLogger);
            // @ts-ignore
            popupHandler.monitorPopupForHash(popup, 500)
                .catch(() => {
                    done();
                });
        });

        it("returns hash", done => {
            const popup = {
                location: {
                    href: "http://localhost/#/code=hello",
                    hash: "#code=hello"
                },
                history: {
                    replaceState: () => { return }
                },
                close: () => {}
            };

            const popupHandler = new PopupHandler(authCodeModule, browserStorage, defaultTokenRequest, browserRequestLogger);
            // @ts-ignore
            popupHandler.monitorPopupForHash(popup, 1000)
                .then((hash: string) => {
                    expect(hash).toEqual("#code=hello");
                    done();
                });
        });

        it("closed", done => {
            const popup = {
                location: {
                    href: "http://localhost",
                    hash: ""
                },
                close: () => {},
                closed: true
            };

            const popupHandler = new PopupHandler(authCodeModule, browserStorage, defaultTokenRequest, browserRequestLogger);
            // @ts-ignore
            popupHandler.monitorPopupForHash(popup, 1000)
                .catch((error: AuthError) => {
                    expect(error.errorCode).toEqual("user_cancelled");
                    done();
                });
        });
    });

    describe("openPopup", () => {
        afterEach(() => {
            sinon.restore();
        });

        it("assigns urlNavigate if popup passed in", () => {
            const assignSpy = sinon.spy();
            const focusSpy = sinon.spy();

            const windowObject = {
                location: {
                    assign: assignSpy
                },
                focus: focusSpy
            };

            const testRequest: CommonAuthorizationCodeRequest = {
                redirectUri: "",
                code: "thisIsATestCode",
                scopes: TEST_CONFIG.DEFAULT_SCOPES,
                codeVerifier: TEST_CONFIG.TEST_VERIFIER,
                authority: `${Constants.DEFAULT_AUTHORITY}/`,
                correlationId: RANDOM_TEST_GUID,
                authenticationScheme: AuthenticationScheme.BEARER
            };

            const popupHandler = new PopupHandler(authCodeModule, browserStorage, testRequest, browserRequestLogger);
            const popupWindow = popupHandler.initiateAuthRequest("http://localhost/#/code=hello", {
                // @ts-ignore
                popup: windowObject
            });

            expect(assignSpy.calledWith("http://localhost/#/code=hello")).toBe(true);
            expect(popupWindow).toEqual(windowObject);
        });

        it("opens popup if no popup window is passed in", () => {
            sinon.stub(window, "open").returns(window);
            sinon.stub(window, "focus");

            const testRequest: CommonAuthorizationCodeRequest = {
                authenticationScheme: AuthenticationScheme.BEARER,
                redirectUri: "",
                code: "thisIsATestCode",
                scopes: TEST_CONFIG.DEFAULT_SCOPES,
                codeVerifier: TEST_CONFIG.TEST_VERIFIER,
                authority: `${Constants.DEFAULT_AUTHORITY}/`,
                correlationId: RANDOM_TEST_GUID
            };

            const popupHandler = new PopupHandler(authCodeModule, browserStorage, testRequest, browserRequestLogger);
            const popupWindow = popupHandler.initiateAuthRequest("http://localhost/#/code=hello", {
                popupName: "name"
            });

            expect(popupWindow).toEqual(window);
        });

        it("throws error if no popup passed in but window.open returns null", () => {
            sinon.stub(window, "open").returns(null);

            const testRequest: CommonAuthorizationCodeRequest = {
                redirectUri: `${TEST_URIS.DEFAULT_INSTANCE}/`,
                code: "thisIsATestCode",
                scopes: TEST_CONFIG.DEFAULT_SCOPES,
                codeVerifier: TEST_CONFIG.TEST_VERIFIER,
                authority: `${Constants.DEFAULT_AUTHORITY}/`,
                correlationId: RANDOM_TEST_GUID,
                authenticationScheme: AuthenticationScheme.BEARER
            };

            const popupHandler = new PopupHandler(authCodeModule, browserStorage, testRequest, browserRequestLogger);
            expect(() => popupHandler.initiateAuthRequest("http://localhost/#/code=hello", {popupName: "name"})).toThrow(BrowserAuthErrorMessage.emptyWindowError.desc);
        });

        it("throws error if popup passed in is null", () => {
            const testRequest: CommonAuthorizationCodeRequest = {
                redirectUri: `${TEST_URIS.DEFAULT_INSTANCE}/`,
                code: "thisIsATestCode",
                scopes: TEST_CONFIG.DEFAULT_SCOPES,
                codeVerifier: TEST_CONFIG.TEST_VERIFIER,
                authority: `${Constants.DEFAULT_AUTHORITY}/`,
                correlationId: RANDOM_TEST_GUID,
                authenticationScheme: AuthenticationScheme.BEARER
            };

            const popupHandler = new PopupHandler(authCodeModule, browserStorage, testRequest, browserRequestLogger);
            expect(() => popupHandler.initiateAuthRequest("http://localhost/#/code=hello", {
                popup: null,
                popupName: "name"
            })).toThrow(BrowserAuthErrorMessage.emptyWindowError.desc);
            expect(() => popupHandler.initiateAuthRequest("http://localhost/#/code=hello", {
                popup: null,
                popupName: "name"
            })).toThrow(BrowserAuthError);
        });
    });
});<|MERGE_RESOLUTION|>--- conflicted
+++ resolved
@@ -6,11 +6,7 @@
 import { PkceCodes, AuthorityFactory, CommonAuthorizationCodeRequest, Constants, AuthorizationCodeClient, ProtocolMode, Logger, AuthenticationScheme, AuthorityOptions, ClientConfiguration, AuthError, ServerAuthorizationTokenResponse } from "@azure/msal-common";
 import { PopupHandler } from "../../src/interaction_handler/PopupHandler";
 import { Configuration, buildConfiguration } from "../../src/config/Configuration";
-<<<<<<< HEAD
 import { TEST_CONFIG, TEST_URIS, RANDOM_TEST_GUID, TEST_POP_VALUES, DECRYPTED_BOUND_RT_AUTHENTICATION_RESULT_DEFAULT_SCOPES } from "../utils/StringConstants";
-=======
-import { TEST_CONFIG, TEST_URIS, RANDOM_TEST_GUID, TEST_POP_VALUES, DECRYPTED_RT_BOUND_AUTHENTICATION_RESULT_DEFAULT_SCOPES } from "../utils/StringConstants";
->>>>>>> 8938458d
 import sinon from "sinon";
 import { InteractionHandler } from "../../src/interaction_handler/InteractionHandler";
 import { BrowserAuthErrorMessage, BrowserAuthError } from "../../src/error/BrowserAuthError";
@@ -94,19 +90,11 @@
                 signJwt: async (): Promise<string> => {
                     return "signedJwt";
                 },
-<<<<<<< HEAD
                 async getAsymmetricPublicKey(): Promise<string> {
                     return TEST_POP_VALUES.KID;
                 },
                 async decryptBoundTokenResponse(): Promise<ServerAuthorizationTokenResponse> {
                     return DECRYPTED_BOUND_RT_AUTHENTICATION_RESULT_DEFAULT_SCOPES;
-=======
-                getAsymmetricPublicKey: async(): Promise<string> => {
-                    return TEST_POP_VALUES.DECODED_STK_JWK_THUMBPRINT;
-                },
-                async decryptBoundTokenResponse(): Promise<ServerAuthorizationTokenResponse> {
-                    return DECRYPTED_RT_BOUND_AUTHENTICATION_RESULT_DEFAULT_SCOPES;
->>>>>>> 8938458d
                 }
             },
             networkInterface: {
