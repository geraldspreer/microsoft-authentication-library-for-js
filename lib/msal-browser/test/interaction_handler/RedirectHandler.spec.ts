/*
 * Copyright (c) Microsoft Corporation. All rights reserved.
 * Licensed under the MIT License.
 */

import sinon from "sinon";
<<<<<<< HEAD
import { PkceCodes, NetworkRequestOptions, LogLevel, AccountInfo, AuthorityFactory, CommonAuthorizationCodeRequest, Constants, AuthenticationResult, AuthorizationCodeClient, AuthenticationScheme, ProtocolMode, Logger, Authority, ClientConfiguration, AuthorizationCodePayload, AuthorityOptions, ServerAuthorizationTokenResponse } from "@azure/msal-common";
import { Configuration, buildConfiguration } from "../../src/config/Configuration";
import { TEST_CONFIG, TEST_URIS, TEST_TOKENS, TEST_DATA_CLIENT_INFO, RANDOM_TEST_GUID, TEST_HASHES, TEST_TOKEN_LIFETIMES, TEST_POP_VALUES, TEST_STATE_VALUES, DECRYPTED_BOUND_RT_AUTHENTICATION_RESULT_DEFAULT_SCOPES } from "../utils/StringConstants";
=======
import { PkceCodes, NetworkRequestOptions, LogLevel, AccountInfo, AuthorityFactory, CommonAuthorizationCodeRequest, Constants, AuthenticationResult, AuthorizationCodeClient, AuthenticationScheme, ProtocolMode, Logger, Authority, ClientConfiguration, AuthorizationCodePayload, AuthorityOptions, CcsCredential, CcsCredentialType, ServerAuthorizationTokenResponse } from "@azure/msal-common";
import { Configuration, buildConfiguration } from "../../src/config/Configuration";
import { TEST_CONFIG, TEST_URIS, TEST_TOKENS, TEST_DATA_CLIENT_INFO, RANDOM_TEST_GUID, TEST_HASHES, TEST_TOKEN_LIFETIMES, TEST_POP_VALUES, TEST_STATE_VALUES, AUTHENTICATION_RESULT } from "../utils/StringConstants";
>>>>>>> 02477e5f
import { RedirectHandler } from "../../src/interaction_handler/RedirectHandler";
import { BrowserAuthErrorMessage, BrowserAuthError } from "../../src/error/BrowserAuthError";
import { BrowserConstants, TemporaryCacheKeys } from "../../src/utils/BrowserConstants";
import { CryptoOps } from "../../src/crypto/CryptoOps";
import { DatabaseStorage } from "../../src/cache/DatabaseStorage";
import { BrowserCacheManager } from "../../src/cache/BrowserCacheManager";
import { NavigationClient } from "../../src/navigation/NavigationClient";
import { NavigationOptions } from "../../src/navigation/NavigationOptions";

const testPkceCodes = {
    challenge: "TestChallenge",
    verifier: "TestVerifier"
} as PkceCodes;

const defaultTokenRequest: CommonAuthorizationCodeRequest = {
    authenticationScheme: AuthenticationScheme.BEARER,
    redirectUri: `${TEST_URIS.DEFAULT_INSTANCE}/`,
    code: "thisIsATestCode",
    scopes: TEST_CONFIG.DEFAULT_SCOPES,
    codeVerifier: TEST_CONFIG.TEST_VERIFIER,
    authority: `${Constants.DEFAULT_AUTHORITY}/`,
    correlationId: RANDOM_TEST_GUID
};

const testNetworkResult = {
    testParam: "testValue"
};

const browserCrypto = new CryptoOps();

const networkInterface = {
    sendGetRequestAsync<T>(): T {
        return {} as T;
    },
    sendPostRequestAsync<T>(): T {
        return {} as T;
    },
};

let authorityInstance: Authority;
let authConfig: ClientConfiguration;

describe("RedirectHandler.ts Unit Tests", () => {
    let authCodeModule: AuthorizationCodeClient;
    let browserStorage: BrowserCacheManager;
    let browserRequestLogger: Logger;
    beforeEach(() => {
        const appConfig: Configuration = {
            auth: {
                clientId: TEST_CONFIG.MSAL_CLIENT_ID
            }
        };
        const configObj = buildConfiguration(appConfig, true);
        const authorityOptions: AuthorityOptions = {
            protocolMode: ProtocolMode.AAD,
            knownAuthorities: [],
            cloudDiscoveryMetadata: "",
            authorityMetadata: ""
        }
        authorityInstance = AuthorityFactory.createInstance(configObj.auth.authority, networkInterface, browserStorage, authorityOptions);
        const browserCrypto = new CryptoOps();
        const loggerConfig = {
            loggerCallback: (
                level: LogLevel,
                message: string,
                containsPii: boolean
            ): void => {},
            piiLoggingEnabled: true,
        };
        const logger = new Logger(loggerConfig);
        browserStorage = new BrowserCacheManager(TEST_CONFIG.MSAL_CLIENT_ID, configObj.cache, browserCrypto, logger);
        authConfig = {
            authOptions: {
                ...configObj.auth,
                authority: authorityInstance,
            },
            systemOptions: {
                tokenRenewalOffsetSeconds:
                    configObj.system.tokenRenewalOffsetSeconds,
            },
            cryptoInterface: {
                createNewGuid: (): string => {
                    return "newGuid";
                },
                base64Decode: (input: string): string => {
                    return "testDecodedString";
                },
                base64Encode: (input: string): string => {
                    return "testEncodedString";
                },
                generatePkceCodes: async (): Promise<PkceCodes> => {
                    return testPkceCodes;
                },
                getPublicKeyThumbprint: async (): Promise<string> => {
                    return TEST_POP_VALUES.ENCODED_REQ_CNF;
                },
                signJwt: async (): Promise<string> => {
                    return "signedJwt";
                },
<<<<<<< HEAD
                async getAsymmetricPublicKey(): Promise<string> {
                    return TEST_POP_VALUES.KID;
                },
                async decryptBoundTokenResponse(): Promise<ServerAuthorizationTokenResponse> {
                    return DECRYPTED_BOUND_RT_AUTHENTICATION_RESULT_DEFAULT_SCOPES;
=======
                getAsymmetricPublicKey: async (): Promise<string> => {
                    return TEST_POP_VALUES.DECODED_STK_JWK_THUMBPRINT
                },
                decryptBoundTokenResponse: async (): Promise<ServerAuthorizationTokenResponse | null> => {
                    return AUTHENTICATION_RESULT.body;
>>>>>>> 02477e5f
                }
            },
            storageInterface: browserStorage,
            networkInterface: {
                sendGetRequestAsync: async (
                    url: string,
                    options?: NetworkRequestOptions
                ): Promise<any> => {
                    return testNetworkResult;
                },
                sendPostRequestAsync: async (
                    url: string,
                    options?: NetworkRequestOptions
                ): Promise<any> => {
                    return testNetworkResult;
                },
            },
            loggerOptions: loggerConfig,
        };        
        authCodeModule = new AuthorizationCodeClient(authConfig);
        browserRequestLogger = new Logger(authConfig.loggerOptions!);
    });

    afterEach(() => {
        sinon.restore();
    });

    describe("Constructor", () => {

        it("creates a subclass of InteractionHandler called RedirectHandler", () => {
            const redirectHandler = new RedirectHandler(authCodeModule, browserStorage, defaultTokenRequest, browserRequestLogger, browserCrypto);
            expect(redirectHandler).toBeInstanceOf(RedirectHandler);
        });
    });

    describe("initiateAuthRequest()", () => {

        it("throws error if requestUrl is empty", (done) => {
            const navigationClient = new NavigationClient();
            const redirectHandler = new RedirectHandler(authCodeModule, browserStorage, defaultTokenRequest, browserRequestLogger, browserCrypto);

            redirectHandler.initiateAuthRequest("", {
                redirectTimeout: 3000,
                redirectStartPage: "",
                navigationClient
            }).catch(e => {
                expect(e).toBeInstanceOf(BrowserAuthError);
                expect(e.errorCode).toEqual(BrowserAuthErrorMessage.emptyNavigateUriError.code);
                expect(e.errorMessage).toEqual(BrowserAuthErrorMessage.emptyNavigateUriError.desc);
                done();
            });
        });

        it("navigates browser window to given window location", (done) => {
            let dbStorage = {};
            sinon.stub(DatabaseStorage.prototype, "open").callsFake(async (): Promise<void> => {
                dbStorage = {};
            });
            const navigationClient = new NavigationClient();
            navigationClient.navigateExternal = (requestUrl: string, options: NavigationOptions): Promise<boolean> => {
                expect(requestUrl).toEqual(TEST_URIS.TEST_ALTERNATE_REDIR_URI);
                expect(options.timeout).toEqual(3000);
                expect(browserStorage.getTemporaryCache(TemporaryCacheKeys.INTERACTION_STATUS_KEY, true)).toEqual(BrowserConstants.INTERACTION_IN_PROGRESS_VALUE);
                done();
                return Promise.resolve(true);
            };
            const redirectHandler = new RedirectHandler(authCodeModule, browserStorage, defaultTokenRequest, browserRequestLogger, browserCrypto);
            redirectHandler.initiateAuthRequest(TEST_URIS.TEST_ALTERNATE_REDIR_URI, {
                redirectStartPage: "",
                redirectTimeout: 3000,
                navigationClient
            });
        });

        it("doesnt navigate if onRedirectNavigate returns false", (done) => {
            let dbStorage = {};
            sinon.stub(DatabaseStorage.prototype, "open").callsFake(async (): Promise<void> => {
                dbStorage = {};
            });
            const navigationClient = new NavigationClient();
            navigationClient.navigateExternal = (urlNavigate: string, options: NavigationOptions): Promise<boolean> => {
                done("Navigatation should not happen if onRedirectNavigate returns false");
                return Promise.reject();
            };

            const onRedirectNavigate = (url: string) => {
                expect(url).toEqual(TEST_URIS.TEST_ALTERNATE_REDIR_URI);
                done();
                return false;
            }
            const redirectHandler = new RedirectHandler(authCodeModule, browserStorage, defaultTokenRequest, browserRequestLogger, browserCrypto);
            redirectHandler.initiateAuthRequest(TEST_URIS.TEST_ALTERNATE_REDIR_URI, {
                redirectTimeout: 300,
                redirectStartPage: "",
                onRedirectNavigate,
                navigationClient
            });
        });

        it("navigates if onRedirectNavigate doesnt return false", done => {
            let dbStorage = {};
            sinon.stub(DatabaseStorage.prototype, "open").callsFake(async (): Promise<void> => {
                dbStorage = {};
            });
            
            const navigationClient = new NavigationClient();
            navigationClient.navigateExternal = (requestUrl, options): Promise<boolean> => {
                expect(requestUrl).toEqual(TEST_URIS.TEST_ALTERNATE_REDIR_URI);
                done();
                return Promise.resolve(true);
            };

            const onRedirectNavigate = (url: string) => {
                expect(url).toEqual(TEST_URIS.TEST_ALTERNATE_REDIR_URI);
            }
            const redirectHandler = new RedirectHandler(authCodeModule, browserStorage, defaultTokenRequest, browserRequestLogger, browserCrypto);
            redirectHandler.initiateAuthRequest(TEST_URIS.TEST_ALTERNATE_REDIR_URI, {
                redirectTimeout: 3000,
                redirectStartPage: "",
                onRedirectNavigate,
                navigationClient
            });
        });
    });

    describe("handleCodeResponse()", () => {

        it("throws error if given hash is empty", () => {
            const redirectHandler = new RedirectHandler(authCodeModule, browserStorage, defaultTokenRequest, browserRequestLogger, browserCrypto);
            expect(redirectHandler.handleCodeResponse("", "", authorityInstance, authConfig.networkInterface!)).rejects.toMatchObject(BrowserAuthError.createEmptyHashError(""));
            //@ts-ignore
            expect(redirectHandler.handleCodeResponse(null, "", authorityInstance, authConfig.networkInterface!)).rejects.toMatchObject(BrowserAuthError.createEmptyHashError(null));
        });

        it("successfully handles response", async () => {
            const idTokenClaims = {
                "ver": "2.0",
                "iss": `${TEST_URIS.DEFAULT_INSTANCE}9188040d-6c67-4c5b-b112-36a304b66dad/v2.0`,
                "sub": "AAAAAAAAAAAAAAAAAAAAAIkzqFVrSaSaFHy782bbtaQ",
                "exp": "1536361411",
                "name": "Abe Lincoln",
                "preferred_username": "AbeLi@microsoft.com",
                "oid": "00000000-0000-0000-66f3-3332eca7ea81",
                "tid": "3338040d-6c67-4c5b-b112-36a304b66dad",
                "nonce": "123523"
            };
            const testCodeResponse: AuthorizationCodePayload = {
                code: "authcode",
                nonce: idTokenClaims.nonce,
                state: TEST_STATE_VALUES.TEST_STATE_REDIRECT
            };
            const testAccount: AccountInfo = {
                homeAccountId: TEST_DATA_CLIENT_INFO.TEST_HOME_ACCOUNT_ID,
                localAccountId: TEST_DATA_CLIENT_INFO.TEST_UID_ENCODED,
                environment: "login.windows.net",
                tenantId: idTokenClaims.tid,
                username: idTokenClaims.preferred_username
            };
            const testTokenResponse: AuthenticationResult = {
                authority: authorityInstance.canonicalAuthority,
                accessToken: TEST_TOKENS.ACCESS_TOKEN,
                idToken: TEST_TOKENS.IDTOKEN_V2,
                fromCache: false,
                scopes: ["scope1", "scope2"],
                account: testAccount,
                expiresOn: new Date(Date.now() + (TEST_TOKEN_LIFETIMES.DEFAULT_EXPIRES_IN * 1000)),
                idTokenClaims: idTokenClaims,
                tenantId: idTokenClaims.tid,
                uniqueId: idTokenClaims.oid,
                tokenType: AuthenticationScheme.BEARER
            };
            let dbStorage = {};
            sinon.stub(DatabaseStorage.prototype, "open").callsFake(async (): Promise<void> => {
                dbStorage = {};
            });

            const testAuthCodeRequest: CommonAuthorizationCodeRequest = {
                authenticationScheme: AuthenticationScheme.BEARER,
                redirectUri: TEST_URIS.TEST_REDIR_URI,
                scopes: ["scope1", "scope2"],
                code: "",
                authority: authorityInstance.canonicalAuthority,
                correlationId: RANDOM_TEST_GUID
            };
            browserStorage.setTemporaryCache(browserStorage.generateStateKey(TEST_STATE_VALUES.TEST_STATE_REDIRECT), TEST_STATE_VALUES.TEST_STATE_REDIRECT);
            browserStorage.setTemporaryCache(browserStorage.generateCacheKey(TemporaryCacheKeys.REQUEST_PARAMS), browserCrypto.base64Encode(JSON.stringify(testAuthCodeRequest)));
            browserStorage.setTemporaryCache(browserStorage.generateCacheKey(TemporaryCacheKeys.INTERACTION_STATUS_KEY), BrowserConstants.INTERACTION_IN_PROGRESS_VALUE);
            browserStorage.setTemporaryCache(browserStorage.generateCacheKey(TemporaryCacheKeys.URL_HASH), TEST_HASHES.TEST_SUCCESS_CODE_HASH_REDIRECT);
            sinon.stub(AuthorizationCodeClient.prototype, "handleFragmentResponse").returns(testCodeResponse);
            sinon.stub(AuthorizationCodeClient.prototype, "acquireToken").resolves(testTokenResponse);

            const redirectHandler = new RedirectHandler(authCodeModule, browserStorage, testAuthCodeRequest, browserRequestLogger, browserCrypto);
            const tokenResponse = await redirectHandler.handleCodeResponse(TEST_HASHES.TEST_SUCCESS_CODE_HASH_REDIRECT, TEST_STATE_VALUES.TEST_STATE_REDIRECT, authorityInstance, authConfig.networkInterface!);
            expect(tokenResponse).toEqual(testTokenResponse);
            expect(browserStorage.getTemporaryCache(browserStorage.generateCacheKey(TemporaryCacheKeys.INTERACTION_STATUS_KEY))).toBe(null);
            expect(browserStorage.getTemporaryCache(browserStorage.generateCacheKey(TemporaryCacheKeys.URL_HASH))).toBe(null);
        });

        it("successfully handles response adds CCS credential to auth code request", async () => {
            const idTokenClaims = {
                "ver": "2.0",
                "iss": `${TEST_URIS.DEFAULT_INSTANCE}9188040d-6c67-4c5b-b112-36a304b66dad/v2.0`,
                "sub": "AAAAAAAAAAAAAAAAAAAAAIkzqFVrSaSaFHy782bbtaQ",
                "exp": "1536361411",
                "name": "Abe Lincoln",
                "preferred_username": "AbeLi@microsoft.com",
                "oid": "00000000-0000-0000-66f3-3332eca7ea81",
                "tid": "3338040d-6c67-4c5b-b112-36a304b66dad",
                "nonce": "123523"
            };
            const testCodeResponse: AuthorizationCodePayload = {
                code: "authcode",
                nonce: idTokenClaims.nonce,
                state: TEST_STATE_VALUES.TEST_STATE_REDIRECT
            };
            const testAccount: AccountInfo = {
                homeAccountId: TEST_DATA_CLIENT_INFO.TEST_HOME_ACCOUNT_ID,
                localAccountId: TEST_DATA_CLIENT_INFO.TEST_UID_ENCODED,
                environment: "login.windows.net",
                tenantId: idTokenClaims.tid,
                username: idTokenClaims.preferred_username
            };
            const testCcsCred: CcsCredential = {
                credential: idTokenClaims.preferred_username || "",
                type: CcsCredentialType.UPN
            };
            const testTokenResponse: AuthenticationResult = {
                authority: authorityInstance.canonicalAuthority,
                accessToken: TEST_TOKENS.ACCESS_TOKEN,
                idToken: TEST_TOKENS.IDTOKEN_V2,
                fromCache: false,
                scopes: ["scope1", "scope2"],
                account: testAccount,
                expiresOn: new Date(Date.now() + (TEST_TOKEN_LIFETIMES.DEFAULT_EXPIRES_IN * 1000)),
                idTokenClaims: idTokenClaims,
                tenantId: idTokenClaims.tid,
                uniqueId: idTokenClaims.oid,
                tokenType: AuthenticationScheme.BEARER
            };
            let dbStorage = {};
            sinon.stub(DatabaseStorage.prototype, "open").callsFake(async (): Promise<void> => {
                dbStorage = {};
            });

            const testAuthCodeRequest: CommonAuthorizationCodeRequest = {
                authenticationScheme: AuthenticationScheme.BEARER,
                redirectUri: TEST_URIS.TEST_REDIR_URI,
                scopes: ["scope1", "scope2"],
                code: "",
                authority: authorityInstance.canonicalAuthority,
                correlationId: RANDOM_TEST_GUID,
                ccsCredential: testCcsCred
            };
            browserStorage.setTemporaryCache(browserStorage.generateStateKey(TEST_STATE_VALUES.TEST_STATE_REDIRECT), TEST_STATE_VALUES.TEST_STATE_REDIRECT);
            browserStorage.setTemporaryCache(browserStorage.generateCacheKey(TemporaryCacheKeys.REQUEST_PARAMS), browserCrypto.base64Encode(JSON.stringify(testAuthCodeRequest)));
            browserStorage.setTemporaryCache(browserStorage.generateCacheKey(TemporaryCacheKeys.INTERACTION_STATUS_KEY), BrowserConstants.INTERACTION_IN_PROGRESS_VALUE);
            browserStorage.setTemporaryCache(browserStorage.generateCacheKey(TemporaryCacheKeys.URL_HASH), TEST_HASHES.TEST_SUCCESS_CODE_HASH_REDIRECT);
            browserStorage.setTemporaryCache(TemporaryCacheKeys.CCS_CREDENTIAL, JSON.stringify(testCcsCred));
            sinon.stub(AuthorizationCodeClient.prototype, "handleFragmentResponse").returns(testCodeResponse);
            sinon.stub(AuthorizationCodeClient.prototype, "acquireToken").resolves(testTokenResponse);

            const redirectHandler = new RedirectHandler(authCodeModule, browserStorage, testAuthCodeRequest, browserRequestLogger, browserCrypto);
            const tokenResponse = await redirectHandler.handleCodeResponse(TEST_HASHES.TEST_SUCCESS_CODE_HASH_REDIRECT, TEST_STATE_VALUES.TEST_STATE_REDIRECT, authorityInstance, authConfig.networkInterface!);
            expect(tokenResponse).toEqual(testTokenResponse);
            expect(browserStorage.getTemporaryCache(browserStorage.generateCacheKey(TemporaryCacheKeys.INTERACTION_STATUS_KEY))).toBe(null);
            expect(browserStorage.getTemporaryCache(browserStorage.generateCacheKey(TemporaryCacheKeys.URL_HASH))).toBe(null);
        });
    });
});<|MERGE_RESOLUTION|>--- conflicted
+++ resolved
@@ -4,15 +4,9 @@
  */
 
 import sinon from "sinon";
-<<<<<<< HEAD
-import { PkceCodes, NetworkRequestOptions, LogLevel, AccountInfo, AuthorityFactory, CommonAuthorizationCodeRequest, Constants, AuthenticationResult, AuthorizationCodeClient, AuthenticationScheme, ProtocolMode, Logger, Authority, ClientConfiguration, AuthorizationCodePayload, AuthorityOptions, ServerAuthorizationTokenResponse } from "@azure/msal-common";
-import { Configuration, buildConfiguration } from "../../src/config/Configuration";
-import { TEST_CONFIG, TEST_URIS, TEST_TOKENS, TEST_DATA_CLIENT_INFO, RANDOM_TEST_GUID, TEST_HASHES, TEST_TOKEN_LIFETIMES, TEST_POP_VALUES, TEST_STATE_VALUES, DECRYPTED_BOUND_RT_AUTHENTICATION_RESULT_DEFAULT_SCOPES } from "../utils/StringConstants";
-=======
 import { PkceCodes, NetworkRequestOptions, LogLevel, AccountInfo, AuthorityFactory, CommonAuthorizationCodeRequest, Constants, AuthenticationResult, AuthorizationCodeClient, AuthenticationScheme, ProtocolMode, Logger, Authority, ClientConfiguration, AuthorizationCodePayload, AuthorityOptions, CcsCredential, CcsCredentialType, ServerAuthorizationTokenResponse } from "@azure/msal-common";
 import { Configuration, buildConfiguration } from "../../src/config/Configuration";
-import { TEST_CONFIG, TEST_URIS, TEST_TOKENS, TEST_DATA_CLIENT_INFO, RANDOM_TEST_GUID, TEST_HASHES, TEST_TOKEN_LIFETIMES, TEST_POP_VALUES, TEST_STATE_VALUES, AUTHENTICATION_RESULT } from "../utils/StringConstants";
->>>>>>> 02477e5f
+import { TEST_CONFIG, TEST_URIS, TEST_TOKENS, TEST_DATA_CLIENT_INFO, RANDOM_TEST_GUID, TEST_HASHES, TEST_TOKEN_LIFETIMES, TEST_POP_VALUES, TEST_STATE_VALUES, AUTHENTICATION_RESULT, DECRYPTED_BOUND_RT_AUTHENTICATION_RESULT_DEFAULT_SCOPES } from "../utils/StringConstants";
 import { RedirectHandler } from "../../src/interaction_handler/RedirectHandler";
 import { BrowserAuthErrorMessage, BrowserAuthError } from "../../src/error/BrowserAuthError";
 import { BrowserConstants, TemporaryCacheKeys } from "../../src/utils/BrowserConstants";
@@ -112,19 +106,11 @@
                 signJwt: async (): Promise<string> => {
                     return "signedJwt";
                 },
-<<<<<<< HEAD
-                async getAsymmetricPublicKey(): Promise<string> {
-                    return TEST_POP_VALUES.KID;
-                },
-                async decryptBoundTokenResponse(): Promise<ServerAuthorizationTokenResponse> {
-                    return DECRYPTED_BOUND_RT_AUTHENTICATION_RESULT_DEFAULT_SCOPES;
-=======
                 getAsymmetricPublicKey: async (): Promise<string> => {
                     return TEST_POP_VALUES.DECODED_STK_JWK_THUMBPRINT
                 },
-                decryptBoundTokenResponse: async (): Promise<ServerAuthorizationTokenResponse | null> => {
-                    return AUTHENTICATION_RESULT.body;
->>>>>>> 02477e5f
+                decryptBoundTokenResponse: async (): Promise<ServerAuthorizationTokenResponse> => {
+                    return DECRYPTED_BOUND_RT_AUTHENTICATION_RESULT_DEFAULT_SCOPES;
                 }
             },
             storageInterface: browserStorage,
