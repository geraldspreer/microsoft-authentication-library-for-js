--- conflicted
+++ resolved
@@ -112,16 +112,11 @@
                 clearKeystore: async (): Promise<boolean> => {
                     return Promise.resolve(true);
                 },
-<<<<<<< HEAD
-                getAsymmetricPublicKey: async (): Promise<string> => {
-                    return TEST_POP_VALUES.DECODED_STK_JWK_THUMBPRINT;
-=======
                 hashString: async (): Promise<string> => {
                     return Promise.resolve(TEST_CRYPTO_VALUES.TEST_SHA256_HASH);
                 },
                 getAsymmetricPublicKey: async (): Promise<string> => {
                     return TEST_POP_VALUES.DECODED_STK_JWK_THUMBPRINT
->>>>>>> a7ec0b80
                 }
             },
             storageInterface: browserStorage,
