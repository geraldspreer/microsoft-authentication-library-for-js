--- conflicted
+++ resolved
@@ -84,11 +84,6 @@
     "typescript": "^3.8.3"
   },
   "dependencies": {
-<<<<<<< HEAD
-    "@azure/msal-common": "^4.5.1",
-    "caniuse-lite": "^1.0.30001255"
-=======
     "@azure/msal-common": "^5.0.0"
->>>>>>> ed191729
   }
 }