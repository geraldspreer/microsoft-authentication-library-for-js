/*
 * Copyright (c) Microsoft Corporation. All rights reserved.
 * Licensed under the MIT License.
 */
import { AuthenticationResult, SilentFlowRequest } from "@azure/msal-common";
import { Configuration } from "../config/Configuration";
import { DEFAULT_REQUEST, ApiId } from "../utils/BrowserConstants";
import { IPublicClientApplication } from "./IPublicClientApplication";
import { RedirectRequest } from "../request/RedirectRequest";
import { PopupRequest } from "../request/PopupRequest";
import { ClientApplication } from "./ClientApplication";
<<<<<<< HEAD
import { BrokerClientApplication } from "../broker/BrokerClientApplication";
import { EmbeddedClientApplication } from "../broker/EmbeddedClientApplication";
=======
import { SilentRequest } from "../request/SilentRequest";
>>>>>>> 3ff82e66

/**
 * The PublicClientApplication class is the object exposed by the library to perform authentication and authorization functions in Single Page Applications
 * to obtain JWT tokens as described in the OAuth 2.0 Authorization Code Flow with PKCE specification.
 */
export class PublicClientApplication extends ClientApplication implements IPublicClientApplication {

    // Broker Objects
    protected embeddedApp: EmbeddedClientApplication;
    protected broker: BrokerClientApplication;

    /**
     * @constructor
     * Constructor for the PublicClientApplication used to instantiate the PublicClientApplication object
     *
     * Important attributes in the Configuration object for auth are:
     * - clientID: the application ID of your application. You can obtain one by registering your application with our Application registration portal : https://portal.azure.com/#blade/Microsoft_AAD_IAM/ActiveDirectoryMenuBlade/RegisteredAppsPreview
     * - authority: the authority URL for your application.
     * - redirect_uri: the uri of your application registered in the portal.
     *
     * In Azure AD, authority is a URL indicating the Azure active directory that MSAL uses to obtain tokens.
     * It is of the form https://login.microsoftonline.com/{Enter_the_Tenant_Info_Here}
     * If your application supports Accounts in one organizational directory, replace "Enter_the_Tenant_Info_Here" value with the Tenant Id or Tenant name (for example, contoso.microsoft.com).
     * If your application supports Accounts in any organizational directory, replace "Enter_the_Tenant_Info_Here" value with organizations.
     * If your application supports Accounts in any organizational directory and personal Microsoft accounts, replace "Enter_the_Tenant_Info_Here" value with common.
     * To restrict support to Personal Microsoft accounts only, replace "Enter_the_Tenant_Info_Here" value with consumers.
     *
     * In Azure B2C, authority is of the form https://{instance}/tfp/{tenant}/{policyName}/
     * Full B2C functionality will be available in this library in future versions.
     *
     * @param {@link (Configuration:type)} configuration object for the MSAL PublicClientApplication instance
     */
    constructor(configuration: Configuration) {
        super(configuration);
        this.initializeBrokering();
    }

    /**
     * 
     */
    private initializeBrokering(): void {
        if (this.config.system.brokerOptions.actAsBroker) {
            this.broker = new BrokerClientApplication(this.config);
        } else if (this.config.system.brokerOptions.allowBrokering) {
            this.embeddedApp = new EmbeddedClientApplication(this.config, this.logger, this.browserStorage);
            this.logger.verbose("Acting as child");
            try {
                this.embeddedApp.initiateHandshake();
            } catch (e) {
                this.logger.error(`Broker handshake failed: ${e}`);
            }
        }
    }

    /**
     * Use when initiating the login process by redirecting the user's browser to the authorization endpoint. This function redirects the page, so
     * any code that follows this function will not execute.
     *
     * IMPORTANT: It is NOT recommended to have code that is dependent on the resolution of the Promise. This function will navigate away from the current
     * browser window. It currently returns a Promise in order to reflect the asynchronous nature of the code running in this function.
     *
     * @param {@link (RedirectRequest:type)}
     */
    async loginRedirect(request?: RedirectRequest): Promise<void> {
        return this.acquireTokenRedirect(request || DEFAULT_REQUEST);
    }

    /**
     * Use when you want to obtain an access_token for your API by redirecting the user's browser window to the authorization endpoint. This function redirects
     * the page, so any code that follows this function will not execute.
	 *
	 * IMPORTANT: It is NOT recommended to have code that is dependent on the resolution of the Promise. This function will navigate away from the current
	 * browser window. It currently returns a Promise in order to reflect the asynchronous nature of the code running in this function.
     *
     * @param {@link (RedirectRequest:type)}
     */
    async acquireTokenRedirect(request: RedirectRequest): Promise<void> {
        // Check for brokered request
        if (this.embeddedApp && this.embeddedApp.brokerConnectionEstablished) {
            return this.embeddedApp.sendRedirectRequest(request);
        }
        return super.acquireTokenRedirect(request);
    }

    // #endregion

    // #region Popup Flow

    /**
     * Use when initiating the login process via opening a popup window in the user's browser
     *
     * @param {@link (PopupRequest:type)}
     *
     * @returns {Promise.<AuthenticationResult>} - a promise that is fulfilled when this function has completed, or rejected if an error was raised. Returns the {@link AuthResponse} object
     */
    loginPopup(request?: PopupRequest): Promise<AuthenticationResult> {
        return this.acquireTokenPopup(request || DEFAULT_REQUEST);
    }

<<<<<<< HEAD
    /**
     * Use when you want to obtain an access_token for your API via opening a popup window in the user's browser
     * @param {@link (PopupRequest:type)}
     *
     * @returns {Promise.<AuthenticationResult>} - a promise that is fulfilled when this function has completed, or rejected if an error was raised. Returns the {@link AuthResponse} object
     */
    acquireTokenPopup(request: PopupRequest): Promise<AuthenticationResult> {
        if (this.embeddedApp && this.embeddedApp.brokerConnectionEstablished) {
            return this.embeddedApp.sendPopupRequest(request);
        }
        return super.acquireTokenPopup(request);
    }

    // #endregion
=======
    async acquireTokenSilent(request: SilentRequest): Promise<AuthenticationResult> {
        const silentRequest: SilentFlowRequest = {
            ...request,
            ...this.initializeBaseRequest(request)
        };
        try {
            // Telemetry manager only used to increment cacheHits here
            const serverTelemetryManager = this.initializeServerTelemetryManager(ApiId.acquireTokenSilent_silentFlow, silentRequest.correlationId);
            const silentAuthClient = await this.createSilentFlowClient(serverTelemetryManager, silentRequest.authority);
            return silentAuthClient.acquireCachedToken(silentRequest);
        } catch (e) {
            return this.acquireTokenByRefreshToken(request);
        }
    }
>>>>>>> 3ff82e66
}<|MERGE_RESOLUTION|>--- conflicted
+++ resolved
@@ -9,12 +9,9 @@
 import { RedirectRequest } from "../request/RedirectRequest";
 import { PopupRequest } from "../request/PopupRequest";
 import { ClientApplication } from "./ClientApplication";
-<<<<<<< HEAD
 import { BrokerClientApplication } from "../broker/BrokerClientApplication";
 import { EmbeddedClientApplication } from "../broker/EmbeddedClientApplication";
-=======
 import { SilentRequest } from "../request/SilentRequest";
->>>>>>> 3ff82e66
 
 /**
  * The PublicClientApplication class is the object exposed by the library to perform authentication and authorization functions in Single Page Applications
@@ -85,9 +82,9 @@
     /**
      * Use when you want to obtain an access_token for your API by redirecting the user's browser window to the authorization endpoint. This function redirects
      * the page, so any code that follows this function will not execute.
-	 *
-	 * IMPORTANT: It is NOT recommended to have code that is dependent on the resolution of the Promise. This function will navigate away from the current
-	 * browser window. It currently returns a Promise in order to reflect the asynchronous nature of the code running in this function.
+     *
+     * IMPORTANT: It is NOT recommended to have code that is dependent on the resolution of the Promise. This function will navigate away from the current
+     * browser window. It currently returns a Promise in order to reflect the asynchronous nature of the code running in this function.
      *
      * @param {@link (RedirectRequest:type)}
      */
@@ -114,7 +111,6 @@
         return this.acquireTokenPopup(request || DEFAULT_REQUEST);
     }
 
-<<<<<<< HEAD
     /**
      * Use when you want to obtain an access_token for your API via opening a popup window in the user's browser
      * @param {@link (PopupRequest:type)}
@@ -129,7 +125,6 @@
     }
 
     // #endregion
-=======
     async acquireTokenSilent(request: SilentRequest): Promise<AuthenticationResult> {
         const silentRequest: SilentFlowRequest = {
             ...request,
@@ -144,5 +139,4 @@
             return this.acquireTokenByRefreshToken(request);
         }
     }
->>>>>>> 3ff82e66
 }