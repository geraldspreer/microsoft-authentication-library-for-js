--- conflicted
+++ resolved
@@ -142,16 +142,12 @@
     }
 
     // #endregion
-<<<<<<< HEAD
-
-=======
     /**
      * Silently acquire an access token for a given set of scopes. Will use cached token if available, otherwise will attempt to acquire a new token from the network via refresh token.
      * 
      * @param {@link (SilentRequest:type)} 
      * @returns {Promise.<AuthenticationResult>} - a promise that is fulfilled when this function has completed, or rejected if an error was raised. Returns the {@link AuthResponse} object
      */
->>>>>>> dab4eeb6
     async acquireTokenSilent(request: SilentRequest): Promise<AuthenticationResult> {
         this.preflightBrowserEnvironmentCheck();
         const silentRequest: SilentFlowRequest = {
