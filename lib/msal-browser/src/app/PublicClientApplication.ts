--- conflicted
+++ resolved
@@ -325,13 +325,10 @@
      *
      * @returns {Promise.<AuthenticationResult>} - a promise that is fulfilled when this function has completed, or rejected if an error was raised. Returns the {@link AuthResponse} object
      */
-<<<<<<< HEAD
-    async acquireTokenPopup(request: PopupRequest): Promise<AuthenticationResult> {
+    acquireTokenPopup(request: PopupRequest): Promise<AuthenticationResult> {
         if (this.embeddedApp && this.embeddedApp.brokeringEnabled) {
             return this.embeddedApp.sendPopupRequest(request);
         }
-=======
-    acquireTokenPopup(request: PopupRequest): Promise<AuthenticationResult> {
         // asyncPopups flag is true. Acquires token without first opening popup. Popup will be opened later asynchronously.
         if (this.config.system.asyncPopups) {
             return this.acquireTokenPopupAsync(request);
@@ -349,7 +346,6 @@
      * @returns {Promise.<AuthenticationResult>} - a promise that is fulfilled when this function has completed, or rejected if an error was raised. Returns the {@link AuthResponse} object
      */
     private async acquireTokenPopupAsync(request: PopupRequest, popup?: Window|null): Promise<AuthenticationResult> {
->>>>>>> 50b5c781
         // Preflight request
         const validRequest: AuthorizationUrlRequest = this.preflightInteractiveRequest(request, InteractionType.POPUP);
         const serverTelemetryManager = this.initializeServerTelemetryManager(ApiId.acquireTokenPopup, validRequest.correlationId);
