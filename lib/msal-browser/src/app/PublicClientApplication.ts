--- conflicted
+++ resolved
@@ -135,13 +135,9 @@
                         accessTokenSize: result.accessToken.length,
                         idTokenSize: result.idToken.length,
                         isNativeBroker: result.fromNativeBroker,
-<<<<<<< HEAD
-                        httpVer: result.httpVer
-
-=======
-                        cacheLookupPolicy: request.cacheLookupPolicy,
-                        requestId: result.requestId
->>>>>>> b354804c
+                        cacheLookupPolicy: result.cacheLookupPolicy,
+                        httpVer: result.httpVer,
+                        requestId: result.requestId,
                     });
                     atsMeasurement.flushMeasurement();
                     return result;
@@ -250,6 +246,7 @@
                 accessTokenSize: response.accessToken.length,
                 idTokenSize: response.idToken.length,
                 isNativeBroker: response.fromNativeBroker,
+                httpVer: response.httpVer,
                 requestId: response.requestId
             });
             return response;
