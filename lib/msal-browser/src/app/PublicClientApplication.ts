/*
 * Copyright (c) Microsoft Corporation. All rights reserved.
 * Licensed under the MIT License.
 */
import { AuthenticationResult, SilentFlowRequest } from "@azure/msal-common";
import { Configuration } from "../config/Configuration";
import { DEFAULT_REQUEST, ApiId } from "../utils/BrowserConstants";
import { IPublicClientApplication } from "./IPublicClientApplication";
import { RedirectRequest } from "../request/RedirectRequest";
import { PopupRequest } from "../request/PopupRequest";
import { ClientApplication } from "./ClientApplication";
import { BrokerClientApplication } from "../broker/BrokerClientApplication";
import { EmbeddedClientApplication } from "../broker/EmbeddedClientApplication";
import { SilentRequest } from "../request/SilentRequest";

/**
 * The PublicClientApplication class is the object exposed by the library to perform authentication and authorization functions in Single Page Applications
 * to obtain JWT tokens as described in the OAuth 2.0 Authorization Code Flow with PKCE specification.
 */
export class PublicClientApplication extends ClientApplication implements IPublicClientApplication {

    // Broker Objects
    protected embeddedApp: EmbeddedClientApplication;
    protected broker: BrokerClientApplication;

    /**
     * @constructor
     * Constructor for the PublicClientApplication used to instantiate the PublicClientApplication object
     *
     * Important attributes in the Configuration object for auth are:
     * - clientID: the application ID of your application. You can obtain one by registering your application with our Application registration portal : https://portal.azure.com/#blade/Microsoft_AAD_IAM/ActiveDirectoryMenuBlade/RegisteredAppsPreview
     * - authority: the authority URL for your application.
     * - redirect_uri: the uri of your application registered in the portal.
     *
     * In Azure AD, authority is a URL indicating the Azure active directory that MSAL uses to obtain tokens.
     * It is of the form https://login.microsoftonline.com/{Enter_the_Tenant_Info_Here}
     * If your application supports Accounts in one organizational directory, replace "Enter_the_Tenant_Info_Here" value with the Tenant Id or Tenant name (for example, contoso.microsoft.com).
     * If your application supports Accounts in any organizational directory, replace "Enter_the_Tenant_Info_Here" value with organizations.
     * If your application supports Accounts in any organizational directory and personal Microsoft accounts, replace "Enter_the_Tenant_Info_Here" value with common.
     * To restrict support to Personal Microsoft accounts only, replace "Enter_the_Tenant_Info_Here" value with consumers.
     *
     * In Azure B2C, authority is of the form https://{instance}/tfp/{tenant}/{policyName}/
     * Full B2C functionality will be available in this library in future versions.
     *
     * @param {@link (Configuration:type)} configuration object for the MSAL PublicClientApplication instance
     */
    constructor(configuration: Configuration) {
        super(configuration);
        this.initializeBrokering();
    }

    /**
     * 
     */
    private initializeBrokering(): void {
        if (this.config.system.brokerOptions.actAsBroker) {
            this.broker = new BrokerClientApplication(this.config);
        } else if (this.config.system.brokerOptions.allowBrokering) {
            this.embeddedApp = new EmbeddedClientApplication(this.config, this.logger, this.browserStorage);
            this.logger.verbose("Acting as child");
            this.embeddedApp.initiateHandshake().catch((e) => {
                this.logger.error(`Broker handshake failed: ${e}`);
            });
        }
    }

    /**
     * Use when initiating the login process by redirecting the user's browser to the authorization endpoint. This function redirects the page, so
     * any code that follows this function will not execute.
     *
     * IMPORTANT: It is NOT recommended to have code that is dependent on the resolution of the Promise. This function will navigate away from the current
     * browser window. It currently returns a Promise in order to reflect the asynchronous nature of the code running in this function.
     *
     * @param {@link (RedirectRequest:type)}
     */
    async loginRedirect(request?: RedirectRequest): Promise<void> {
        return this.acquireTokenRedirect(request || DEFAULT_REQUEST);
    }

    /**
     * Use when you want to obtain an access_token for your API by redirecting the user's browser window to the authorization endpoint. This function redirects
     * the page, so any code that follows this function will not execute.
     *
     * IMPORTANT: It is NOT recommended to have code that is dependent on the resolution of the Promise. This function will navigate away from the current
     * browser window. It currently returns a Promise in order to reflect the asynchronous nature of the code running in this function.
     *
     * @param {@link (RedirectRequest:type)}
     */
    async acquireTokenRedirect(request: RedirectRequest): Promise<void> {
        // Check for brokered request
        if (this.embeddedApp && this.embeddedApp.brokerConnectionEstablished) {
            return this.embeddedApp.sendRedirectRequest(request);
        }
        return super.acquireTokenRedirect(request);
    }

    // #endregion

    // #region Popup Flow

    /**
     * Use when initiating the login process via opening a popup window in the user's browser
     *
     * @param {@link (PopupRequest:type)}
     *
     * @returns {Promise.<AuthenticationResult>} - a promise that is fulfilled when this function has completed, or rejected if an error was raised. Returns the {@link AuthResponse} object
     */
    loginPopup(request?: PopupRequest): Promise<AuthenticationResult> {
        return this.acquireTokenPopup(request || DEFAULT_REQUEST);
    }

    /**
     * Use when you want to obtain an access_token for your API via opening a popup window in the user's browser
     * @param {@link (PopupRequest:type)}
     *
     * @returns {Promise.<AuthenticationResult>} - a promise that is fulfilled when this function has completed, or rejected if an error was raised. Returns the {@link AuthResponse} object
     */
    acquireTokenPopup(request: PopupRequest): Promise<AuthenticationResult> {
        if (this.embeddedApp && this.embeddedApp.brokerConnectionEstablished) {
            return this.embeddedApp.sendPopupRequest(request);
        }
        return super.acquireTokenPopup(request);
    }

    // #endregion
<<<<<<< HEAD

=======
>>>>>>> dd873a6c
    async acquireTokenSilent(request: SilentRequest): Promise<AuthenticationResult> {
        const silentRequest: SilentFlowRequest = {
            ...request,
            ...this.initializeBaseRequest(request)
        };
        try {
            // Telemetry manager only used to increment cacheHits here
            const serverTelemetryManager = this.initializeServerTelemetryManager(ApiId.acquireTokenSilent_silentFlow, silentRequest.correlationId);
            const silentAuthClient = await this.createSilentFlowClient(serverTelemetryManager, silentRequest.authority);
            return silentAuthClient.acquireCachedToken(silentRequest);
        } catch (e) {
<<<<<<< HEAD
            if (this.embeddedApp && this.embeddedApp.brokerConnectionEstablished) {
                return this.embeddedApp.sendSilentRefreshRequest(request);
            }
=======
>>>>>>> dd873a6c
            return this.acquireTokenByRefreshToken(request);
        }
    }
}<|MERGE_RESOLUTION|>--- conflicted
+++ resolved
@@ -123,10 +123,6 @@
     }
 
     // #endregion
-<<<<<<< HEAD
-
-=======
->>>>>>> dd873a6c
     async acquireTokenSilent(request: SilentRequest): Promise<AuthenticationResult> {
         const silentRequest: SilentFlowRequest = {
             ...request,
@@ -138,12 +134,9 @@
             const silentAuthClient = await this.createSilentFlowClient(serverTelemetryManager, silentRequest.authority);
             return silentAuthClient.acquireCachedToken(silentRequest);
         } catch (e) {
-<<<<<<< HEAD
             if (this.embeddedApp && this.embeddedApp.brokerConnectionEstablished) {
                 return this.embeddedApp.sendSilentRefreshRequest(request);
             }
-=======
->>>>>>> dd873a6c
             return this.acquireTokenByRefreshToken(request);
         }
     }
