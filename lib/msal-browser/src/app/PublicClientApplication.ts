--- conflicted
+++ resolved
@@ -15,11 +15,8 @@
 import { SilentRequest } from "../request/SilentRequest";
 import { BrowserUtils } from "../utils/BrowserUtils";
 import { EventType } from "../event/EventType";
-<<<<<<< HEAD
 import { SsoSilentRequest } from "../request/SsoSilentRequest";
-=======
 import { BrowserAuthError } from "../error/BrowserAuthError";
->>>>>>> 72b8e06c
 
 /**
  * The PublicClientApplication class is the object exposed by the library to perform authentication and authorization functions in Single Page Applications
@@ -28,8 +25,8 @@
 export class PublicClientApplication extends ClientApplication implements IPublicClientApplication {
 
     // Broker Objects
-    protected embeddedApp: EmbeddedClientApplication;
-    protected broker: BrokerClientApplication;
+    protected embeddedApp?: EmbeddedClientApplication;
+    protected broker?: BrokerClientApplication;
 
     /**
      * @constructor
@@ -54,13 +51,15 @@
      */
     constructor(configuration: Configuration) {
         super(configuration);
+        this.embeddedApp = undefined;
+        this.broker = undefined;
     }
 
     /**
      * 
      */
     async initializeBrokering(): Promise<void> {     
-        if (!this.isBrowserEnvironment) {
+        if (!this.isBrowserEnvironment || !this.config.experimental) {
             return;
         }
 
@@ -73,19 +72,19 @@
             this.logger.verbose("Acting as Broker");
             this.broker.listenForBrokerMessage();
         } else if (this.config.experimental.brokerOptions.allowBrokering) {
-            this.embeddedApp = new EmbeddedClientApplication(this.config, this.logger, this.browserStorage);
+            this.embeddedApp = new EmbeddedClientApplication(this.config.auth.clientId, this.config.experimental.brokerOptions, this.logger, this.browserStorage);
             this.logger.verbose("Acting as child");
             await this.embeddedApp.initiateHandshake();
         }
     }
 
-    async handleRedirectPromise(): Promise<AuthenticationResult | null> {
+    async handleRedirectPromise(hash?: string): Promise<AuthenticationResult | null> {
         if (this.broker) {
-            return this.broker.handleRedirectPromise();
+            return this.broker.handleRedirectPromise(hash);
         } else if (this.embeddedApp && this.embeddedApp.brokerConnectionEstablished) {
             return await this.embeddedApp.sendHandleRedirectRequest();
         }
-        return super.handleRedirectPromise();
+        return super.handleRedirectPromise(hash);
     }
 
     /**
