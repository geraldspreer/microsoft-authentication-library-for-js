/*
 * Copyright (c) Microsoft Corporation. All rights reserved.
 * Licensed under the MIT License.
 */

import { CryptoOps } from "../crypto/CryptoOps";
import { Authority, StringUtils, UrlString, ServerAuthorizationCodeResponse, CommonAuthorizationCodeRequest, AuthorizationCodeClient, PromptValue, ServerError, InteractionRequiredAuthError, AccountInfo, AuthorityFactory, ServerTelemetryManager, SilentFlowClient, ClientConfiguration, BaseAuthRequest, ServerTelemetryRequest, PersistentCacheKeys, IdToken, ProtocolUtils, ResponseMode, Constants, INetworkModule, AuthenticationResult, Logger, ThrottlingUtils, RefreshTokenClient, AuthenticationScheme, CommonSilentFlowRequest, CommonEndSessionRequest, AccountEntity, ICrypto, DEFAULT_CRYPTO_IMPLEMENTATION, AuthorityOptions } from "@azure/msal-common";
import { BrowserCacheManager, DEFAULT_BROWSER_CACHE_MANAGER } from "../cache/BrowserCacheManager";
import { BrowserConfiguration, buildConfiguration, Configuration } from "../config/Configuration";
import { TemporaryCacheKeys, InteractionType, ApiId, BrowserConstants, BrowserCacheLocation } from "../utils/BrowserConstants";
import { BrowserUtils } from "../utils/BrowserUtils";
import { BrowserStateObject, BrowserProtocolUtils } from "../utils/BrowserProtocolUtils";
import { RedirectHandler } from "../interaction_handler/RedirectHandler";
import { PopupHandler, PopupParams } from "../interaction_handler/PopupHandler";
import { SilentHandler } from "../interaction_handler/SilentHandler";
import { RedirectRequest } from "../request/RedirectRequest";
import { PopupRequest } from "../request/PopupRequest";
import { AuthorizationUrlRequest } from "../request/AuthorizationUrlRequest";
import { BrowserAuthError } from "../error/BrowserAuthError";
import { SsoSilentRequest } from "../request/SsoSilentRequest";
import { version, name } from "../../package.json";
import { EventError, EventMessage, EventPayload, EventCallbackFunction } from "../event/EventMessage";
import { EventType } from "../event/EventType";
import { EndSessionRequest } from "../request/EndSessionRequest";
import { BrowserConfigurationAuthError } from "../error/BrowserConfigurationAuthError";

export abstract class ClientApplication {

    // Crypto interface implementation
    protected readonly browserCrypto: ICrypto;

    // Storage interface implementation
    protected readonly browserStorage: BrowserCacheManager;

    // Network interface implementation
    protected readonly networkClient: INetworkModule;

    // Input configuration by developer/user
    protected config: BrowserConfiguration;

    // Logger
    protected logger: Logger;

    // Flag to indicate if in browser environment
    protected isBrowserEnvironment: boolean;

    // Sets the account to use if no account info is given
    private activeLocalAccountId: string | null;

    // Callback for subscribing to events
    private eventCallbacks: Map<string, EventCallbackFunction>;

    /**
     * @constructor
     * Constructor for the PublicClientApplication used to instantiate the PublicClientApplication object
     *
     * Important attributes in the Configuration object for auth are:
     * - clientID: the application ID of your application. You can obtain one by registering your application with our Application registration portal : https://portal.azure.com/#blade/Microsoft_AAD_IAM/ActiveDirectoryMenuBlade/RegisteredAppsPreview
     * - authority: the authority URL for your application.
     * - redirect_uri: the uri of your application registered in the portal.
     *
     * In Azure AD, authority is a URL indicating the Azure active directory that MSAL uses to obtain tokens.
     * It is of the form https://login.microsoftonline.com/{Enter_the_Tenant_Info_Here}
     * If your application supports Accounts in one organizational directory, replace "Enter_the_Tenant_Info_Here" value with the Tenant Id or Tenant name (for example, contoso.microsoft.com).
     * If your application supports Accounts in any organizational directory, replace "Enter_the_Tenant_Info_Here" value with organizations.
     * If your application supports Accounts in any organizational directory and personal Microsoft accounts, replace "Enter_the_Tenant_Info_Here" value with common.
     * To restrict support to Personal Microsoft accounts only, replace "Enter_the_Tenant_Info_Here" value with consumers.
     *
     * In Azure B2C, authority is of the form https://{instance}/tfp/{tenant}/{policyName}/
     * Full B2C functionality will be available in this library in future versions.
     *
     * @param configuration Object for the MSAL PublicClientApplication instance
     */
    constructor(configuration: Configuration) {
        /*
         * If loaded in an environment where window is not available,
         * set internal flag to false so that further requests fail.
         * This is to support server-side rendering environments.
         */
        this.isBrowserEnvironment = typeof window !== "undefined";
        // Set the configuration.
        this.config = buildConfiguration(configuration, this.isBrowserEnvironment);

        this.activeLocalAccountId = null;

        // Array of events
        this.eventCallbacks = new Map();

        // Initialize logger
        this.logger = new Logger(this.config.system.loggerOptions, name, version);

        // Initialize the network module class.
        this.networkClient = this.config.system.networkClient;

        if (!this.isBrowserEnvironment) {
            this.browserStorage = DEFAULT_BROWSER_CACHE_MANAGER(this.config.auth.clientId, this.logger);
            this.browserCrypto = DEFAULT_CRYPTO_IMPLEMENTATION;
            return;
        }

        // Initialize the crypto class.
        this.browserCrypto = new CryptoOps();

        // Initialize the browser storage class.
        this.browserStorage = new BrowserCacheManager(this.config.auth.clientId, this.config.cache, this.browserCrypto, this.logger);
    }

    // #region Redirect Flow

    /**
     * Event handler function which allows users to fire events after the PublicClientApplication object
     * has loaded during redirect flows. This should be invoked on all page loads involved in redirect
     * auth flows.
     * @param hash Hash to process. Defaults to the current value of window.location.hash. Only needs to be provided explicitly if the response to be handled is not contained in the current value.
     * @returns Token response or null. If the return value is null, then no auth redirect was detected.
     */
    async handleRedirectPromise(hash?: string): Promise<AuthenticationResult | null> {
        this.emitEvent(EventType.HANDLE_REDIRECT_START, InteractionType.Redirect);
        const loggedInAccounts = this.getAllAccounts();
        if (this.isBrowserEnvironment) {
            return this.handleRedirectResponse(hash)
                .then((result: AuthenticationResult | null) => {
                    if (result) {
                        // Emit login event if number of accounts change
                        const isLoggingIn = loggedInAccounts.length < this.getAllAccounts().length;
                        if (isLoggingIn) {
                            this.emitEvent(EventType.LOGIN_SUCCESS, InteractionType.Redirect, result);
                        } else {
                            this.emitEvent(EventType.ACQUIRE_TOKEN_SUCCESS, InteractionType.Redirect, result);
                        }
                    }
                    this.emitEvent(EventType.HANDLE_REDIRECT_END, InteractionType.Redirect);

                    return result;
                })
                .catch((e) => {
                    // Emit login event if there is an account
                    if (loggedInAccounts.length > 0) {
                        this.emitEvent(EventType.ACQUIRE_TOKEN_FAILURE, InteractionType.Redirect, null, e);
                    } else {
                        this.emitEvent(EventType.LOGIN_FAILURE, InteractionType.Redirect, null, e);
                    }
                    this.emitEvent(EventType.HANDLE_REDIRECT_END, InteractionType.Redirect);

                    throw e;
                });
        }
        return null;
    }

    /**
     * Checks if navigateToLoginRequestUrl is set, and:
     * - if true, performs logic to cache and navigate
     * - if false, handles hash string and parses response
     * @param hash 
     */
    private async handleRedirectResponse(hash?: string): Promise<AuthenticationResult | null> {
        if (!this.interactionInProgress()) {
            this.logger.info("handleRedirectPromise called but there is no interaction in progress, returning null.");
            return null;
        }

        const responseHash = this.getRedirectResponseHash(hash || window.location.hash);
        if (!responseHash) {
            // Not a recognized server response hash or hash not associated with a redirect request
            this.logger.info("handleRedirectPromise did not detect a response hash as a result of a redirect. Cleaning temporary cache.");
            this.browserStorage.cleanRequestByInteractionType(InteractionType.Redirect);
            return null;
        }

        let state: string;
        try {
            state = this.validateAndExtractStateFromHash(responseHash, InteractionType.Redirect);
            BrowserUtils.clearHash();
        } catch (e) {
            this.logger.info(`handleRedirectPromise was unable to extract state due to: ${e}`);
            this.browserStorage.cleanRequestByInteractionType(InteractionType.Redirect);
            return null;
        }

        // If navigateToLoginRequestUrl is true, get the url where the redirect request was initiated
        const loginRequestUrl = this.browserStorage.getTemporaryCache(TemporaryCacheKeys.ORIGIN_URI, true) || "";
        const loginRequestUrlNormalized = UrlString.removeHashFromUrl(loginRequestUrl);
        const currentUrlNormalized = UrlString.removeHashFromUrl(window.location.href);

        if (loginRequestUrlNormalized === currentUrlNormalized && this.config.auth.navigateToLoginRequestUrl) {
            // We are on the page we need to navigate to - handle hash
            const handleHashResult = await this.handleHash(responseHash, state);

            if (loginRequestUrl.indexOf("#") > -1) {
                // Replace current hash with non-msal hash, if present
                BrowserUtils.replaceHash(loginRequestUrl);
            }

            return handleHashResult;
        } else if (!this.config.auth.navigateToLoginRequestUrl) {
            return this.handleHash(responseHash, state);
        } else if (!BrowserUtils.isInIframe()) {
            /*
             * Returned from authority using redirect - need to perform navigation before processing response
             * Cache the hash to be retrieved after the next redirect
             */
            this.browserStorage.setTemporaryCache(TemporaryCacheKeys.URL_HASH, responseHash, true);
            if (!loginRequestUrl || loginRequestUrl === "null") {
                // Redirect to home page if login request url is null (real null or the string null)
                const homepage = BrowserUtils.getHomepage();
                // Cache the homepage under ORIGIN_URI to ensure cached hash is processed on homepage
                this.browserStorage.setTemporaryCache(TemporaryCacheKeys.ORIGIN_URI, homepage, true);
                this.logger.warning("Unable to get valid login request url from cache, redirecting to home page");
                await BrowserUtils.navigateWindow(homepage, this.config.system.redirectNavigationTimeout, this.logger, true);
            } else {
                // Navigate to page that initiated the redirect request
                await BrowserUtils.navigateWindow(loginRequestUrl, this.config.system.redirectNavigationTimeout, this.logger, true);
            }
        }

        return null;
    }

    /**
     * Gets the response hash for a redirect request
     * Returns null if interactionType in the state value is not "redirect" or the hash does not contain known properties
     * @param hash 
     */
    private getRedirectResponseHash(hash: string): string | null {
        // Get current location hash from window or cache.
        const isResponseHash: boolean = UrlString.hashContainsKnownProperties(hash);
        const cachedHash = this.browserStorage.getTemporaryCache(TemporaryCacheKeys.URL_HASH, true);
        this.browserStorage.removeItem(this.browserStorage.generateCacheKey(TemporaryCacheKeys.URL_HASH));

        return isResponseHash ? hash : cachedHash;
    }

    /**
<<<<<<< HEAD
     *
=======
     * 
>>>>>>> 187028a7
     * @param hash
     * @param interactionType
     */
    private validateAndExtractStateFromHash(hash: string, interactionType: InteractionType): string {
        // Deserialize hash fragment response parameters.
        const serverParams: ServerAuthorizationCodeResponse = UrlString.getDeserializedHash(hash);
        if (!serverParams.state) {
            throw BrowserAuthError.createHashDoesNotContainStateError();
        }

        const platformStateObj = BrowserProtocolUtils.extractBrowserRequestState(this.browserCrypto, serverParams.state);
        if (!platformStateObj) {
            throw BrowserAuthError.createUnableToParseStateError();
        }

        if (platformStateObj.interactionType !== interactionType) {
            throw BrowserAuthError.createStateInteractionTypeMismatchError();
        }

        return serverParams.state;
    }

    /**
     * Checks if hash exists and handles in window.
     * @param hash
     * @param state
     */
    private async handleHash(hash: string, state: string): Promise<AuthenticationResult> {
        const cachedRequest = this.browserStorage.getCachedRequest(state, this.browserCrypto);
        const serverTelemetryManager = this.initializeServerTelemetryManager(ApiId.handleRedirectPromise, cachedRequest.correlationId);

        try {
            // Hash contains known properties - handle and return in callback
            const currentAuthority = this.browserStorage.getCachedAuthority(state);
            if (!currentAuthority) {
                throw BrowserAuthError.createNoCachedAuthorityError();
            }

            const authClient = await this.createAuthCodeClient(serverTelemetryManager, currentAuthority);
            const interactionHandler = new RedirectHandler(authClient, this.browserStorage, cachedRequest, this.browserCrypto);
            return await interactionHandler.handleCodeResponse(hash, state, authClient.authority, this.networkClient, this.config.auth.clientId);
        } catch (e) {
            serverTelemetryManager.cacheFailedRequest(e);
            this.browserStorage.cleanRequestByInteractionType(InteractionType.Redirect);
            throw e;
        }
    }

    /**
     * Use when you want to obtain an access_token for your API by redirecting the user's browser window to the authorization endpoint. This function redirects
     * the page, so any code that follows this function will not execute.
     *
     * IMPORTANT: It is NOT recommended to have code that is dependent on the resolution of the Promise. This function will navigate away from the current
     * browser window. It currently returns a Promise in order to reflect the asynchronous nature of the code running in this function.
     *
     * @param request
     */
    async acquireTokenRedirect(request: RedirectRequest): Promise<void> {
        // Preflight request
        this.preflightBrowserEnvironmentCheck(InteractionType.Redirect);

        // If logged in, emit acquire token events
        const isLoggedIn = this.getAllAccounts().length > 0;
        if (isLoggedIn) {
            this.emitEvent(EventType.ACQUIRE_TOKEN_START, InteractionType.Redirect, request);
        } else {
            this.emitEvent(EventType.LOGIN_START, InteractionType.Redirect, request);
        }

        const validRequest: AuthorizationUrlRequest = this.preflightInteractiveRequest(request, InteractionType.Redirect);
        const serverTelemetryManager = this.initializeServerTelemetryManager(ApiId.acquireTokenRedirect, validRequest.correlationId);

        try {
            // Create auth code request and generate PKCE params
            const authCodeRequest: CommonAuthorizationCodeRequest = await this.initializeAuthorizationCodeRequest(validRequest);

            // Initialize the client
            const authClient: AuthorizationCodeClient = await this.createAuthCodeClient(serverTelemetryManager, validRequest.authority);

            // Create redirect interaction handler.
            const interactionHandler = new RedirectHandler(authClient, this.browserStorage, authCodeRequest, this.browserCrypto);

            // Create acquire token url.
            const navigateUrl = await authClient.getAuthCodeUrl(validRequest);

            const redirectStartPage = this.getRedirectStartPage(request.redirectStartPage);

            // Show the UI once the url has been created. Response will come back in the hash, which will be handled in the handleRedirectCallback function.
            return interactionHandler.initiateAuthRequest(navigateUrl, {
                redirectTimeout: this.config.system.redirectNavigationTimeout,
                redirectStartPage: redirectStartPage,
                onRedirectNavigate: request.onRedirectNavigate
            });
        } catch (e) {
            // If logged in, emit acquire token events
            if (isLoggedIn) {
                this.emitEvent(EventType.ACQUIRE_TOKEN_FAILURE, InteractionType.Redirect, null, e);
            } else {
                this.emitEvent(EventType.LOGIN_FAILURE, InteractionType.Redirect, null, e);
            }

            serverTelemetryManager.cacheFailedRequest(e);
            this.browserStorage.cleanRequestByState(validRequest.state);
            throw e;
        }
    }

    // #endregion

    // #region Popup Flow

    /**
     * Use when you want to obtain an access_token for your API via opening a popup window in the user's browser
     *
     * @param request
     * 
     * @returns A promise that is fulfilled when this function has completed, or rejected if an error was raised.
     */
    acquireTokenPopup(request: PopupRequest): Promise<AuthenticationResult> {
        let validRequest: AuthorizationUrlRequest;
        try {
            this.preflightBrowserEnvironmentCheck(InteractionType.Popup);
            validRequest = this.preflightInteractiveRequest(request, InteractionType.Popup);
        } catch (e) {
            // Since this function is syncronous we need to reject
            return Promise.reject(e);
        }

        const popupName = PopupHandler.generatePopupName(this.config.auth.clientId, validRequest);

        // asyncPopups flag is true. Acquires token without first opening popup. Popup will be opened later asynchronously.
        if (this.config.system.asyncPopups) {
            return this.acquireTokenPopupAsync(validRequest, popupName);
        } else {
            // asyncPopups flag is set to false. Opens popup before acquiring token.
            const popup = PopupHandler.openSizedPopup("about:blank", popupName);
            return this.acquireTokenPopupAsync(validRequest, popupName, popup);
        }
    }

    /**
     * Helper which obtains an access_token for your API via opening a popup window in the user's browser
     * @param validRequest
     * @param popupName
     * @param popup
     *
     * @returns A promise that is fulfilled when this function has completed, or rejected if an error was raised.
     */
    private async acquireTokenPopupAsync(validRequest: AuthorizationUrlRequest, popupName: string, popup?: Window|null): Promise<AuthenticationResult> {
        // If logged in, emit acquire token events
        const loggedInAccounts = this.getAllAccounts();
        if (loggedInAccounts.length > 0) {
            this.emitEvent(EventType.ACQUIRE_TOKEN_START, InteractionType.Popup, validRequest);
        } else {
            this.emitEvent(EventType.LOGIN_START, InteractionType.Popup, validRequest);
        }

        const serverTelemetryManager = this.initializeServerTelemetryManager(ApiId.acquireTokenPopup, validRequest.correlationId);

        try {
            // Create auth code request and generate PKCE params
            const authCodeRequest: CommonAuthorizationCodeRequest = await this.initializeAuthorizationCodeRequest(validRequest);

            // Initialize the client
            const authClient: AuthorizationCodeClient = await this.createAuthCodeClient(serverTelemetryManager, validRequest.authority);

            // Create acquire token url.
            const navigateUrl = await authClient.getAuthCodeUrl(validRequest);

            // Create popup interaction handler.
            const interactionHandler = new PopupHandler(authClient, this.browserStorage, authCodeRequest);

            // Show the UI once the url has been created. Get the window handle for the popup.
            const popupParameters: PopupParams = {
                popup,
                popupName
            };
            const popupWindow: Window = interactionHandler.initiateAuthRequest(navigateUrl, popupParameters);

            // Monitor the window for the hash. Return the string value and close the popup when the hash is received. Default timeout is 60 seconds.
            const hash = await interactionHandler.monitorPopupForHash(popupWindow, this.config.system.windowHashTimeout);
            const state = this.validateAndExtractStateFromHash(hash, InteractionType.Popup);

            // Remove throttle if it exists
            ThrottlingUtils.removeThrottle(this.browserStorage, this.config.auth.clientId, authCodeRequest.authority, authCodeRequest.scopes);

            // Handle response from hash string.
            const result = await interactionHandler.handleCodeResponse(hash, state, authClient.authority, this.networkClient);

            // If logged in, emit acquire token events
            const isLoggingIn = loggedInAccounts.length < this.getAllAccounts().length;
            if (isLoggingIn) {
                this.emitEvent(EventType.LOGIN_SUCCESS, InteractionType.Popup, result);
            } else {
                this.emitEvent(EventType.ACQUIRE_TOKEN_SUCCESS, InteractionType.Popup, result);
            }

            return result;
        } catch (e) {
            if (loggedInAccounts.length > 0) {
                this.emitEvent(EventType.ACQUIRE_TOKEN_FAILURE, InteractionType.Popup, null, e);
            } else {
                this.emitEvent(EventType.LOGIN_FAILURE, InteractionType.Popup, null, e);
            }

            serverTelemetryManager.cacheFailedRequest(e);
            this.browserStorage.cleanRequestByState(validRequest.state);
            throw e;
        }
    }

    // #endregion

    // #region Silent Flow

    /**
     * This function uses a hidden iframe to fetch an authorization code from the eSTS. There are cases where this may not work:
     * - Any browser using a form of Intelligent Tracking Prevention
     * - If there is not an established session with the service
     *
     * In these cases, the request must be done inside a popup or full frame redirect.
     *
     * For the cases where interaction is required, you cannot send a request with prompt=none.
     *
     * If your refresh token has expired, you can use this function to fetch a new set of tokens silently as long as
     * you session on the server still exists.
     * @param request {@link SsoSilentRequest}
     *
     * @returns A promise that is fulfilled when this function has completed, or rejected if an error was raised.
     */
    async ssoSilent(request: SsoSilentRequest): Promise<AuthenticationResult> {
        this.preflightBrowserEnvironmentCheck(InteractionType.Silent);
        this.emitEvent(EventType.SSO_SILENT_START, InteractionType.Silent, request);

        try {
            const silentTokenResult = await this.acquireTokenByIframe(request);
            this.emitEvent(EventType.SSO_SILENT_SUCCESS, InteractionType.Silent, silentTokenResult);
            return silentTokenResult;
        } catch (e) {
            this.emitEvent(EventType.SSO_SILENT_FAILURE, InteractionType.Silent, null, e);
            throw e;
        }
    }

    /**
     * This function uses a hidden iframe to fetch an authorization code from the eSTS. To be used for silent refresh token acquisition and renewal.
     * @param request {@link SsoSilentRequest}
     */
    private async acquireTokenByIframe(request: SsoSilentRequest): Promise<AuthenticationResult> {
        // Check that we have some SSO data
        if (StringUtils.isEmpty(request.loginHint) && StringUtils.isEmpty(request.sid) && (!request.account || StringUtils.isEmpty(request.account.username))) {
            throw BrowserAuthError.createSilentSSOInsufficientInfoError();
        }

        // Check that prompt is set to none, throw error if it is set to anything else.
        if (request.prompt && request.prompt !== PromptValue.NONE) {
            throw BrowserAuthError.createSilentPromptValueError(request.prompt);
        }

        // Create silent request
        const silentRequest: AuthorizationUrlRequest = this.initializeAuthorizationRequest({
            ...request,
            prompt: PromptValue.NONE
        }, InteractionType.Silent);

        const serverTelemetryManager = this.initializeServerTelemetryManager(ApiId.ssoSilent, silentRequest.correlationId);

        try {
            // Create auth code request and generate PKCE params
            const authCodeRequest: CommonAuthorizationCodeRequest = await this.initializeAuthorizationCodeRequest(silentRequest);

            // Initialize the client
            const authClient: AuthorizationCodeClient = await this.createAuthCodeClient(serverTelemetryManager, silentRequest.authority);

            // Create authorize request url
            const navigateUrl = await authClient.getAuthCodeUrl(silentRequest);

            return await this.silentTokenHelper(navigateUrl, authCodeRequest, authClient);
        } catch (e) {
            serverTelemetryManager.cacheFailedRequest(e);
            this.browserStorage.cleanRequestByState(silentRequest.state);
            throw e;
        }
    }

    /**
     * Use this function to obtain a token before every call to the API / resource provider
     *
     * MSAL return's a cached token when available
     * Or it send's a request to the STS to obtain a new token using a refresh token.
     *
     * @param {@link SilentRequest}
     *
     * To renew idToken, please pass clientId as the only scope in the Authentication Parameters
     * @returns A promise that is fulfilled when this function has completed, or rejected if an error was raised.
     */
    protected async acquireTokenByRefreshToken(request: CommonSilentFlowRequest): Promise<AuthenticationResult> {
        this.emitEvent(EventType.ACQUIRE_TOKEN_NETWORK_START, InteractionType.Silent, request);
        // block the reload if it occurred inside a hidden iframe
        BrowserUtils.blockReloadInHiddenIframes();
        const silentRequest: CommonSilentFlowRequest = {
            ...request,
            ...this.initializeBaseRequest(request)
        };
        const serverTelemetryManager = this.initializeServerTelemetryManager(ApiId.acquireTokenSilent_silentFlow, silentRequest.correlationId);
        try {
            const refreshTokenClient = await this.createRefreshTokenClient(serverTelemetryManager, silentRequest.authority);
            // Send request to renew token. Auth module will throw errors if token cannot be renewed.
            return await refreshTokenClient.acquireTokenByRefreshToken(silentRequest);
        } catch (e) {
            serverTelemetryManager.cacheFailedRequest(e);
            const isServerError = e instanceof ServerError;
            const isInteractionRequiredError = e instanceof InteractionRequiredAuthError;
            const isInvalidGrantError = (e.errorCode === BrowserConstants.INVALID_GRANT_ERROR);
            if (isServerError && isInvalidGrantError && !isInteractionRequiredError) {
                return await this.acquireTokenByIframe(request);
            }
            throw e;
        }
    }

    /**
     * Helper which acquires an authorization code silently using a hidden iframe from given url
     * using the scopes requested as part of the id, and exchanges the code for a set of OAuth tokens.
     * @param navigateUrl
     * @param userRequestScopes
     */
    private async silentTokenHelper(navigateUrl: string, authCodeRequest: CommonAuthorizationCodeRequest, authClient: AuthorizationCodeClient): Promise<AuthenticationResult> {
        // Create silent handler
        const silentHandler = new SilentHandler(authClient, this.browserStorage, authCodeRequest, this.config.system.navigateFrameWait);
        // Get the frame handle for the silent request
        const msalFrame = await silentHandler.initiateAuthRequest(navigateUrl);
        // Monitor the window for the hash. Return the string value and close the popup when the hash is received. Default timeout is 60 seconds.
        const hash = await silentHandler.monitorIframeForHash(msalFrame, this.config.system.iframeHashTimeout);
        const state = this.validateAndExtractStateFromHash(hash, InteractionType.Silent);

        // Handle response from hash string
        return silentHandler.handleCodeResponse(hash, state, authClient.authority, this.networkClient);
    }

    // #endregion

    // #region Logout

    /**
     * Use to log out the current user, and redirect the user to the postLogoutRedirectUri.
     * Default behaviour is to redirect the user to `window.location.href`.
     * @param logoutRequest
     */
    async logout(logoutRequest?: EndSessionRequest): Promise<void> {
        this.preflightBrowserEnvironmentCheck(InteractionType.Redirect);
        const validLogoutRequest = this.initializeLogoutRequest(logoutRequest);
        const serverTelemetryManager = this.initializeServerTelemetryManager(ApiId.logout, validLogoutRequest.correlationId);

        try {
            this.emitEvent(EventType.LOGOUT_START, InteractionType.Redirect, logoutRequest);
            const authClient = await this.createAuthCodeClient(serverTelemetryManager, logoutRequest && logoutRequest.authority);
            // create logout string and navigate user window to logout. Auth module will clear cache.
            const logoutUri: string = authClient.getLogoutUri(validLogoutRequest);
            this.emitEvent(EventType.LOGOUT_SUCCESS, InteractionType.Redirect, validLogoutRequest);

            if (!validLogoutRequest.account || AccountEntity.accountInfoIsEqual(validLogoutRequest.account, this.getActiveAccount())) {
                this.setActiveAccount(null);
            }

            // Check if onRedirectNavigate is implemented, and invoke it if so
            if (logoutRequest && typeof logoutRequest.onRedirectNavigate === "function") {
                const navigate = logoutRequest.onRedirectNavigate(logoutUri);

                if (navigate !== false) {
                    this.logger.verbose("Logout onRedirectNavigate did not return false, navigating");
                    return BrowserUtils.navigateWindow(logoutUri, this.config.system.redirectNavigationTimeout, this.logger);
                } else {
                    this.logger.verbose("Logout onRedirectNavigate returned false, stopping navigation");
                }
            } else {
                return BrowserUtils.navigateWindow(logoutUri, this.config.system.redirectNavigationTimeout, this.logger);
            }
        } catch(e) {
            serverTelemetryManager.cacheFailedRequest(e);
            this.emitEvent(EventType.LOGOUT_FAILURE, InteractionType.Redirect, null, e);
            throw e;
        }
    }

    // #endregion

    // #region Account APIs

    /**
     * Returns all accounts that MSAL currently has data for.
     * (the account object is created at the time of successful login)
     * or empty array when no accounts are found
     * @returns Array of account objects in cache
     */
    getAllAccounts(): AccountInfo[] {
        return this.isBrowserEnvironment ? this.browserStorage.getAllAccounts() : [];
    }

    /**
     * Returns the signed in account matching username.
     * (the account object is created at the time of successful login)
     * or null when no matching account is found.
     * This API is provided for convenience but getAccountById should be used for best reliability
     * @param userName
     * @returns The account object stored in MSAL
     */
    getAccountByUsername(userName: string): AccountInfo|null {
        const allAccounts = this.getAllAccounts();
        if (!StringUtils.isEmpty(userName) && allAccounts && allAccounts.length) {
            return allAccounts.filter(accountObj => accountObj.username.toLowerCase() === userName.toLowerCase())[0] || null;
        } else {
            return null;
        }
    }

    /**
     * Returns the signed in account matching homeAccountId.
     * (the account object is created at the time of successful login)
     * or null when no matching account is found
     * @param homeAccountId
     * @returns The account object stored in MSAL
     */
    getAccountByHomeId(homeAccountId: string): AccountInfo|null {
        const allAccounts = this.getAllAccounts();
        if (!StringUtils.isEmpty(homeAccountId) && allAccounts && allAccounts.length) {
            return allAccounts.filter(accountObj => accountObj.homeAccountId === homeAccountId)[0] || null;
        } else {
            return null;
        }
    }

    /**
     * Returns the signed in account matching localAccountId.
     * (the account object is created at the time of successful login)
     * or null when no matching account is found
     * @param localAccountId
     * @returns The account object stored in MSAL
     */
    getAccountByLocalId(localAccountId: string): AccountInfo | null {
        const allAccounts = this.getAllAccounts();
        if (!StringUtils.isEmpty(localAccountId) && allAccounts && allAccounts.length) {
            return allAccounts.filter(accountObj => accountObj.localAccountId === localAccountId)[0] || null;
        } else {
            return null;
        }
    }

    /**
     * Sets the account to use as the active account. If no account is passed to the acquireToken APIs, then MSAL will use this active account.
     * @param account
     */
    setActiveAccount(account: AccountInfo | null): void {
        this.activeLocalAccountId = account ? account.localAccountId : null;
    }

    /**
     * Gets the currently active account
     */
    getActiveAccount(): AccountInfo | null {
        if (!this.activeLocalAccountId) {
            return null;
        }

        return this.getAccountByLocalId(this.activeLocalAccountId);
    }

    // #endregion

    // #region Helpers

    /**
     *
     * Use to get the redirect uri configured in MSAL or null.
     * @param requestRedirectUri
     * @returns Redirect URL
     *
     */
    protected getRedirectUri(requestRedirectUri?: string): string {
        const redirectUri = requestRedirectUri || this.config.auth.redirectUri || BrowserUtils.getCurrentUri();
        return UrlString.getAbsoluteUrl(redirectUri, BrowserUtils.getCurrentUri());
    }

    /**
     * Use to get the post logout redirect uri configured in MSAL or null.
     * @param requestPostLogoutRedirectUri
     * @returns Post logout redirect URL
     */
    protected getPostLogoutRedirectUri(requestPostLogoutRedirectUri?: string): string {
        const postLogoutRedirectUri = requestPostLogoutRedirectUri || this.config.auth.postLogoutRedirectUri || BrowserUtils.getCurrentUri();
        return UrlString.getAbsoluteUrl(postLogoutRedirectUri, BrowserUtils.getCurrentUri());
    }

    /**
     * Use to get the redirectStartPage either from request or use current window
     * @param requestStartPage
     */
    protected getRedirectStartPage(requestStartPage?: string): string {
        const redirectStartPage = requestStartPage || window.location.href;
        return UrlString.getAbsoluteUrl(redirectStartPage, BrowserUtils.getCurrentUri());
    }

    /**
     * Used to get a discovered version of the default authority.
     * @param requestAuthority
     */
    async getDiscoveredAuthority(requestAuthority?: string): Promise<Authority> {
        const authorityOptions: AuthorityOptions = {
            protocolMode: this.config.auth.protocolMode,
            knownAuthorities: this.config.auth.knownAuthorities,
            cloudDiscoveryMetadata: this.config.auth.cloudDiscoveryMetadata,
            authorityMetadata: this.config.auth.authorityMetadata
        };

        if (requestAuthority) {
            return await AuthorityFactory.createDiscoveredInstance(requestAuthority, this.config.system.networkClient, this.browserStorage, authorityOptions);
        }

        return await AuthorityFactory.createDiscoveredInstance(this.config.auth.authority, this.config.system.networkClient, this.browserStorage, authorityOptions);
    }

    /**
     * Helper to check whether interaction is in progress.
     */
    protected interactionInProgress(): boolean {
        // Check whether value in cache is present and equal to expected value
        return (this.browserStorage.getTemporaryCache(TemporaryCacheKeys.INTERACTION_STATUS_KEY, true)) === BrowserConstants.INTERACTION_IN_PROGRESS_VALUE;
    }

    /**
     * Creates an Authorization Code Client with the given authority, or the default authority.
     * @param serverTelemetryManager
     * @param authorityUrl
     */
    protected async createAuthCodeClient(serverTelemetryManager: ServerTelemetryManager, authorityUrl?: string): Promise<AuthorizationCodeClient> {
        // Create auth module.
        const clientConfig = await this.getClientConfiguration(serverTelemetryManager, authorityUrl);
        return new AuthorizationCodeClient(clientConfig);
    }

    /**
     * Creates an Silent Flow Client with the given authority, or the default authority.
     * @param serverTelemetryManager
     * @param authorityUrl
     */
    protected async createSilentFlowClient(serverTelemetryManager: ServerTelemetryManager, authorityUrl?: string): Promise<SilentFlowClient> {
        // Create auth module.
        const clientConfig = await this.getClientConfiguration(serverTelemetryManager, authorityUrl);
        return new SilentFlowClient(clientConfig);
    }

    /**
     * Creates a Refresh Client with the given authority, or the default authority.
     * @param serverTelemetryManager
     * @param authorityUrl
     */
    protected async createRefreshTokenClient(serverTelemetryManager: ServerTelemetryManager, authorityUrl?: string): Promise<RefreshTokenClient> {
        // Create auth module.
        const clientConfig = await this.getClientConfiguration(serverTelemetryManager, authorityUrl);
        return new RefreshTokenClient(clientConfig);
    }

    /**
     * Creates a Client Configuration object with the given request authority, or the default authority.
     * @param serverTelemetryManager
     * @param requestAuthority
     */
    protected async getClientConfiguration(serverTelemetryManager: ServerTelemetryManager, requestAuthority?: string): Promise<ClientConfiguration> {
        const discoveredAuthority = await this.getDiscoveredAuthority(requestAuthority);

        return {
            authOptions: {
                clientId: this.config.auth.clientId,
                authority: discoveredAuthority,
                clientCapabilities: this.config.auth.clientCapabilities
            },
            systemOptions: {
                tokenRenewalOffsetSeconds: this.config.system.tokenRenewalOffsetSeconds
            },
            loggerOptions: {
                loggerCallback: this.config.system.loggerOptions.loggerCallback,
                piiLoggingEnabled: this.config.system.loggerOptions.piiLoggingEnabled
            },
            cryptoInterface: this.browserCrypto,
            networkInterface: this.networkClient,
            storageInterface: this.browserStorage,
            serverTelemetryManager: serverTelemetryManager,
            libraryInfo: {
                sku: BrowserConstants.MSAL_SKU,
                version: version,
                cpu: "",
                os: ""
            }
        };
    }

    /**
     * Helper to validate app environment before making a request.
     * @param request
     * @param interactionType
     */
    protected preflightInteractiveRequest(request: RedirectRequest|PopupRequest, interactionType: InteractionType): AuthorizationUrlRequest {
        // block the reload if it occurred inside a hidden iframe
        BrowserUtils.blockReloadInHiddenIframes();

        // Check if interaction is in progress. Throw error if true.
        if (this.interactionInProgress()) {
            throw BrowserAuthError.createInteractionInProgressError();
        }

        return this.initializeAuthorizationRequest(request, interactionType);
    }

    /**
     * Helper to validate app environment before making an auth request
     * * @param interactionType
     */
    protected preflightBrowserEnvironmentCheck(interactionType: InteractionType): void {
        // Block request if not in browser environment
        BrowserUtils.blockNonBrowserEnvironment(this.isBrowserEnvironment);

        // Block redirects if in an iframe
        BrowserUtils.blockRedirectInIframe(interactionType, this.config.system.allowRedirectInIframe);

        // Block auth requests inside a hidden iframe
        BrowserUtils.blockReloadInHiddenIframes();

        // Block redirects if memory storage is enabled but storeAuthStateInCookie is not
        if (interactionType === InteractionType.Redirect &&
            this.config.cache.cacheLocation === BrowserCacheLocation.MemoryStorage &&
            !this.config.cache.storeAuthStateInCookie) {
            throw BrowserConfigurationAuthError.createInMemoryRedirectUnavailableError();
        }
    }

    /**
     * Initializer function for all request APIs
     * @param request
     */
    protected initializeBaseRequest(request: Partial<BaseAuthRequest>): BaseAuthRequest {
        const authority = request.authority || this.config.auth.authority;

        const scopes = [...((request && request.scopes) || [])];
        const correlationId = (request && request.correlationId) || this.browserCrypto.createNewGuid();

        const validatedRequest: BaseAuthRequest = {
            ...request,
            correlationId,
            authority,
            scopes
        };

        return validatedRequest;
    }

    /**
     * 
     * @param apiId 
     * @param correlationId 
     * @param forceRefresh 
     */
    protected initializeServerTelemetryManager(apiId: number, correlationId: string, forceRefresh?: boolean): ServerTelemetryManager {
        const telemetryPayload: ServerTelemetryRequest = {
            clientId: this.config.auth.clientId,
            correlationId: correlationId,
            apiId: apiId,
            forceRefresh: forceRefresh || false
        };

        return new ServerTelemetryManager(telemetryPayload, this.browserStorage);
    }

    /**
     * Helper to initialize required request parameters for interactive APIs and ssoSilent()
     * @param request
     * @param interactionType
     */
    protected initializeAuthorizationRequest(request: RedirectRequest|PopupRequest|SsoSilentRequest, interactionType: InteractionType): AuthorizationUrlRequest {
        const redirectUri = this.getRedirectUri(request.redirectUri);
        const browserState: BrowserStateObject = {
            interactionType: interactionType
        };

        const state = ProtocolUtils.setRequestState(
            this.browserCrypto,
            (request && request.state) || "",
            browserState
        );

        const authenticationScheme = request.authenticationScheme || AuthenticationScheme.BEARER;

        const validatedRequest: AuthorizationUrlRequest = {
            ...this.initializeBaseRequest(request),
            redirectUri: redirectUri,
            state: state,
            nonce: request.nonce || this.browserCrypto.createNewGuid(),
            responseMode: ResponseMode.FRAGMENT,
            authenticationScheme: authenticationScheme
        };

        const account = request.account || this.getActiveAccount();
        if (account) {
            validatedRequest.account = account;
        }

        // Check for ADAL SSO
        if (StringUtils.isEmpty(validatedRequest.loginHint)) {
            // Only check for adal token if no SSO params are being used
            const adalIdTokenString = this.browserStorage.getTemporaryCache(PersistentCacheKeys.ADAL_ID_TOKEN);
            if (adalIdTokenString) {
                const adalIdToken = new IdToken(adalIdTokenString, this.browserCrypto);
                this.browserStorage.removeItem(PersistentCacheKeys.ADAL_ID_TOKEN);
                if (adalIdToken.claims && adalIdToken.claims.upn) {
                    validatedRequest.loginHint = adalIdToken.claims.upn;
                }
            }
        }

        this.browserStorage.updateCacheEntries(validatedRequest.state, validatedRequest.nonce, validatedRequest.authority);

        return validatedRequest;
    }

    /**
     * Generates an auth code request tied to the url request.
     * @param request
     */
    protected async initializeAuthorizationCodeRequest(request: AuthorizationUrlRequest): Promise<CommonAuthorizationCodeRequest> {
        const generatedPkceParams = await this.browserCrypto.generatePkceCodes();

        const authCodeRequest: CommonAuthorizationCodeRequest = {
            ...request,
            redirectUri: request.redirectUri,
            code: "",
            codeVerifier: generatedPkceParams.verifier
        };

        request.codeChallenge = generatedPkceParams.challenge;
        request.codeChallengeMethod = Constants.S256_CODE_CHALLENGE_METHOD;

        return authCodeRequest;
    }

    /**
     * Initializer for the logout request.
     * @param logoutRequest
     */
    protected initializeLogoutRequest(logoutRequest?: EndSessionRequest): CommonEndSessionRequest {
        const validLogoutRequest: CommonEndSessionRequest = {
            correlationId: this.browserCrypto.createNewGuid(),
            ...logoutRequest
        };

        validLogoutRequest.postLogoutRedirectUri = this.getPostLogoutRedirectUri(logoutRequest ? logoutRequest.postLogoutRedirectUri : "");

        return validLogoutRequest;
    }

    /**
     * Emits events by calling callback with event message
     * @param eventType
     * @param interactionType
     * @param payload
     * @param error
     */
    protected emitEvent(eventType: EventType, interactionType?: InteractionType, payload?: EventPayload, error?: EventError) {
        if (this.isBrowserEnvironment) {
            const message: EventMessage = {
                eventType: eventType,
                interactionType: interactionType || null,
                payload: payload || null,
                error: error || null,
                timestamp: Date.now()
            };

            this.logger.info(`Emitting event: ${eventType}`);

            this.eventCallbacks.forEach((callback: EventCallbackFunction, callbackId: string) => {
                this.logger.verbose(`Emitting event to callback ${callbackId}: ${eventType}`);
                callback.apply(null, [message]);
            });
        }
    }

    /**
     * Adds event callbacks to array
     * @param callback
     */
    addEventCallback(callback: EventCallbackFunction): string | null {
        if (this.isBrowserEnvironment) {
            const callbackId = this.browserCrypto.createNewGuid();
            this.eventCallbacks.set(callbackId, callback);
            this.logger.verbose(`Event callback registered with id: ${callbackId}`);

            return callbackId;
        }

        return null;
    }

    /**
     * Removes callback with provided id from callback array
     * @param callbackId 
     */
    removeEventCallback(callbackId: string): void {
        this.eventCallbacks.delete(callbackId);
        this.logger.verbose(`Event callback ${callbackId} removed.`);
    }

    /**
     * Returns the logger instance
     */
    getLogger(): Logger {
        return this.logger;
    }

    /**
     * Replaces the default logger set in configurations with new Logger with new configurations
     * @param logger Logger instance
     */
    setLogger(logger: Logger): void {
        this.logger = logger;
    }
    // #endregion
}<|MERGE_RESOLUTION|>--- conflicted
+++ resolved
@@ -152,7 +152,7 @@
      * Checks if navigateToLoginRequestUrl is set, and:
      * - if true, performs logic to cache and navigate
      * - if false, handles hash string and parses response
-     * @param hash 
+     * @param hash
      */
     private async handleRedirectResponse(hash?: string): Promise<AuthenticationResult | null> {
         if (!this.interactionInProgress()) {
@@ -220,7 +220,7 @@
     /**
      * Gets the response hash for a redirect request
      * Returns null if interactionType in the state value is not "redirect" or the hash does not contain known properties
-     * @param hash 
+     * @param hash
      */
     private getRedirectResponseHash(hash: string): string | null {
         // Get current location hash from window or cache.
@@ -232,11 +232,6 @@
     }
 
     /**
-<<<<<<< HEAD
-     *
-=======
-     * 
->>>>>>> 187028a7
      * @param hash
      * @param interactionType
      */
@@ -352,7 +347,7 @@
      * Use when you want to obtain an access_token for your API via opening a popup window in the user's browser
      *
      * @param request
-     * 
+     *
      * @returns A promise that is fulfilled when this function has completed, or rejected if an error was raised.
      */
     acquireTokenPopup(request: PopupRequest): Promise<AuthenticationResult> {
@@ -893,10 +888,10 @@
     }
 
     /**
-     * 
-     * @param apiId 
-     * @param correlationId 
-     * @param forceRefresh 
+     *
+     * @param apiId
+     * @param correlationId
+     * @param forceRefresh
      */
     protected initializeServerTelemetryManager(apiId: number, correlationId: string, forceRefresh?: boolean): ServerTelemetryManager {
         const telemetryPayload: ServerTelemetryRequest = {
@@ -1039,7 +1034,7 @@
 
     /**
      * Removes callback with provided id from callback array
-     * @param callbackId 
+     * @param callbackId
      */
     removeEventCallback(callbackId: string): void {
         this.eventCallbacks.delete(callbackId);
