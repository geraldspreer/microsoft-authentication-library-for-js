--- conflicted
+++ resolved
@@ -7,11 +7,7 @@
 import { BrowserAuthError } from "../error/BrowserAuthError";
 import { Algorithms, CryptoKeyFormats } from "../utils/CryptoConstants";
 import { Logger } from "..";
-<<<<<<< HEAD
-
-=======
 import { Constants } from "@azure/msal-common";
->>>>>>> b731e11f
 /**
  * See here for more info on RsaHashedKeyGenParams: https://developer.mozilla.org/en-US/docs/Web/API/RsaHashedKeyGenParams
  */
