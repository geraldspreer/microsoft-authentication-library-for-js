--- conflicted
+++ resolved
@@ -5,14 +5,9 @@
 
 import { BrowserStringUtils } from "../utils/BrowserStringUtils";
 import { BrowserAuthError } from "../error/BrowserAuthError";
-<<<<<<< HEAD
-import { CryptoAlgorithms, CryptoKeyFormats } from "../utils/CryptoConstants";
-import { CryptoKeyOptions } from "./CryptoOps";
-=======
 import { Algorithms, CryptoKeyFormats } from "../utils/CryptoConstants";
 import { Logger } from "..";
 
->>>>>>> 4c03d8fd
 /**
  * See here for more info on RsaHashedKeyGenParams: https://developer.mozilla.org/en-US/docs/Web/API/RsaHashedKeyGenParams
  */
@@ -43,11 +38,7 @@
      */
     async sha256Digest(dataString: string): Promise<ArrayBuffer> {
         const data = BrowserStringUtils.stringToUtf8Arr(dataString);
-<<<<<<< HEAD
-        return this.hasIECrypto() ? this.getMSCryptoDigest(CryptoAlgorithms.S256_HASH_ALG, data) : this.getSubtleCryptoDigest(CryptoAlgorithms.S256_HASH_ALG, data);
-=======
         return this.hasIECrypto() ? this.getMSCryptoDigest(Algorithms.S256_HASH_ALG, data) : this.getSubtleCryptoDigest(Algorithms.S256_HASH_ALG, data);
->>>>>>> 4c03d8fd
     }
 
     /**
@@ -86,11 +77,7 @@
      * @param format 
      */
     async exportJwk(key: CryptoKey): Promise<JsonWebKey> {
-<<<<<<< HEAD
-        return this.hasIECrypto() ? this.msCryptoExportJwk(key) : window.crypto.subtle.exportKey(CryptoKeyFormats.JWK, key);
-=======
         return this.hasIECrypto() ? this.msCryptoExportJwk(key) : window.crypto.subtle.exportKey(CryptoKeyFormats.jwk, key);
->>>>>>> 4c03d8fd
     }
 
     /**
@@ -106,11 +93,7 @@
 
         return this.hasIECrypto() ? 
             this.msCryptoImportKey(keyOptions, keyBuffer, extractable, usages)
-<<<<<<< HEAD
-            : window.crypto.subtle.importKey(CryptoKeyFormats.JWK, key, keyOptions.keyGenAlgorithmOptions, extractable, usages);
-=======
             : window.crypto.subtle.importKey(CryptoKeyFormats.jwk, key, keyOptions.keyGenAlgorithmOptions, extractable, usages);
->>>>>>> 4c03d8fd
     }
 
     /**
@@ -201,11 +184,7 @@
      */
     private async msCryptoExportJwk(key: CryptoKey): Promise<JsonWebKey> {
         return new Promise((resolve: Function, reject: Function) => {
-<<<<<<< HEAD
-            const msExportKey = window["msCrypto"].subtle.exportKey(CryptoKeyFormats.JWK, key);
-=======
             const msExportKey = window["msCrypto"].subtle.exportKey(CryptoKeyFormats.jwk, key);
->>>>>>> 4c03d8fd
             msExportKey.addEventListener("complete", (e: { target: { result: ArrayBuffer; }; }) => {
                 const resultBuffer: ArrayBuffer = e.target.result;
 
@@ -238,11 +217,7 @@
      */
     private async msCryptoImportKey(keyOptions: CryptoKeyOptions, keyBuffer: ArrayBuffer, extractable: boolean, usages: Array<KeyUsage>): Promise<CryptoKey> {
         return new Promise((resolve: Function, reject: Function) => {
-<<<<<<< HEAD
-            const msImportKey = window["msCrypto"].subtle.importKey(CryptoKeyFormats.JWK, keyBuffer, keyOptions.keyGenAlgorithmOptions, extractable, usages);
-=======
             const msImportKey = window["msCrypto"].subtle.importKey(CryptoKeyFormats.jwk, keyBuffer, keyOptions.keyGenAlgorithmOptions, extractable, usages);
->>>>>>> 4c03d8fd
             msImportKey.addEventListener("complete", (e: { target: { result: CryptoKey | PromiseLike<CryptoKey>; }; }) => {
                 resolve(e.target.result);
             });
