--- conflicted
+++ resolved
@@ -58,10 +58,10 @@
         this.authenticationTag = this.base64Decode.base64URLdecode(jweComponents[4]);
     }
 
-<<<<<<< HEAD
     get protectedHeader(): JoseHeader {
         return this.header;
-=======
+    }
+    
     getAuthenticatedData(str: string): Uint8Array {
         const length = str.length;
         const data = new Uint8Array(length);
@@ -72,7 +72,6 @@
         }
 
         return data;
->>>>>>> 4b4d9929
     }
 
     /**
