--- conflicted
+++ resolved
@@ -7,21 +7,16 @@
 import { JsonWebEncryptionError } from "../error/JsonWebEncryptionError";
 import { BrowserStringUtils } from "../utils/BrowserStringUtils";
 import { Algorithms, CryptoKeyFormats } from "../utils/CryptoConstants";
-<<<<<<< HEAD
-
-export type JoseHeader = {
-    alg: string,
-    enc: string,
-    ctx: string,
-    label: string
-};
-=======
->>>>>>> 516b4f24
 
 export type UnwrappingAlgorithmPair = {
     decryption: string,
     encryption: string
 };
+
+export enum JweTypes {
+    SessionKey = "session_key",
+    Response = "response"
+}
 
 const KeyAlgorithmMap: StringDict = {
     "RSA-OAEP-256": Algorithms.RSA_OAEP,
@@ -45,21 +40,21 @@
     private ciphertext: string;
     private authenticationTag: string;
     private unwrappingAlgorithms: UnwrappingAlgorithmPair;
+    private type?: JweTypes;
 
-    constructor(rawJwe: string) {
+    constructor(rawJwe: string, type?: JweTypes) {
         const jweComponents = rawJwe.split(".");
-        this.header = this.parseJweProtectedHeader(jweComponents[0]);
+        this.header = this.parseJweProtectedHeader(jweComponents[0], type);
         this.unwrappingAlgorithms = this.setUnwrappingAlgorithms();
         this.encryptedKey = this.decodeElement(jweComponents[1]);
         this.initializationVector = this.decodeElement(jweComponents[2]);
         this.ciphertext = this.decodeElement(jweComponents[3]);
         this.authenticationTag = this.decodeElement(jweComponents[4]);
     }
-<<<<<<< HEAD
     
-    get protectedHeader(): JoseHeader {
+    get protectedHeader(): JweHeader {
         return this.header;
-=======
+    }
 
     /**
      * Decodes the authenticated data vector into a Uint8Array
@@ -81,7 +76,6 @@
         }
 
         return data;
->>>>>>> 516b4f24
     }
 
     /**
@@ -97,7 +91,6 @@
     async unwrap(unwrappingKey: CryptoKey, keyUsages: KeyUsage[]): Promise<CryptoKey> {
         const encryptedKeyBuffer = BrowserStringUtils.stringToArrayBuffer(this.encryptedKey);
         const contentEncryptionKey = await window.crypto.subtle.decrypt(this.unwrappingAlgorithms.decryption, unwrappingKey, encryptedKeyBuffer);
-<<<<<<< HEAD
         return await window.crypto.subtle.importKey(
             CryptoKeyFormats.raw,
             contentEncryptionKey,
@@ -109,9 +102,6 @@
             },
             false,
             keyUsages);
-=======
-        return await window.crypto.subtle.importKey(CryptoKeyFormats.raw, contentEncryptionKey, this.unwrappingAlgorithms.encryption , false, keyUsages);
->>>>>>> 516b4f24
     }
 
     /**
@@ -119,12 +109,20 @@
      * https://datatracker.ietf.org/doc/html/rfc7516#section-4
      * @param encodedHeader 
      */
-    private parseJweProtectedHeader(encodedHeader: string): JweHeader {
+    private parseJweProtectedHeader(encodedHeader: string, jweType?: JweTypes): JweHeader {
         const decodedHeader = this.decodeElement(encodedHeader);
         try {
-            return JoseHeader.getJweHeader(JSON.parse(decodedHeader));
+            const jweHeaderOptions = JSON.parse(decodedHeader);
+            switch (jweType) {
+                case JweTypes.SessionKey:
+                    return JoseHeader.getSessionKeyJweHeader(jweHeaderOptions);
+                case JweTypes.Response:
+                    return JoseHeader.getResponseJweHeader(jweHeaderOptions);
+                default:
+                    throw JsonWebEncryptionError.createUnsupportedJweTypeError(jweType || "undefined", Object.values(JweTypes));
+            }
         } catch (error) {
-            throw JsonWebEncryptionError.createJweHeaderNotParsedError();
+            throw error;
         }
     }
 
