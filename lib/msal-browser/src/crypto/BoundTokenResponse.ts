/*
 * Copyright (c) Microsoft Corporation. All rights reserved.
 * Licensed under the MIT License.
 */

import { BaseAuthRequest, BoundServerAuthorizationTokenResponse, ServerAuthorizationTokenResponse } from "@azure/msal-common";
<<<<<<< HEAD
import { DatabaseStorage } from "../cache/DatabaseStorage";
import { CryptoAlgorithms, CryptoLengths, CryptoKeyFormats, KeyDerivationLabels, KEY_USAGES } from "../utils/CryptoConstants";
import { CachedKeyPair } from "./CryptoOps";
=======
import { BrowserAuthError } from "..";
import { Algorithms, CryptoKeyFormats, CryptoKeyUsageSets, KeyDerivationLabels, Lengths } from "../utils/CryptoConstants";
import { CryptoKeyStore } from "./CryptoOps";
>>>>>>> 0f623e03
import { JsonWebEncryption } from "./JsonWebEncryption";
import { KeyDerivation } from "./KeyDerivation";

/**
 * This class represents a Bound Server Authorization Response that has been encrypted using a server-generated
 * Session Key that is itself protected by an MSAL generated Session Transport Keypair, as specified in the Bound Refresh Token Protocol v1.
 * The BoundTokenResponse class also exposes the APIs responsible for decrypting the Session Key JWE and Response components of a Bound Token Response.
 */
export class BoundTokenResponse {
    private sessionKeyJwe: JsonWebEncryption;
    private responseJwe: JsonWebEncryption;
    private keyStore: CryptoKeyStore;
    private keyDerivation: KeyDerivation;
    private keyId: string;

    constructor(boundTokenResponse: BoundServerAuthorizationTokenResponse, request: BaseAuthRequest, keyStore: CryptoKeyStore) {
        this.sessionKeyJwe = new JsonWebEncryption(boundTokenResponse.session_key_jwe);
        this.responseJwe = new JsonWebEncryption(boundTokenResponse.response_jwe);
        this.keyDerivation = new KeyDerivation(Lengths.derivedKey, Lengths.prfOutput, Lengths.kdfCounter);
        this.keyStore = keyStore;

        if (request.stkJwk) {
            this.keyId = request.stkJwk;
        } else {
            throw BrowserAuthError.createMissingStkKidError();
        }
    }

    /**
     * Decrypts the encrypted server response that is bound to the browser through
     * a Session Transport Key
     */
<<<<<<< HEAD
    async decrypt(): Promise<ServerAuthorizationTokenResponse> {
        // Retrieve Session Transport Key from KeyStore
        const sessionTransportKeypair: CachedKeyPair = await this.keyStore.get(this.keyId);
        const sessionKey = await this.getSessionKey(sessionTransportKeypair.privateKey);
        return await this.responseJwe.getDecryptedResponse(sessionKey);
=======
    async decrypt(): Promise<ServerAuthorizationTokenResponse | null> {
        // Retrieve Session Transport KeyPair from Key Store
        const sessionTransportKeypair = await this.keyStore.asymmetricKeys.getItem(this.keyId);

        if (!sessionTransportKeypair) {
            throw BrowserAuthError.createSigningKeyNotFoundInStorageError();
        }

        const sessionKey = await this.getSessionKey(sessionTransportKeypair.privateKey);

        if (sessionKey) {
            return null;
        } else {
            throw BrowserAuthError.createMissingStkKidError();
        }
>>>>>>> 0f623e03
    }

    /**
     * Unwraps session key material from session_key_jwe and derives the server-generated
     * session key.
     * @param unwrappingKey Private CryptoKey from Session Transport Key which the response is bound to 
     */
    private async getSessionKey(unwrappingKey: CryptoKey): Promise<CryptoKey> {
        // Unwrap Content Encryption Key from Session Key JWE
        const contentEncryptionKey = await this.sessionKeyJwe.unwrap(
            unwrappingKey,
            CryptoKeyUsageSets.RefreshTokenBinding.DerivationKey
        );
        
        // Derive Session Key
        const sessionKeyBytes = await this.keyDerivation.computeKDFInCounterMode(
            contentEncryptionKey,
            this.responseJwe.protectedHeader.ctx,
            KeyDerivationLabels.DECRYPTION
        );

        // Set up AES-GCM Decryption Key Configuration
        const algorithm: AesKeyAlgorithm = { name: Algorithms.AES_GCM, length: Lengths.derivedKey };

        return await window.crypto.subtle.importKey(
            CryptoKeyFormats.raw,
            sessionKeyBytes,
            algorithm,
            false,
            CryptoKeyUsageSets.RefreshTokenBinding.SessionKey
        );
    }
}<|MERGE_RESOLUTION|>--- conflicted
+++ resolved
@@ -4,15 +4,9 @@
  */
 
 import { BaseAuthRequest, BoundServerAuthorizationTokenResponse, ServerAuthorizationTokenResponse } from "@azure/msal-common";
-<<<<<<< HEAD
-import { DatabaseStorage } from "../cache/DatabaseStorage";
-import { CryptoAlgorithms, CryptoLengths, CryptoKeyFormats, KeyDerivationLabels, KEY_USAGES } from "../utils/CryptoConstants";
-import { CachedKeyPair } from "./CryptoOps";
-=======
 import { BrowserAuthError } from "..";
 import { Algorithms, CryptoKeyFormats, CryptoKeyUsageSets, KeyDerivationLabels, Lengths } from "../utils/CryptoConstants";
 import { CryptoKeyStore } from "./CryptoOps";
->>>>>>> 0f623e03
 import { JsonWebEncryption } from "./JsonWebEncryption";
 import { KeyDerivation } from "./KeyDerivation";
 
@@ -45,15 +39,8 @@
      * Decrypts the encrypted server response that is bound to the browser through
      * a Session Transport Key
      */
-<<<<<<< HEAD
     async decrypt(): Promise<ServerAuthorizationTokenResponse> {
         // Retrieve Session Transport Key from KeyStore
-        const sessionTransportKeypair: CachedKeyPair = await this.keyStore.get(this.keyId);
-        const sessionKey = await this.getSessionKey(sessionTransportKeypair.privateKey);
-        return await this.responseJwe.getDecryptedResponse(sessionKey);
-=======
-    async decrypt(): Promise<ServerAuthorizationTokenResponse | null> {
-        // Retrieve Session Transport KeyPair from Key Store
         const sessionTransportKeypair = await this.keyStore.asymmetricKeys.getItem(this.keyId);
 
         if (!sessionTransportKeypair) {
@@ -61,13 +48,7 @@
         }
 
         const sessionKey = await this.getSessionKey(sessionTransportKeypair.privateKey);
-
-        if (sessionKey) {
-            return null;
-        } else {
-            throw BrowserAuthError.createMissingStkKidError();
-        }
->>>>>>> 0f623e03
+        return await this.responseJwe.getDecryptedResponse(sessionKey);
     }
 
     /**
