/*
 * Copyright (c) Microsoft Corporation. All rights reserved.
 * Licensed under the MIT License.
 */

import { CryptoOps } from "./CryptoOps";
<<<<<<< HEAD
import { CryptoKeyManager, CryptoKeyTypes, Logger, LoggerOptions, PopTokenGenerator, SignedHttpRequestParameters } from "@azure/msal-common";
=======
import { CryptoKeyTypes, Logger, LoggerOptions, PopTokenGenerator, SignedHttpRequestParameters } from "@azure/msal-common";
>>>>>>> a7ec0b80
import { version, name } from "../packageMetadata";

export type SignedHttpRequestOptions = {
    loggerOptions: LoggerOptions
};

export class SignedHttpRequest {
    private popTokenGenerator: PopTokenGenerator;
    private cryptoOps: CryptoOps;
    private shrParameters: SignedHttpRequestParameters;
    private logger: Logger;
    private cryptoKeyManager: CryptoKeyManager;

    constructor(shrParameters: SignedHttpRequestParameters, shrOptions?: SignedHttpRequestOptions) {
        const loggerOptions = (shrOptions && shrOptions.loggerOptions) || {};
        this.logger = new Logger(loggerOptions, name, version);
        this.cryptoOps = new CryptoOps(this.logger);
        this.popTokenGenerator = new PopTokenGenerator(this.cryptoOps);
        this.cryptoKeyManager = new CryptoKeyManager(this.cryptoOps);
        this.shrParameters = shrParameters;
    }

    /**
     * Generates and caches a keypair for the given request options.
     * @returns Public key digest, which should be sent to the token issuer.
     */
    async generatePublicKeyThumbprint(): Promise<string> {
<<<<<<< HEAD
        const { kid } = await this.cryptoKeyManager.generateKid(this.shrParameters, CryptoKeyTypes.ReqCnf);
=======
        const { kid } = await this.popTokenGenerator.generateKid(this.shrParameters, CryptoKeyTypes.ReqCnf);
>>>>>>> a7ec0b80

        return kid;
    }

    /**
     * Generates a signed http request for the given payload with the given key.
     * @param payload Payload to sign (e.g. access token)
     * @param publicKeyThumbprint Public key digest (from generatePublicKeyThumbprint API)
     * @param claims Additional claims to include/override in the signed JWT 
     * @returns Pop token signed with the corresponding private key
     */
    async signRequest(payload: string, publicKeyThumbprint: string, claims?: object): Promise<string> {
        return this.popTokenGenerator.signPayload(
            payload, 
            publicKeyThumbprint,
            this.shrParameters, 
            claims
        );
    }

    /**
     * Removes cached keys from browser for given public key thumbprint
     * @param publicKeyThumbprint Public key digest (from generatePublicKeyThumbprint API)
     * @returns If keys are properly deleted
     */
    async removeKeys(publicKeyThumbprint: string): Promise<boolean> {
        return await this.cryptoOps.removeTokenBindingKey(publicKeyThumbprint);
    }
}<|MERGE_RESOLUTION|>--- conflicted
+++ resolved
@@ -4,11 +4,7 @@
  */
 
 import { CryptoOps } from "./CryptoOps";
-<<<<<<< HEAD
-import { CryptoKeyManager, CryptoKeyTypes, Logger, LoggerOptions, PopTokenGenerator, SignedHttpRequestParameters } from "@azure/msal-common";
-=======
 import { CryptoKeyTypes, Logger, LoggerOptions, PopTokenGenerator, SignedHttpRequestParameters } from "@azure/msal-common";
->>>>>>> a7ec0b80
 import { version, name } from "../packageMetadata";
 
 export type SignedHttpRequestOptions = {
@@ -20,14 +16,12 @@
     private cryptoOps: CryptoOps;
     private shrParameters: SignedHttpRequestParameters;
     private logger: Logger;
-    private cryptoKeyManager: CryptoKeyManager;
 
     constructor(shrParameters: SignedHttpRequestParameters, shrOptions?: SignedHttpRequestOptions) {
         const loggerOptions = (shrOptions && shrOptions.loggerOptions) || {};
         this.logger = new Logger(loggerOptions, name, version);
         this.cryptoOps = new CryptoOps(this.logger);
         this.popTokenGenerator = new PopTokenGenerator(this.cryptoOps);
-        this.cryptoKeyManager = new CryptoKeyManager(this.cryptoOps);
         this.shrParameters = shrParameters;
     }
 
@@ -36,11 +30,7 @@
      * @returns Public key digest, which should be sent to the token issuer.
      */
     async generatePublicKeyThumbprint(): Promise<string> {
-<<<<<<< HEAD
-        const { kid } = await this.cryptoKeyManager.generateKid(this.shrParameters, CryptoKeyTypes.ReqCnf);
-=======
         const { kid } = await this.popTokenGenerator.generateKid(this.shrParameters, CryptoKeyTypes.ReqCnf);
->>>>>>> a7ec0b80
 
         return kid;
     }
