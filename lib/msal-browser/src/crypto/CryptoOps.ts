--- conflicted
+++ resolved
@@ -3,23 +3,16 @@
  * Licensed under the MIT License.
  */
 
-<<<<<<< HEAD
-import { ICrypto, PkceCodes, SignedHttpRequest, SignedHttpRequestParameters, CryptoKeyTypes, Logger } from "@azure/msal-common";
-=======
-import { ICrypto, IPerformanceClient, JoseHeader, Logger, PerformanceEvents, PkceCodes, SignedHttpRequest, SignedHttpRequestParameters } from "@azure/msal-common";
->>>>>>> b731e11f
+import { ICrypto, IPerformanceClient, JoseHeader, Logger, PerformanceEvents, PkceCodes, SignedHttpRequest, SignedHttpRequestParameters, CryptoKeyTypes } from "@azure/msal-common";
 import { GuidGenerator } from "./GuidGenerator";
 import { Base64Encode } from "../encode/Base64Encode";
 import { Base64Decode } from "../encode/Base64Decode";
 import { PkceGenerator } from "./PkceGenerator";
 import { BrowserCrypto, CryptoKeyOptions } from "./BrowserCrypto";
 import { BrowserStringUtils } from "../utils/BrowserStringUtils";
-<<<<<<< HEAD
-import { CryptoKeyFormats, CryptoKeyConfig } from "../utils/CryptoConstants";
-=======
->>>>>>> b731e11f
 import { BrowserAuthError } from "../error/BrowserAuthError";
 import { AsyncMemoryStorage } from "../cache/AsyncMemoryStorage";
+import { CryptoKeyConfig } from "../utils/CryptoConstants";
 
 export type CachedKeyPair = {
     publicKey: CryptoKey,
@@ -54,16 +47,12 @@
     private pkceGenerator: PkceGenerator;
     private logger: Logger;
 
-<<<<<<< HEAD
-=======
     /**
      * CryptoOps can be used in contexts outside a PCA instance,
      * meaning there won't be a performance manager available.
      */
     private performanceClient: IPerformanceClient | undefined;
 
-    private static POP_KEY_USAGES: Array<KeyUsage> = ["sign", "verify"];
->>>>>>> b731e11f
     private static EXTRACTABLE: boolean = true;
     private cache: CryptoKeyStore;
 
@@ -133,8 +122,8 @@
      * Generates a keypair, stores it and returns a thumbprint
      * @param request
      */
-<<<<<<< HEAD
     async getPublicKeyThumbprint(request: SignedHttpRequestParameters, keyType?: CryptoKeyTypes): Promise<string> {
+        const publicKeyThumbMeasurement = this.performanceClient?.startMeasurement(PerformanceEvents.CryptoOptsGetPublicKeyThumbprint, request.correlationId);
         this.logger.verbose(`getPublicKeyThumbprint called to generate a cryptographic keypair of type ${keyType}`);        
         const keyOptions: CryptoKeyOptions = keyType === CryptoKeyTypes.StkJwk ? CryptoKeyConfig.RefreshTokenBinding : CryptoKeyConfig.AccessTokenBinding;
         
@@ -151,13 +140,6 @@
         }
 
         this.logger.verbose(`Successfully generated ${keyType} keypair`);
-=======
-    async getPublicKeyThumbprint(request: SignedHttpRequestParameters): Promise<string> {
-        const publicKeyThumbMeasurement = this.performanceClient?.startMeasurement(PerformanceEvents.CryptoOptsGetPublicKeyThumbprint, request.correlationId);
-
-        // Generate Keypair
-        const keyPair: CryptoKeyPair = await this.browserCrypto.generateKeyPair(CryptoOps.EXTRACTABLE, CryptoOps.POP_KEY_USAGES);
->>>>>>> b731e11f
 
         // Generate Thumbprint for Public Key
         const publicKeyJwk: JsonWebKey = await this.browserCrypto.exportJwk(keyPair.publicKey);
@@ -186,9 +168,6 @@
                 requestUri: request.resourceRequestUri
             }
         );
-<<<<<<< HEAD
-        
-=======
 
         if (publicKeyThumbMeasurement) {
             publicKeyThumbMeasurement.endMeasurement({
@@ -196,7 +175,6 @@
             });
         }
 
->>>>>>> b731e11f
         return publicJwkHash;
     }
 
@@ -254,16 +232,8 @@
         const encodedKeyIdThumbprint = this.b64Encode.urlEncode(JSON.stringify({ kid: kid }));
 
         // Generate header
-<<<<<<< HEAD
-        const header = {
-            alg: publicKeyJwk.alg,
-            type: CryptoKeyFormats.jwk
-        };
-        const encodedHeader = this.b64Encode.urlEncode(JSON.stringify(header));
-=======
         const shrHeader = JoseHeader.getShrHeaderString({ kid: encodedKeyIdThumbprint, alg: publicKeyJwk.alg });
         const encodedShrHeader = this.b64Encode.urlEncode(shrHeader);
->>>>>>> b731e11f
 
         // Generate payload
         payload.cnf = {
