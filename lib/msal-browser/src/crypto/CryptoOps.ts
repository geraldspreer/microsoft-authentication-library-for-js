--- conflicted
+++ resolved
@@ -3,7 +3,7 @@
  * Licensed under the MIT License.
  */
 
-import { BaseAuthRequest, ICrypto, PkceCodes, SignedHttpRequest, ServerAuthorizationTokenResponse, BoundServerAuthorizationTokenResponse } from "@azure/msal-common";
+import { BaseAuthRequest, ICrypto, CryptoKeyTypes, PkceCodes, SignedHttpRequest, ServerAuthorizationTokenResponse, BoundServerAuthorizationTokenResponse } from "@azure/msal-common";
 import { GuidGenerator } from "./GuidGenerator";
 import { Base64Encode } from "../encode/Base64Encode";
 import { Base64Decode } from "../encode/Base64Decode";
@@ -12,7 +12,7 @@
 import { DatabaseStorage } from "../cache/DatabaseStorage";
 import { BrowserStringUtils } from "../utils/BrowserStringUtils";
 import { DBTableNames } from "../utils/BrowserConstants";
-import { CryptoKeyFormats, CryptoKeyTypes, CRYPTO_KEY_CONFIG } from "../utils/CryptoConstants";
+import { CryptoKeyFormats, CRYPTO_KEY_CONFIG } from "../utils/CryptoConstants";
 import { BoundTokenResponse } from "./BoundTokenResponse";
 import { BrowserAuthError } from "../error/BrowserAuthError";
 
@@ -97,7 +97,7 @@
         let keyOptions: CryptoKeyOptions;
 
         switch(keyType) {
-            case CryptoKeyTypes.STK_JWK:
+            case CryptoKeyTypes.stk_jwk:
                 keyOptions = CRYPTO_KEY_CONFIG.RT_BINDING;
                 break;
             default:
@@ -127,7 +127,6 @@
         const unextractablePrivateKey: CryptoKey = await this.browserCrypto.importJwk(keyOptions, privateKeyJwk, false, keyOptions.privateKeyUsage);
 
         // Store Keypair data in keystore
-<<<<<<< HEAD
         this.cache.put<CachedKeyPair>(
             DBTableNames.asymmetricKeys,
             publicJwkHash, 
@@ -138,14 +137,6 @@
                 requestUri: request.resourceRequestUri
             }
         );
-=======
-        await this.cache.put(publicJwkHash, {
-            privateKey: unextractablePrivateKey,
-            publicKey: keyPair.publicKey,
-            requestMethod: request.resourceRequestMethod,
-            requestUri: request.resourceRequestUri
-        });
->>>>>>> dfbc5810
 
         return publicJwkHash;
     }
@@ -154,8 +145,15 @@
      * Removes cryptographic keypair from key store matching the keyId passed in
      * @param kid 
      */
-    async removeTokenBindingKey(kid: string): Promise<boolean> {
-        return this.cache.delete(kid);
+    async removeTokenBindingKey(kid: string, keyType: CryptoKeyTypes): Promise<boolean> {
+        // Remove asymmetric keypair
+        let keysRemoved = await this.cache.delete(DBTableNames.asymmetricKeys, kid);
+
+        if(keyType === CryptoKeyTypes.stk_jwk) {
+            keysRemoved = keysRemoved && await this.cache.delete(DBTableNames.symmetricKeys, kid);
+        }
+
+        return keysRemoved;
     }
 
     /**
@@ -171,16 +169,12 @@
      * @param kid 
      */
     async signJwt(payload: SignedHttpRequest, kid: string): Promise<string> {
-<<<<<<< HEAD
         // Get keypair from cache
         const cachedKeyPair: CachedKeyPair = await this.cache.get<CachedKeyPair>(DBTableNames.asymmetricKeys, kid);
-=======
-        const cachedKeyPair = await this.cache.get(kid);
             
         if (!cachedKeyPair) {
             throw BrowserAuthError.createSigningKeyNotFoundInStorageError(kid);
         }
->>>>>>> dfbc5810
 
         // Get public key as JWK
         const publicKeyJwk = await this.browserCrypto.exportJwk(cachedKeyPair.publicKey);
