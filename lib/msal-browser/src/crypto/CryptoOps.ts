--- conflicted
+++ resolved
@@ -7,13 +7,10 @@
 import { Base64Encode } from "../encode/Base64Encode";
 import { Base64Decode } from "../encode/Base64Decode";
 import { PkceGenerator } from "./PkceGenerator";
-<<<<<<< HEAD
-import { BrowserCrypto, KeyFormat } from "./BrowserCrypto";
+import { BrowserCrypto } from "./BrowserCrypto";
 import { DatabaseStorage } from "../cache/DatabaseStorage";
 import { BrowserStringUtils } from "../utils/BrowserStringUtils";
-=======
-import { BrowserCrypto } from "./BrowserCrypto";
->>>>>>> 536987e5
+import { KEY_FORMAT_JWK } from "../utils/BrowserConstants";
 
 type CachedKeyPair = {
     publicKey: CryptoKey,
@@ -50,21 +47,8 @@
         this.b64Decode = new Base64Decode();
         this.guidGenerator = new GuidGenerator(this.browserCrypto);
         this.pkceGenerator = new PkceGenerator(this.browserCrypto);
-<<<<<<< HEAD
         this._cache = new DatabaseStorage(CryptoOps.DB_NAME, CryptoOps.TABLE_NAME, CryptoOps.DB_VERSION);
         this._cache.open();
-=======
-    }
-
-    async getPublicKeyThumbprint(): Promise<string> {
-        const keyPair = await this.browserCrypto.generateKeyPair(CryptoOps.EXTRACTABLE, CryptoOps.POP_KEY_USAGES);
-        // TODO: Store keypair
-        const publicKeyJwk: JsonWebKey = await this.browserCrypto.exportJwk(keyPair.publicKey);
-        const publicJwkString: string = BrowserCrypto.getJwkString(publicKeyJwk);
-        const publicJwkBuffer: ArrayBuffer = await this.browserCrypto.sha256Digest(publicJwkString);
-        const publicJwkDigest: string = this.b64Encode.urlEncodeArr(new Uint8Array(publicJwkBuffer));
-        return this.base64Encode(publicJwkDigest).substr(0, CryptoOps.POP_HASH_LENGTH);
->>>>>>> 536987e5
     }
 
     /**
@@ -98,20 +82,19 @@
         return this.pkceGenerator.generateCodes();
     }
 
-<<<<<<< HEAD
     /**
      * Generates a keypair, stores it and returns a thumbprint
      * @param resourceRequestMethod 
      * @param resourceRequestUri 
      */
-    async getPublicKeyThumprint(resourceRequestMethod: string, resourceRequestUri: string): Promise<string> {
+    async getPublicKeyThumbprint(resourceRequestMethod: string, resourceRequestUri: string): Promise<string> {
         const keyPair = await this.browserCrypto.generateKeyPair(CryptoOps.EXTRACTABLE, CryptoOps.POP_KEY_USAGES);
-        const publicKeyJwk: JsonWebKey = await this.browserCrypto.exportKey(keyPair.publicKey, KeyFormat.jwk);
-        const privateKeyJwk: JsonWebKey = await this.browserCrypto.exportKey(keyPair.privateKey, KeyFormat.jwk);
+        const publicKeyJwk: JsonWebKey = await this.browserCrypto.exportJwk(keyPair.publicKey);
+        const privateKeyJwk: JsonWebKey = await this.browserCrypto.exportJwk(keyPair.privateKey);
         const publicJwkString: string = BrowserCrypto.getJwkString(publicKeyJwk);
         const publicJwkBuffer: ArrayBuffer = await this.browserCrypto.sha256Digest(publicJwkString);
         const publicJwkDigest: string = this.b64Encode.urlEncodeArr(new Uint8Array(publicJwkBuffer));
-        const unextractablePrivateKey: CryptoKey = await this.browserCrypto.importKey(privateKeyJwk, KeyFormat.jwk, false, ["sign"]);
+        const unextractablePrivateKey: CryptoKey = await this.browserCrypto.importJwk(privateKeyJwk, false, ["sign"]);
         const publicKeyHash = this.base64Encode(publicJwkDigest).substr(0, CryptoOps.POP_HASH_LENGTH);
         this._cache.put(publicKeyHash, {
             privateKey: unextractablePrivateKey,
@@ -129,12 +112,12 @@
      */
     async signJwt(payload: SignedHttpRequest, kid: string): Promise<string> {
         const cachedKeyPair: CachedKeyPair = await this._cache.get(kid);
-        const publicKeyJwk = await this.browserCrypto.exportKey(cachedKeyPair.publicKey, KeyFormat.jwk);
+        const publicKeyJwk = await this.browserCrypto.exportJwk(cachedKeyPair.publicKey);
         const publicKeyJwkString = BrowserCrypto.getJwkString(publicKeyJwk);
 
         const header = {
             alg: publicKeyJwk.alg,
-            type: KeyFormat.jwk,
+            type: KEY_FORMAT_JWK,
             jwk: JSON.parse(publicKeyJwkString)
         };
 
@@ -146,9 +129,5 @@
         const encodedSignature = this.b64Encode.urlEncode(BrowserStringUtils.utf8ArrToString(new Uint8Array(signatureBuffer)));
 
         return `${tokenString}.${encodedSignature}`;
-=======
-    signJwt(payload: SignedHttpRequest, kid: string): Promise<string> {
-        throw new Error("Method not implemented.");
->>>>>>> 536987e5
     }
 }