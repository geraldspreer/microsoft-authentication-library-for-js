--- conflicted
+++ resolved
@@ -3,21 +3,12 @@
  * Licensed under the MIT License.
  */
 
-<<<<<<< HEAD
-import { ICrypto, PkceCodes, SignedHttpRequest, SignedHttpRequestParameters, CryptoKeyTypes } from "@azure/msal-common";
-=======
-import { ICrypto, Logger, PkceCodes, SignedHttpRequest, SignedHttpRequestParameters } from "@azure/msal-common";
->>>>>>> 51669adf
+import { ICrypto, PkceCodes, SignedHttpRequest, SignedHttpRequestParameters, CryptoKeyTypes, Logger } from "@azure/msal-common";
 import { GuidGenerator } from "./GuidGenerator";
 import { Base64Encode } from "../encode/Base64Encode";
 import { Base64Decode } from "../encode/Base64Decode";
 import { PkceGenerator } from "./PkceGenerator";
-<<<<<<< HEAD
 import { BrowserCrypto, CryptoKeyOptions } from "./BrowserCrypto";
-import { DatabaseStorage } from "../cache/DatabaseStorage";
-=======
-import { BrowserCrypto } from "./BrowserCrypto";
->>>>>>> 51669adf
 import { BrowserStringUtils } from "../utils/BrowserStringUtils";
 import { CryptoKeyFormats, CryptoKeyConfig } from "../utils/CryptoConstants";
 import { BrowserAuthError } from "../error/BrowserAuthError";
@@ -182,7 +173,7 @@
         const cachedKeyPair = await this.cache.asymmetricKeys.getItem(kid);
         
         if (!cachedKeyPair) {
-            throw BrowserAuthError.createSigningKeyNotFoundInStorageError(kid);
+            throw BrowserAuthError.createSigningKeyNotFoundInStorageError();
         }
 
         // Get public key as JWK
@@ -220,7 +211,12 @@
      * @returns Public Key JWK string
      */
     async getAsymmetricPublicKey(keyThumbprint: string): Promise<string> {
-        const cachedKeyPair: CachedKeyPair = await this.cache.asymmetricKeys.get(keyThumbprint);
+        const cachedKeyPair = await this.cache.asymmetricKeys.getItem(keyThumbprint);
+
+        if (!cachedKeyPair) {
+            throw BrowserAuthError.createSigningKeyNotFoundInStorageError();
+        }
+
         // Get public key as JWK
         const publicKeyJwk = await this.browserCrypto.exportJwk(cachedKeyPair.publicKey);
         return BrowserCrypto.getJwkString(publicKeyJwk);
