--- conflicted
+++ resolved
@@ -3,12 +3,7 @@
  * Licensed under the MIT License.
  */
 
-<<<<<<< HEAD
-import { BrokerOptions } from "../../config/Configuration";
 import { Logger, AuthenticationResult, Constants, ICrypto, AuthenticationScheme } from "@azure/msal-common";
-=======
-import { Logger, AuthenticationResult, Constants } from "@azure/msal-common";
->>>>>>> c4afc2a3
 import { BrokerHandshakeRequest } from "../msg/req/BrokerHandshakeRequest";
 import { BrokerHandshakeResponse } from "../msg/resp/BrokerHandshakeResponse";
 import { PopupRequest } from "../../request/PopupRequest";
