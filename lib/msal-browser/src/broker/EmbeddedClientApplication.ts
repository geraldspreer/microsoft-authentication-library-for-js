/*
 * Copyright (c) Microsoft Corporation. All rights reserved.
 * Licensed under the MIT License.
 */

import { Configuration } from "../config/Configuration";
import { Logger, AuthenticationResult } from "@azure/msal-common";
import { BrokerHandshakeRequest } from "./BrokerHandshakeRequest";
import { BrokerHandshakeResponse } from "./BrokerHandshakeResponse";
import { PopupRequest } from "../request/PopupRequest";
import { RedirectRequest } from "../request/RedirectRequest";
import { BrokerAuthRequest } from "./BrokerAuthRequest";
import { InteractionType } from "../utils/BrowserConstants";
import { BrokerRedirectResponse } from "./BrokerRedirectResponse";
import { BrokerAuthResponse } from "./BrokerAuthResponse";
import { BrowserStorage } from "../cache/BrowserStorage";
import { BrowserAuthError } from "../error/BrowserAuthError";
import { SilentRequest } from "../request/SilentRequest";
import { version } from "../../package.json";
import { BrokerHandleRedirectRequest } from "./BrokerHandleRedirectRequest";

const DEFAULT_MESSAGE_TIMEOUT = 2000;
const DEFAULT_POPUP_MESSAGE_TIMEOUT = 60000;
/**
 * Embedded application in a broker scenario.
 */
export class EmbeddedClientApplication {
    private logger: Logger;
    private config: Configuration;
    private version: string;
    private brokerOrigin: string;
    private browserStorage: BrowserStorage;

    private get trustedBrokersProvided(): boolean {
        return this.config.system.brokerOptions.trustedBrokerDomains && this.config.system.brokerOptions.trustedBrokerDomains.length >= 1;
    }
    public brokerConnectionEstablished: boolean;

    constructor(configuration: Configuration, logger: Logger, browserStorage: BrowserStorage) {
        this.config = configuration;
        this.logger = logger;
        this.browserStorage = browserStorage;
        this.brokerConnectionEstablished = false;
        this.version = version;
    }

    /**
     * Initiate handshake process with broker
     */
    async initiateHandshake(): Promise<void> {
        if (!this.trustedBrokersProvided) {
            throw BrowserAuthError.createNoTrustedBrokersProvidedError();
        }

        try {
            const response = await this.sendHandshakeRequest();
            this.brokerOrigin = response.brokerOrigin;
            this.brokerConnectionEstablished = true;
            if (response.authResult) {
                try {
                    BrokerAuthResponse.processBrokerResponse(response.authResult, this.browserStorage);
                } catch (e) {
                    this.logger.error(e);
                }
            }
        } catch (e) {
            this.logger.error(e);
            this.brokerConnectionEstablished = false;
        }
    }

    /**
     * Preflight request to broker and check that handshake was completed.
     */
    private async preflightBrokerRequest(): Promise<void> {
        if (!this.brokerConnectionEstablished) {
            this.logger.info("Attempting handshake...");
            try {
                await this.initiateHandshake();
            } catch (e) {
                this.logger.error("Handshake rejected");
                throw BrowserAuthError.createBrokeringDisabledError(e);
            }
        }
    }

    /**
     * Send popup flow request to broker.
     * @param request 
     */
    async sendPopupRequest(request: PopupRequest): Promise<AuthenticationResult> {
        await this.preflightBrokerRequest();

<<<<<<< HEAD
        const brokerAuthResultMessage = await this.sendRequest(request, InteractionType.POPUP, DEFAULT_POPUP_MESSAGE_TIMEOUT);
        return BrokerAuthResponse.processBrokerResponseMessage(brokerAuthResultMessage, this.browserStorage);
=======
        const brokerAuthResultMessage = await this.sendRequest(request, InteractionType.Popup, DEFAULT_POPUP_MESSAGE_TIMEOUT);
        return BrokerAuthResponse.processBrokerResponse(brokerAuthResultMessage, this.browserStorage);
>>>>>>> dab4eeb6
    }

    /**
     * Send redirect request to broker.
     * @param request 
     */
    async sendRedirectRequest(request: RedirectRequest): Promise<void> {
        await this.preflightBrokerRequest();

        const message = await this.sendRequest(request, InteractionType.Redirect, DEFAULT_MESSAGE_TIMEOUT);
        BrokerRedirectResponse.validate(message);
    }

    async sendHandleRedirectRequest(): Promise<AuthenticationResult> {
        await this.preflightBrokerRequest();
        const brokerHandleRedirectRequest = new BrokerHandleRedirectRequest(this.config.auth.clientId, this.version);

        const brokerRedirectResponse = await this.messageBroker<MessageEvent>(brokerHandleRedirectRequest, DEFAULT_MESSAGE_TIMEOUT);
        return BrokerAuthResponse.processBrokerResponseMessage(brokerRedirectResponse, this.browserStorage);
    }

    /**
     * Send request to silently renew tokens to broker.
     * @param request 
     */
    async sendSilentRefreshRequest(request: SilentRequest): Promise<AuthenticationResult> {
        await this.preflightBrokerRequest();

<<<<<<< HEAD
        const brokerAuthResultMessage = await this.sendRequest(request, InteractionType.SILENT, DEFAULT_MESSAGE_TIMEOUT);
        return BrokerAuthResponse.processBrokerResponseMessage(brokerAuthResultMessage, this.browserStorage);
=======
        const brokerAuthResultMessage = await this.sendRequest(request, InteractionType.Silent, DEFAULT_MESSAGE_TIMEOUT);
        return BrokerAuthResponse.processBrokerResponse(brokerAuthResultMessage, this.browserStorage);
>>>>>>> dab4eeb6
    }

    /**
     * Helper for sending request to broker.
     * @param request 
     * @param interactionType 
     * @param timeoutMs 
     */
    private async sendRequest(request: PopupRequest|RedirectRequest, interactionType: InteractionType, timeoutMs: number): Promise<MessageEvent> {
        const brokerRequest = new BrokerAuthRequest(this.config.auth.clientId, interactionType, request);

        return this.messageBroker<MessageEvent>(brokerRequest, timeoutMs);
    }

    /**
     * Send handshake request helper.
     */
    private async sendHandshakeRequest(): Promise<BrokerHandshakeResponse> {
        return new Promise<BrokerHandshakeResponse>((resolve: any, reject: any) => {
            const timeoutId = setTimeout(() => {
                this.logger.warning("Broker handshake timed out");
                reject(BrowserAuthError.createMessageBrokerTimeoutError());
            }, DEFAULT_MESSAGE_TIMEOUT);

            const onHandshakeResponse = (message: MessageEvent) => {
                try {
                    const brokerHandshakeResponse = BrokerHandshakeResponse.validate(message, this.config.system.brokerOptions.trustedBrokerDomains);
                    if (brokerHandshakeResponse) {
                        clearTimeout(timeoutId);
                        this.logger.info(`Received handshake response: ${JSON.stringify(brokerHandshakeResponse)}`);
                        resolve(brokerHandshakeResponse);
                    } else {
                        this.logger.warning(`Message is not handshake response: ${message}`);
                    }
                } catch (e) {
                    reject(e);
                }
                window.removeEventListener("message", onHandshakeResponse);
            };

            window.addEventListener("message", onHandshakeResponse);

            const handshakeRequest = new BrokerHandshakeRequest(this.config.auth.clientId, this.version);
            this.logger.verbose(`Sending handshake request: ${handshakeRequest}`);
            // Message top frame window
            window.top.postMessage(handshakeRequest, "*");
        });
    }

    /**
     * Broker message helper.
     * @param payload 
     * @param timeoutMs 
     */
    private async messageBroker<T>(payload: any, timeoutMs: number = DEFAULT_MESSAGE_TIMEOUT): Promise<T> {
        return new Promise<T>((resolve: any, reject: any) => {
            const timeoutId = setTimeout(() => {
                reject(BrowserAuthError.createMessageBrokerTimeoutError());
            }, timeoutMs);

            /*
             * MessageChannel API listens on port1 and passes port2 up to the broker.
             * Broker will use port2 to message back down to the embedded client.
             */
            const messageChannel = new MessageChannel();
            messageChannel.port1.onmessage = ((message: MessageEvent): void => {
                this.logger.verbose(`in messageBroker<T> w/ origin: ${message}`);
                clearTimeout(timeoutId);
                messageChannel.port1.close();
                resolve(message);
            });
            // Message top frame window
            window.top.postMessage(payload, this.brokerOrigin, [messageChannel.port2]);
        });
    }
}<|MERGE_RESOLUTION|>--- conflicted
+++ resolved
@@ -91,13 +91,8 @@
     async sendPopupRequest(request: PopupRequest): Promise<AuthenticationResult> {
         await this.preflightBrokerRequest();
 
-<<<<<<< HEAD
-        const brokerAuthResultMessage = await this.sendRequest(request, InteractionType.POPUP, DEFAULT_POPUP_MESSAGE_TIMEOUT);
+        const brokerAuthResultMessage = await this.sendRequest(request, InteractionType.Popup, DEFAULT_POPUP_MESSAGE_TIMEOUT);
         return BrokerAuthResponse.processBrokerResponseMessage(brokerAuthResultMessage, this.browserStorage);
-=======
-        const brokerAuthResultMessage = await this.sendRequest(request, InteractionType.Popup, DEFAULT_POPUP_MESSAGE_TIMEOUT);
-        return BrokerAuthResponse.processBrokerResponse(brokerAuthResultMessage, this.browserStorage);
->>>>>>> dab4eeb6
     }
 
     /**
@@ -126,13 +121,8 @@
     async sendSilentRefreshRequest(request: SilentRequest): Promise<AuthenticationResult> {
         await this.preflightBrokerRequest();
 
-<<<<<<< HEAD
-        const brokerAuthResultMessage = await this.sendRequest(request, InteractionType.SILENT, DEFAULT_MESSAGE_TIMEOUT);
+        const brokerAuthResultMessage = await this.sendRequest(request, InteractionType.Silent, DEFAULT_MESSAGE_TIMEOUT);
         return BrokerAuthResponse.processBrokerResponseMessage(brokerAuthResultMessage, this.browserStorage);
-=======
-        const brokerAuthResultMessage = await this.sendRequest(request, InteractionType.Silent, DEFAULT_MESSAGE_TIMEOUT);
-        return BrokerAuthResponse.processBrokerResponse(brokerAuthResultMessage, this.browserStorage);
->>>>>>> dab4eeb6
     }
 
     /**
