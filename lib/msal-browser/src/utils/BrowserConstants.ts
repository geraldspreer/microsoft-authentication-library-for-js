/*
 * Copyright (c) Microsoft Corporation. All rights reserved.
 * Licensed under the MIT License.
 */

import { OIDC_DEFAULT_SCOPES } from "@azure/msal-common";
import { PopupRequest } from "../request/PopupRequest";
import { RedirectRequest } from "../request/RedirectRequest";

/**
 * Constants
 */
export const BrowserConstants = {
    /**
     * Interaction in progress cache value
     */
    INTERACTION_IN_PROGRESS_VALUE: "interaction_in_progress",
    /**
     * Invalid grant error code
     */
    INVALID_GRANT_ERROR: "invalid_grant",
    /**
     * Default popup window width
     */
    POPUP_WIDTH: 483,
    /**
     * Default popup window height
     */
    POPUP_HEIGHT: 600,
    /**
     * Name of the popup window starts with
     */
    POPUP_NAME_PREFIX: "msal",
    /**
     * Default popup monitor poll interval in milliseconds
     */
    POLL_INTERVAL_MS: 50,
    /**
     * Msal-browser SKU
     */
    MSAL_SKU: "msal.js.browser",
};

export enum BrowserCacheLocation {
    LocalStorage = "localStorage",
    SessionStorage = "sessionStorage",
    MemoryStorage = "memoryStorage"
}

/**
 * HTTP Request types supported by MSAL.
 */
export enum HTTP_REQUEST_TYPE {
    GET = "GET",
    POST = "POST"
}

/**
 * Temporary cache keys for MSAL, deleted after any request.
 */
export enum TemporaryCacheKeys {
    AUTHORITY = "authority",
    ACQUIRE_TOKEN_ACCOUNT = "acquireToken.account",
    SESSION_STATE = "session.state",
    REQUEST_STATE = "request.state",
    NONCE_IDTOKEN = "nonce.id_token",
    ORIGIN_URI = "request.origin",
    RENEW_STATUS = "token.renew.status",
    URL_HASH = "urlHash",
    REQUEST_PARAMS = "request.params",
    SCOPES = "scopes",
    INTERACTION_STATUS_KEY = "interaction.status",
    CCS_CREDENTIAL = "ccs.credential"
}

/**
 * Cache keys stored in-memory
 */
export enum InMemoryCacheKeys {
    WRAPPER_SKU = "wrapper.sku",
    WRAPPER_VER = "wrapper.version"
}

/**
 * API Codes for Telemetry purposes. 
 * Before adding a new code you must claim it in the MSAL Telemetry tracker as these number spaces are shared across all MSALs
 * 0-99 Silent Flow
 * 800-899 Auth Code Flow
 */
export enum ApiId {
    acquireTokenRedirect = 861,
    acquireTokenPopup = 862,
    ssoSilent = 863,
    acquireTokenSilent_authCode = 864,
    handleRedirectPromise = 865,
    acquireTokenSilent_silentFlow = 61,
    logout = 961,
    logoutPopup = 962
}

/*
 * Interaction type of the API - used for state and telemetry
 */
export enum InteractionType {
    Redirect = "redirect",
    Popup = "popup",
    Silent = "silent"
}

/**
 * Types of interaction currently in progress.
 * Used in events in wrapper libraries to invoke functions when certain interaction is in progress or all interactions are complete.
 */
export enum InteractionStatus {
    /**
     * Initial status before interaction occurs
     */
    Startup = "startup",
    /**
     * Status set when all login calls occuring
     */
    Login = "login",
    /**
     * Status set when logout call occuring
     */ 
    Logout = "logout",
    /**
     * Status set for acquireToken calls
     */
    AcquireToken = "acquireToken",
    /**
     * Status set for ssoSilent calls
     */
    SsoSilent = "ssoSilent",
    /**
     * Status set when handleRedirect in progress
     */
    HandleRedirect = "handleRedirect",
    /**
     * Status set when interaction is complete
     */
    None = "none"
}

export const DEFAULT_REQUEST: RedirectRequest|PopupRequest = {
    scopes: OIDC_DEFAULT_SCOPES
};

// Supported wrapper SKUs
export enum WrapperSKU {
    React = "@azure/msal-react",
    Angular = "@azure/msal-angular"
<<<<<<< HEAD
}

// Supported Cryptographic Key Types
export enum CryptoKeyTypes {
    req_cnf = "req_cnf",
    stk_jwk = "stk_jwk"
}

// Crypto Key Usage sets
export const KEY_USAGES = {
    AT_BINDING: {
        KEYPAIR: ["sign", "verify"],
        PRIVATE_KEY: ["sign"]
    },
    RT_BINDING: {
        KEYPAIR: ["encrypt", "decrypt"],
        PRIVATE_KEY: ["decrypt"],
        DERIVATION_KEY: ["sign"],
        SESSION_KEY: ["decrypt"]
    }
};

// Cryptographic Constants
export const BROWSER_CRYPTO = {
    PKCS1_V15_KEYGEN_ALG: "RSASSA-PKCS1-v1_5",
    RSA_OAEP: "RSA-OAEP",
    AES_GCM: "AES-GCM",
    DIRECT: "dir",
    S256_HASH_ALG: "SHA-256",
    MODULUS_LENGTH: 2048
};

export const KEY_DERIVATION_LABELS = {
    DECRYPTION: "AzureAD-SecureConversation-BoundRT-AES-GCM-SHA256",
    SIGNING: "AzureAD-SecureConversation-BoundRT-HS256"
};

// The following are sizes in bits
export const KEY_DERIVATION_SIZES = {
    DERIVED_KEY_LENGTH: 256, // L
    PRF_OUTPUT_LENGTH: 256, // h
    COUNTER_LENGTH: 256 // r
};
=======
}
>>>>>>> 6f4e9095
<|MERGE_RESOLUTION|>--- conflicted
+++ resolved
@@ -150,50 +150,4 @@
 export enum WrapperSKU {
     React = "@azure/msal-react",
     Angular = "@azure/msal-angular"
-<<<<<<< HEAD
-}
-
-// Supported Cryptographic Key Types
-export enum CryptoKeyTypes {
-    req_cnf = "req_cnf",
-    stk_jwk = "stk_jwk"
-}
-
-// Crypto Key Usage sets
-export const KEY_USAGES = {
-    AT_BINDING: {
-        KEYPAIR: ["sign", "verify"],
-        PRIVATE_KEY: ["sign"]
-    },
-    RT_BINDING: {
-        KEYPAIR: ["encrypt", "decrypt"],
-        PRIVATE_KEY: ["decrypt"],
-        DERIVATION_KEY: ["sign"],
-        SESSION_KEY: ["decrypt"]
-    }
-};
-
-// Cryptographic Constants
-export const BROWSER_CRYPTO = {
-    PKCS1_V15_KEYGEN_ALG: "RSASSA-PKCS1-v1_5",
-    RSA_OAEP: "RSA-OAEP",
-    AES_GCM: "AES-GCM",
-    DIRECT: "dir",
-    S256_HASH_ALG: "SHA-256",
-    MODULUS_LENGTH: 2048
-};
-
-export const KEY_DERIVATION_LABELS = {
-    DECRYPTION: "AzureAD-SecureConversation-BoundRT-AES-GCM-SHA256",
-    SIGNING: "AzureAD-SecureConversation-BoundRT-HS256"
-};
-
-// The following are sizes in bits
-export const KEY_DERIVATION_SIZES = {
-    DERIVED_KEY_LENGTH: 256, // L
-    PRF_OUTPUT_LENGTH: 256, // h
-    COUNTER_LENGTH: 256 // r
-};
-=======
-}
->>>>>>> 6f4e9095
+}