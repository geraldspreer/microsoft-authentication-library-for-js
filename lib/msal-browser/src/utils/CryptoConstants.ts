/*
 * Copyright (c) Microsoft Corporation. All rights reserved.
 * Licensed under the MIT License.
 */

import { CryptoKeyOptions } from "../crypto/BrowserCrypto";

// Cryptographic Algorithms used/supported
<<<<<<< HEAD
export enum CryptoAlgorithms  {
=======
export enum Algorithms  {
>>>>>>> 4c03d8fd
    PKCS1_V15_KEYGEN_ALG = "RSASSA-PKCS1-v1_5",
    RSA_OAEP = "RSA-OAEP",
    AES_GCM = "AES-GCM",
    HMAC = "HMAC",
    DIRECT = "dir",
    S256_HASH_ALG = "SHA-256",
}

<<<<<<< HEAD
// Numerical constants relating to biy/bytelength
export enum CryptoLengths {
    MODULUS = 2048,
    DERIVED_KEY = 256, // L
    PRF_OUTPUT = 256, // h
    COUNTER = 256 // r
=======
// Numerical constants relating to bit/byte length
export enum Lengths {
    modulus = 2048
>>>>>>> 4c03d8fd
}

// Public Exponent used in Key Generation
export const PUBLIC_EXPONENT = new Uint8Array([0x01, 0x00, 0x01]);

/**
 * JWK Key Format string (Type MUST be defined for window crypto APIs)
 */
export enum CryptoKeyFormats  {
<<<<<<< HEAD
    JWK = "jwk",
    RAW = "raw"
=======
    jwk = "jwk"
>>>>>>> 4c03d8fd
}

// Crypto Key Usage sets
type CryptoKeyUsageSet = {
    Keypair: KeyUsage[],
    PrivateKey: KeyUsage[]
};

type RefreshTokenBindingKeyUsageSet = CryptoKeyUsageSet & {
    DerivationKey: KeyUsage[],
    SessionKey: KeyUsage[]
};

interface TokenBindingKeyUsageSets {
    AccessTokenBinding: CryptoKeyUsageSet;
    RefreshTokenBinding: RefreshTokenBindingKeyUsageSet;
}

export const CryptoKeyUsageSets: TokenBindingKeyUsageSets = {
    AccessTokenBinding: {
        Keypair: ["sign", "verify"],
        PrivateKey: ["sign"]
    },
    RefreshTokenBinding: {
        Keypair: ["encrypt", "decrypt"],
        PrivateKey: ["decrypt"],
        DerivationKey: ["sign"],
        SessionKey: ["decrypt"]
    }
};

interface TokenBindingKeyConfig {
    AccessTokenBinding: CryptoKeyOptions;
    RefreshTokenBinding: CryptoKeyOptions;
}

export const CryptoKeyConfig: TokenBindingKeyConfig = {
    AccessTokenBinding: {
        keyGenAlgorithmOptions: {
<<<<<<< HEAD
            name: CryptoAlgorithms.PKCS1_V15_KEYGEN_ALG,
            hash: {
                name: CryptoAlgorithms.S256_HASH_ALG
            },
            modulusLength: CryptoLengths.MODULUS,
=======
            name: Algorithms.PKCS1_V15_KEYGEN_ALG,
            hash: {
                name: Algorithms.S256_HASH_ALG
            },
            modulusLength: Lengths.modulus,
>>>>>>> 4c03d8fd
            publicExponent: PUBLIC_EXPONENT
        },
        keypairUsages: CryptoKeyUsageSets.AccessTokenBinding.Keypair,
        privateKeyUsage: CryptoKeyUsageSets.AccessTokenBinding.PrivateKey
    },
    RefreshTokenBinding: {
        keyGenAlgorithmOptions: {     
<<<<<<< HEAD
            name: CryptoAlgorithms.RSA_OAEP,
            hash: {
                name: CryptoAlgorithms.S256_HASH_ALG
            },
            modulusLength: CryptoLengths.MODULUS,
=======
            name: Algorithms.RSA_OAEP,
            hash: {
                name: Algorithms.S256_HASH_ALG
            },
            modulusLength: Lengths.modulus,
>>>>>>> 4c03d8fd
            publicExponent: PUBLIC_EXPONENT
        },
        keypairUsages: CryptoKeyUsageSets.RefreshTokenBinding.Keypair,
        privateKeyUsage: CryptoKeyUsageSets.RefreshTokenBinding.PrivateKey
    }
};

export enum KeyDerivationLabels {
    DECRYPTION = "AzureAD-SecureConversation-BoundRT-AES-GCM-SHA256",
    SIGNING = "AzureAD-SecureConversation-BoundRT-HS256"
}<|MERGE_RESOLUTION|>--- conflicted
+++ resolved
@@ -6,11 +6,7 @@
 import { CryptoKeyOptions } from "../crypto/BrowserCrypto";
 
 // Cryptographic Algorithms used/supported
-<<<<<<< HEAD
-export enum CryptoAlgorithms  {
-=======
 export enum Algorithms  {
->>>>>>> 4c03d8fd
     PKCS1_V15_KEYGEN_ALG = "RSASSA-PKCS1-v1_5",
     RSA_OAEP = "RSA-OAEP",
     AES_GCM = "AES-GCM",
@@ -19,18 +15,12 @@
     S256_HASH_ALG = "SHA-256",
 }
 
-<<<<<<< HEAD
-// Numerical constants relating to biy/bytelength
-export enum CryptoLengths {
-    MODULUS = 2048,
-    DERIVED_KEY = 256, // L
-    PRF_OUTPUT = 256, // h
-    COUNTER = 256 // r
-=======
 // Numerical constants relating to bit/byte length
 export enum Lengths {
-    modulus = 2048
->>>>>>> 4c03d8fd
+    modulus = 2048,
+    derivedKey = 256, // L
+    prfOutput = 256, // h
+    kdfCounter = 256 // r
 }
 
 // Public Exponent used in Key Generation
@@ -40,12 +30,8 @@
  * JWK Key Format string (Type MUST be defined for window crypto APIs)
  */
 export enum CryptoKeyFormats  {
-<<<<<<< HEAD
-    JWK = "jwk",
-    RAW = "raw"
-=======
-    jwk = "jwk"
->>>>>>> 4c03d8fd
+    jwk = "jwk",
+    raw = "raw"
 }
 
 // Crypto Key Usage sets
@@ -85,19 +71,11 @@
 export const CryptoKeyConfig: TokenBindingKeyConfig = {
     AccessTokenBinding: {
         keyGenAlgorithmOptions: {
-<<<<<<< HEAD
-            name: CryptoAlgorithms.PKCS1_V15_KEYGEN_ALG,
-            hash: {
-                name: CryptoAlgorithms.S256_HASH_ALG
-            },
-            modulusLength: CryptoLengths.MODULUS,
-=======
             name: Algorithms.PKCS1_V15_KEYGEN_ALG,
             hash: {
                 name: Algorithms.S256_HASH_ALG
             },
             modulusLength: Lengths.modulus,
->>>>>>> 4c03d8fd
             publicExponent: PUBLIC_EXPONENT
         },
         keypairUsages: CryptoKeyUsageSets.AccessTokenBinding.Keypair,
@@ -105,19 +83,11 @@
     },
     RefreshTokenBinding: {
         keyGenAlgorithmOptions: {     
-<<<<<<< HEAD
-            name: CryptoAlgorithms.RSA_OAEP,
-            hash: {
-                name: CryptoAlgorithms.S256_HASH_ALG
-            },
-            modulusLength: CryptoLengths.MODULUS,
-=======
             name: Algorithms.RSA_OAEP,
             hash: {
                 name: Algorithms.S256_HASH_ALG
             },
             modulusLength: Lengths.modulus,
->>>>>>> 4c03d8fd
             publicExponent: PUBLIC_EXPONENT
         },
         keypairUsages: CryptoKeyUsageSets.RefreshTokenBinding.Keypair,
