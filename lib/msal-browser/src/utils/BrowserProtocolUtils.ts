--- conflicted
+++ resolved
@@ -7,10 +7,6 @@
 import { StringUtils, ClientAuthError, ICrypto, RequestStateObject, ProtocolUtils, ServerAuthorizationCodeResponse, UrlString } from "@azure/msal-common";
 
 export type BrowserStateObject = {
-<<<<<<< HEAD
-    interactionType: InteractionType,
-    brokeredOrigin?: string
-=======
     interactionType: InteractionType
 };
 
@@ -18,7 +14,6 @@
     brokeredClientId: string,
     brokeredReqAuthority: string,
     brokeredReqScopes: string
->>>>>>> 75198422
 };
 
 export class BrowserProtocolUtils {
