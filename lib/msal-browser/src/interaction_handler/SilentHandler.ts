--- conflicted
+++ resolved
@@ -12,18 +12,12 @@
 export class SilentHandler extends InteractionHandler {
 
     private navigateFrameWait: number;
-<<<<<<< HEAD
-    constructor(authCodeModule: AuthorizationCodeClient, storageImpl: BrowserCacheManager, authCodeRequest: CommonAuthorizationCodeRequest, logger: Logger, navigateFrameWait: number, performanceClient: IPerformanceClient) {
-        super(authCodeModule, storageImpl, authCodeRequest, logger, performanceClient);
-        this.navigateFrameWait = navigateFrameWait;
-=======
     private pollIntervalMilliseconds: number;
 
-    constructor(authCodeModule: AuthorizationCodeClient, storageImpl: BrowserCacheManager, authCodeRequest: CommonAuthorizationCodeRequest, logger: Logger, systemOptions: Required<Pick<BrowserSystemOptions, "navigateFrameWait" | "pollIntervalMilliseconds">>) {
-        super(authCodeModule, storageImpl, authCodeRequest, logger);
+    constructor(authCodeModule: AuthorizationCodeClient, storageImpl: BrowserCacheManager, authCodeRequest: CommonAuthorizationCodeRequest, logger: Logger, systemOptions: Required<Pick<BrowserSystemOptions, "navigateFrameWait" | "pollIntervalMilliseconds">>, performanceClient: IPerformanceClient) {
+        super(authCodeModule, storageImpl, authCodeRequest, logger, performanceClient);
         this.navigateFrameWait = systemOptions.navigateFrameWait;
         this.pollIntervalMilliseconds = systemOptions.pollIntervalMilliseconds;
->>>>>>> 0596334b
     }
 
     /**
