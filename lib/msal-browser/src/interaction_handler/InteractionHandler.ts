--- conflicted
+++ resolved
@@ -129,11 +129,7 @@
         const queueTime = this.performanceClient.calculateQueuedTime(preQueueTime);
         this.performanceClient.addQueueMeasurement(PerformanceEvents.StandardInitializeAuthorizationRequest, queueTime, this.authCodeRequest.correlationId, );
         const cloudInstanceAuthorityUri = `https://${cloudInstanceHostname}/${authority.tenant}/`;
-<<<<<<< HEAD
-        const cloudInstanceAuthority = await AuthorityFactory.createDiscoveredInstance(cloudInstanceAuthorityUri, networkModule, this.browserStorage, authority.options); // TODO: AuthorityFactory calculation here? msal-common
-=======
-        const cloudInstanceAuthority = await AuthorityFactory.createDiscoveredInstance(cloudInstanceAuthorityUri, networkModule, this.browserStorage, authority.options, this.logger);
->>>>>>> 8ee7fc63
+        const cloudInstanceAuthority = await AuthorityFactory.createDiscoveredInstance(cloudInstanceAuthorityUri, networkModule, this.browserStorage, authority.options, this.logger); // TODO: AuthorityFactory calculation here? msal-common
         this.authModule.updateAuthority(cloudInstanceAuthority);
     }
 
