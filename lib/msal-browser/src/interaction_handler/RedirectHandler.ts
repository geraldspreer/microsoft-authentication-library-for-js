/*
 * Copyright (c) Microsoft Corporation. All rights reserved.
 * Licensed under the MIT License.
 */

import { AuthorizationCodeClient, StringUtils, AuthorizationCodeRequest, ICrypto, CacheSchemaType, AuthenticationResult, ThrottlingUtils } from "@azure/msal-common";
import { BrowserAuthError } from "../error/BrowserAuthError";
import { BrowserConstants, TemporaryCacheKeys } from "../utils/BrowserConstants";
import { BrowserUtils } from "../utils/BrowserUtils";
import { BrowserProtocolUtils } from "../utils/BrowserProtocolUtils";
import { BrowserStorage } from "../cache/BrowserStorage";

export class RedirectHandler {

    private authModule: AuthorizationCodeClient;
    private browserStorage: BrowserStorage;
    private browserCrypto: ICrypto;
    private authCodeRequest: AuthorizationCodeRequest;

    constructor(authCodeModule: AuthorizationCodeClient, storageImpl: BrowserStorage, browserCrypto: ICrypto) {
        this.authModule = authCodeModule;
        this.browserStorage = storageImpl;
        this.browserCrypto = browserCrypto;
    }

    /**
     * Redirects window to given URL.
     * @param urlNavigate
     */
    initiateAuthRequest(requestUrl: string, authCodeRequest: AuthorizationCodeRequest, redirectTimeout: number, redirectStartPage?: string): Promise<void> {
        // Navigate if valid URL
        if (!StringUtils.isEmpty(requestUrl)) {
            // Cache start page, returns to this page after redirectUri if navigateToLoginRequestUrl is true
            if (redirectStartPage) {
                this.browserStorage.setTemporaryCache(TemporaryCacheKeys.ORIGIN_URI, redirectStartPage, true);
            }

            // Set interaction status in the library.
<<<<<<< HEAD
            this.browserStorage.setTemporaryCache(BrowserConstants.INTERACTION_STATUS_KEY, BrowserConstants.INTERACTION_IN_PROGRESS_VALUE, true);
            this.browserStorage.cacheCodeRequest(authCodeRequest, browserCrypto);
=======
            this.browserStorage.setItem(this.browserStorage.generateCacheKey(BrowserConstants.INTERACTION_STATUS_KEY), BrowserConstants.INTERACTION_IN_PROGRESS_VALUE, CacheSchemaType.TEMPORARY);
            this.browserStorage.cacheCodeRequest(authCodeRequest, this.browserCrypto);
>>>>>>> e1f56492
            this.authModule.logger.infoPii("Navigate to:" + requestUrl);
            const isIframedApp = BrowserUtils.isInIframe();
            if (isIframedApp) {
                // If we are not in top frame, we shouldn't redirect. This is also handled by the service.
                throw BrowserAuthError.createRedirectInIframeError(isIframedApp);
            }
            // Navigate window to request URL
            return BrowserUtils.navigateWindow(requestUrl, redirectTimeout, this.authModule.logger);
        } else {
            // Throw error if request URL is empty.
            this.authModule.logger.info("Navigate url is empty");
            throw BrowserAuthError.createEmptyNavigationUriError();
        }
    }

    /**
     * Handle authorization code response in the window.
     * @param hash
     */
    async handleCodeResponse(locationHash: string, clientId?: string): Promise<AuthenticationResult> {
        // Check that location hash isn't empty.
        if (StringUtils.isEmpty(locationHash)) {
            throw BrowserAuthError.createEmptyHashError(locationHash);
        }

        // Interaction is completed - remove interaction status.
        this.browserStorage.removeItem(this.browserStorage.generateCacheKey(BrowserConstants.INTERACTION_STATUS_KEY));

        // Deserialize hash fragment response parameters.
        const serverParams = BrowserProtocolUtils.parseServerResponseFromHash(locationHash);

        // Handle code response.
        const stateKey = this.browserStorage.generateStateKey(serverParams.state);
        const requestState = this.browserStorage.getTemporaryCache(stateKey);
        const authCode = this.authModule.handleFragmentResponse(locationHash, requestState);

        // Get cached items
<<<<<<< HEAD
        const nonceKey = this.browserStorage.generateNonceKey(requestState);
        const cachedNonce = this.browserStorage.getTemporaryCache(nonceKey);
        this.authCodeRequest = this.browserStorage.getCachedRequest(requestState, browserCrypto);
=======
        const cachedNonce = this.browserStorage.getItem(this.browserStorage.generateNonceKey(requestState), CacheSchemaType.TEMPORARY) as string;
        this.authCodeRequest = this.browserStorage.getCachedRequest(requestState, this.browserCrypto);
>>>>>>> e1f56492
        this.authCodeRequest.code = authCode;

        // Remove throttle if it exists
        if (clientId) {
            ThrottlingUtils.removeThrottle(this.browserStorage, clientId, this.authCodeRequest.authority, this.authCodeRequest.scopes);
        }

        // Acquire token with retrieved code.
        const tokenResponse = await this.authModule.acquireToken(this.authCodeRequest, cachedNonce, requestState);

        this.browserStorage.cleanRequest(serverParams.state);
        return tokenResponse;
    }
}<|MERGE_RESOLUTION|>--- conflicted
+++ resolved
@@ -36,13 +36,8 @@
             }
 
             // Set interaction status in the library.
-<<<<<<< HEAD
             this.browserStorage.setTemporaryCache(BrowserConstants.INTERACTION_STATUS_KEY, BrowserConstants.INTERACTION_IN_PROGRESS_VALUE, true);
             this.browserStorage.cacheCodeRequest(authCodeRequest, browserCrypto);
-=======
-            this.browserStorage.setItem(this.browserStorage.generateCacheKey(BrowserConstants.INTERACTION_STATUS_KEY), BrowserConstants.INTERACTION_IN_PROGRESS_VALUE, CacheSchemaType.TEMPORARY);
-            this.browserStorage.cacheCodeRequest(authCodeRequest, this.browserCrypto);
->>>>>>> e1f56492
             this.authModule.logger.infoPii("Navigate to:" + requestUrl);
             const isIframedApp = BrowserUtils.isInIframe();
             if (isIframedApp) {
@@ -80,14 +75,9 @@
         const authCode = this.authModule.handleFragmentResponse(locationHash, requestState);
 
         // Get cached items
-<<<<<<< HEAD
         const nonceKey = this.browserStorage.generateNonceKey(requestState);
         const cachedNonce = this.browserStorage.getTemporaryCache(nonceKey);
         this.authCodeRequest = this.browserStorage.getCachedRequest(requestState, browserCrypto);
-=======
-        const cachedNonce = this.browserStorage.getItem(this.browserStorage.generateNonceKey(requestState), CacheSchemaType.TEMPORARY) as string;
-        this.authCodeRequest = this.browserStorage.getCachedRequest(requestState, this.browserCrypto);
->>>>>>> e1f56492
         this.authCodeRequest.code = authCode;
 
         // Remove throttle if it exists
