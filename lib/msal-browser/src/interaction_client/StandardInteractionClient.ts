--- conflicted
+++ resolved
@@ -217,13 +217,8 @@
         if (this.browserStorage.isInteractionInProgress(false)) {
             throw BrowserAuthError.createInteractionInProgressError();
         }
-<<<<<<< HEAD
-
-        return this.initializeAuthorizationRequest(request, interactionType);
-=======
-    
+
         return await this.initializeAuthorizationRequest(request, interactionType);
->>>>>>> 98226e76
     }
 
     /**
