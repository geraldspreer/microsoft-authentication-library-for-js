--- conflicted
+++ resolved
@@ -3,11 +3,7 @@
  * Licensed under the MIT License.
  */
 
-<<<<<<< HEAD
-import { ICrypto, Logger, ServerTelemetryManager, ServerTelemetryRequest, CommonAuthorizationCodeRequest, Constants, AuthorizationCodeClient, ClientConfiguration, AuthorityOptions, Authority, AuthorityFactory, ServerAuthorizationCodeResponse, UrlString, CommonEndSessionRequest, ProtocolUtils, ResponseMode, StringUtils, PersistentCacheKeys, IdToken, BaseAuthRequest, AuthenticationScheme, CryptoKeyTypes } from "@azure/msal-common";
-=======
 import { ICrypto, Logger, ServerTelemetryManager, CommonAuthorizationCodeRequest, Constants, AuthorizationCodeClient, ClientConfiguration, AuthorityOptions, Authority, AuthorityFactory, ServerAuthorizationCodeResponse, UrlString, CommonEndSessionRequest, ProtocolUtils, ResponseMode, StringUtils, CryptoKeyTypes } from "@azure/msal-common";
->>>>>>> 609307ae
 import { BaseInteractionClient } from "./BaseInteractionClient";
 import { BrowserConfiguration } from "../config/Configuration";
 import { AuthorizationUrlRequest } from "../request/AuthorizationUrlRequest";
@@ -43,11 +39,6 @@
         this.logger.verbose("initializeAuthorizationRequest called", request.correlationId);
         const generatedPkceParams = await this.browserCrypto.generatePkceCodes();
 
-<<<<<<< HEAD
-        // Generate Session Transport Key for Refresh Token Binding
-        const sessionTransportKeyThumbprint = await this.browserCrypto.getPublicKeyThumbprint(request, CryptoKeyTypes.stk_jwk);
-        request.stkJwk = sessionTransportKeyThumbprint;
-=======
         // Generate Session Transport Key if Refresh Token Binding is enabled
         if (this.config.system.refreshTokenBinding) {
             this.logger.verbose("Refresh token binding enabled, attempting to generate Session Transport Key");
@@ -66,7 +57,6 @@
                 }
             }
         }
->>>>>>> 609307ae
 
         const authCodeRequest: CommonAuthorizationCodeRequest = {
             ...request,
