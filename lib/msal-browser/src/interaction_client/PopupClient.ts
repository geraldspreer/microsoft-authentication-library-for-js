/*
 * Copyright (c) Microsoft Corporation. All rights reserved.
 * Licensed under the MIT License.
 */

import { AuthenticationResult, CommonAuthorizationCodeRequest, AuthorizationCodeClient, ThrottlingUtils, CommonEndSessionRequest, UrlString, AuthError } from "@azure/msal-common";
import { AuthorizationUrlRequest } from "../request/AuthorizationUrlRequest";
import { StandardInteractionClient } from "./StandardInteractionClient";
import { PopupWindowAttributes, PopupUtils } from "../utils/PopupUtils";
import { EventType } from "../event/EventType";
import { InteractionType, ApiId } from "../utils/BrowserConstants";
import { PopupHandler, PopupParams } from "../interaction_handler/PopupHandler";
import { EndSessionPopupRequest } from "../request/EndSessionPopupRequest";
import { NavigationOptions } from "../navigation/NavigationOptions";
import { BrowserUtils } from "../utils/BrowserUtils";
import { PopupRequest } from "../request/PopupRequest";

export class PopupClient extends StandardInteractionClient {
    /**
     * Acquires tokens by opening a popup window to the /authorize endpoint of the authority
     * @param request 
     */
    acquireToken(request: PopupRequest): Promise<AuthenticationResult> {
        try {
            const validRequest = this.preflightInteractiveRequest(request, InteractionType.Popup);
            this.browserStorage.updateCacheEntries(validRequest.state, validRequest.nonce, validRequest.authority, validRequest.loginHint || "", validRequest.account || null);
            const popupName = PopupUtils.generatePopupName(this.config.auth.clientId, validRequest);
            const popupWindowAttributes = request.popupWindowAttributes || {};

            // asyncPopups flag is true. Acquires token without first opening popup. Popup will be opened later asynchronously.
            if (this.config.system.asyncPopups) {
                this.logger.verbose("asyncPopups set to true, acquiring token");
                // Passes on popup position and dimensions if in request
                return this.acquireTokenPopupAsync(validRequest, popupName, popupWindowAttributes);
            } else {
                // asyncPopups flag is set to false. Opens popup before acquiring token.
                this.logger.verbose("asyncPopup set to false, opening popup before acquiring token");
                const popup = PopupUtils.openSizedPopup("about:blank", popupName, popupWindowAttributes, this.logger);
                return this.acquireTokenPopupAsync(validRequest, popupName, popupWindowAttributes, popup);
            }
        } catch (e) {
            return Promise.reject(e);
        }
    }

    /**
     * Clears local cache for the current user then opens a popup window prompting the user to sign-out of the server
     * @param logoutRequest 
     */
    logout(logoutRequest?: EndSessionPopupRequest): Promise<void> {
        try {
            this.logger.verbose("logoutPopup called");
            const validLogoutRequest = this.initializeLogoutRequest(logoutRequest);

            const popupName = PopupUtils.generateLogoutPopupName(this.config.auth.clientId, validLogoutRequest);
            const authority = logoutRequest && logoutRequest.authority;
            const mainWindowRedirectUri = logoutRequest && logoutRequest.mainWindowRedirectUri;
            const popupWindowAttributes = logoutRequest?.popupWindowAttributes || {};

            // asyncPopups flag is true. Acquires token without first opening popup. Popup will be opened later asynchronously.
            if (this.config.system.asyncPopups) {
                this.logger.verbose("asyncPopups set to true");
                // Passes on popup position and dimensions if in request
                return this.logoutPopupAsync(validLogoutRequest, popupName, popupWindowAttributes, authority, undefined, mainWindowRedirectUri);
            } else {
                // asyncPopups flag is set to false. Opens popup before logging out.
                this.logger.verbose("asyncPopup set to false, opening popup");
                const popup = PopupUtils.openSizedPopup("about:blank", popupName, popupWindowAttributes, this.logger);
                return this.logoutPopupAsync(validLogoutRequest, popupName, popupWindowAttributes, authority, popup, mainWindowRedirectUri);
            }
        } catch (e) {
            // Since this function is synchronous we need to reject
            return Promise.reject(e);
        }
    }

    /**
     * Helper which obtains an access_token for your API via opening a popup window in the user's browser
     * @param validRequest
     * @param popupName
     * @param popup
     * @param popupWindowAttributes
     *
     * @returns A promise that is fulfilled when this function has completed, or rejected if an error was raised.
     */
<<<<<<< HEAD
    async acquireTokenPopupAsync(validRequest: AuthorizationUrlRequest, popupName: string, popup?: Window|null): Promise<AuthenticationResult> {
=======
    private async acquireTokenPopupAsync(validRequest: AuthorizationUrlRequest, popupName: string, popupWindowAttributes: PopupWindowAttributes, popup?: Window|null): Promise<AuthenticationResult> {
>>>>>>> bf4413a7
        this.logger.verbose("acquireTokenPopupAsync called");
        const serverTelemetryManager = this.initializeServerTelemetryManager(ApiId.acquireTokenPopup);

        try {
            // Create auth code request and generate PKCE params
            const authCodeRequest: CommonAuthorizationCodeRequest = await this.initializeAuthorizationCodeRequest(validRequest);

            // Initialize the client
            const authClient: AuthorizationCodeClient = await this.createAuthCodeClient(serverTelemetryManager, validRequest.authority);
            this.logger.verbose("Auth code client created");

            // Create acquire token url.
            const navigateUrl = await authClient.getAuthCodeUrl(validRequest);

            // Create popup interaction handler.
            const interactionHandler = new PopupHandler(authClient, this.browserStorage, authCodeRequest, this.logger);

            // Show the UI once the url has been created. Get the window handle for the popup.
            const popupParameters: PopupParams = {
                popup,
                popupName,
                popupWindowAttributes
            };
            const popupWindow: Window = interactionHandler.initiateAuthRequest(navigateUrl, popupParameters);
            this.eventHandler.emitEvent(EventType.POPUP_OPENED, InteractionType.Popup, {popupWindow}, null);

            // Monitor the window for the hash. Return the string value and close the popup when the hash is received. Default timeout is 60 seconds.
            const hash = await interactionHandler.monitorPopupForHash(popupWindow);
            const state = this.validateAndExtractStateFromHash(hash, InteractionType.Popup, validRequest.correlationId);

            // Remove throttle if it exists
            ThrottlingUtils.removeThrottle(this.browserStorage, this.config.auth.clientId, authCodeRequest);

            // Handle response from hash string.
            const result = await interactionHandler.handleCodeResponse(hash, state, authClient.authority, this.networkClient);

            return result;
        } catch (e) {            
            if (popup) {
                // Close the synchronous popup if an error is thrown before the window unload event is registered
                popup.close();
            }

            if (e instanceof AuthError) {
                e.setCorrelationId(this.correlationId);
            }

            serverTelemetryManager.cacheFailedRequest(e);
            this.browserStorage.cleanRequestByState(validRequest.state);
            throw e;
        }
    }

    /**
     * 
     * @param validRequest 
     * @param popupName 
     * @param requestAuthority
     * @param popup 
     * @param mainWindowRedirectUri 
     * @param popupWindowAttributes 
     */
    private async logoutPopupAsync(validRequest: CommonEndSessionRequest, popupName: string, popupWindowAttributes: PopupWindowAttributes, requestAuthority?: string, popup?: Window|null, mainWindowRedirectUri?: string): Promise<void> {
        this.logger.verbose("logoutPopupAsync called");
        this.eventHandler.emitEvent(EventType.LOGOUT_START, InteractionType.Popup, validRequest);

        const serverTelemetryManager = this.initializeServerTelemetryManager(ApiId.logoutPopup);
        
        try {
            // Clear cache on logout
            await this.clearCacheOnLogout(validRequest.account);

            this.browserStorage.setInteractionInProgress(true);
            // Initialize the client
            const authClient = await this.createAuthCodeClient(serverTelemetryManager, requestAuthority);
            this.logger.verbose("Auth code client created");

            // Create logout string and navigate user window to logout.
            const logoutUri: string = authClient.getLogoutUri(validRequest);

            this.eventHandler.emitEvent(EventType.LOGOUT_SUCCESS, InteractionType.Popup, validRequest);

            const popupUtils = new PopupUtils(this.browserStorage, this.logger);
            // Open the popup window to requestUrl.
            const popupWindow = popupUtils.openPopup(logoutUri, {popupName, popupWindowAttributes, popup});
            this.eventHandler.emitEvent(EventType.POPUP_OPENED, InteractionType.Popup, {popupWindow}, null);

            try {
                // Don't care if this throws an error (User Cancelled)
                await popupUtils.monitorPopupForSameOrigin(popupWindow);
                this.logger.verbose("Popup successfully redirected to postLogoutRedirectUri");
            } catch (e) {
                this.logger.verbose(`Error occurred while monitoring popup for same origin. Session on server may remain active. Error: ${e}`);
            }

            popupUtils.cleanPopup(popupWindow);

            if (mainWindowRedirectUri) {
                const navigationOptions: NavigationOptions = {
                    apiId: ApiId.logoutPopup,
                    timeout: this.config.system.redirectNavigationTimeout,
                    noHistory: false
                };
                const absoluteUrl = UrlString.getAbsoluteUrl(mainWindowRedirectUri, BrowserUtils.getCurrentUri());

                this.logger.verbose("Redirecting main window to url specified in the request");
                this.logger.verbosePii(`Redirecing main window to: ${absoluteUrl}`);
                this.navigationClient.navigateInternal(absoluteUrl, navigationOptions);
            } else {
                this.logger.verbose("No main window navigation requested");
            }

        } catch (e) {
            if (popup) {
                // Close the synchronous popup if an error is thrown before the window unload event is registered
                popup.close();
            }

            if (e instanceof AuthError) {
                e.setCorrelationId(this.correlationId);
            }
            
            this.browserStorage.setInteractionInProgress(false);
            this.eventHandler.emitEvent(EventType.LOGOUT_FAILURE, InteractionType.Popup, null, e);
            this.eventHandler.emitEvent(EventType.LOGOUT_END, InteractionType.Popup);
            serverTelemetryManager.cacheFailedRequest(e);
            throw e;
        }

        this.eventHandler.emitEvent(EventType.LOGOUT_END, InteractionType.Popup);
    }
}<|MERGE_RESOLUTION|>--- conflicted
+++ resolved
@@ -83,11 +83,7 @@
      *
      * @returns A promise that is fulfilled when this function has completed, or rejected if an error was raised.
      */
-<<<<<<< HEAD
-    async acquireTokenPopupAsync(validRequest: AuthorizationUrlRequest, popupName: string, popup?: Window|null): Promise<AuthenticationResult> {
-=======
-    private async acquireTokenPopupAsync(validRequest: AuthorizationUrlRequest, popupName: string, popupWindowAttributes: PopupWindowAttributes, popup?: Window|null): Promise<AuthenticationResult> {
->>>>>>> bf4413a7
+    async acquireTokenPopupAsync(validRequest: AuthorizationUrlRequest, popupName: string, popupWindowAttributes: PopupWindowAttributes, popup?: Window|null): Promise<AuthenticationResult> {
         this.logger.verbose("acquireTokenPopupAsync called");
         const serverTelemetryManager = this.initializeServerTelemetryManager(ApiId.acquireTokenPopup);
 
