--- conflicted
+++ resolved
@@ -29,11 +29,8 @@
                 acquireTokenMeasurement.endMeasurement({
                     success: true,
                     fromCache: result.fromCache,
-<<<<<<< HEAD
                     httpVer: result.httpVer,
-=======
                     requestId: result.requestId
->>>>>>> b354804c
                 });
 
                 return result;
