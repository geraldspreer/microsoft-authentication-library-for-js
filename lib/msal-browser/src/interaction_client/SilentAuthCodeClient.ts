--- conflicted
+++ resolved
@@ -3,11 +3,7 @@
  * Licensed under the MIT License.
  */
 
-<<<<<<< HEAD
-import { AuthenticationResult, ICrypto, Logger, CommonAuthorizationCodeRequest, AuthError, IPerformanceClient } from "@azure/msal-common";
-=======
-import { AuthenticationResult, ICrypto, Logger, CommonAuthorizationCodeRequest, AuthError, Constants } from "@azure/msal-common";
->>>>>>> 444da2b0
+import { AuthenticationResult, ICrypto, Logger, CommonAuthorizationCodeRequest, AuthError, Constants, IPerformanceClient } from "@azure/msal-common";
 import { StandardInteractionClient } from "./StandardInteractionClient";
 import { AuthorizationUrlRequest } from "../request/AuthorizationUrlRequest";
 import { BrowserConfiguration } from "../config/Configuration";
@@ -38,6 +34,7 @@
         // Auth code payload is required
         if (!request.code) {
             throw BrowserAuthError.createAuthCodeRequiredError();
+            
         }
 
         // Create silent request
