/*
 * Copyright (c) Microsoft Corporation. All rights reserved.
 * Licensed under the MIT License.
 */

import { BrowserAuthError } from "./BrowserAuthError";

/**
 * BrowserAuthErrorMessage class containing string constants used by error codes and messages.
 */
export const BrokerAuthErrorMessage = {
    noTokensToCacheError: {
        code: "no_tokens_to_cache",
        desc: "The broker did not have any tokens for the client to cache."
<<<<<<< HEAD
    },
    noBrokerEnabled: {
        code: "no_broker_enabled",
        desc: "The broker has not been enabled. Please enable the broker before calling this function."
    },
    noAccountContextAvailable: {
        code: "no_account_context",
        desc: "No account context available in broker, please sign into the broker application or provide account context from the child's request."
=======
>>>>>>> 0e7c5c43
    }
};

/**
 * Browser library error class thrown by the MSAL.js library for SPAs
 */
export class BrokerAuthError extends BrowserAuthError {

    constructor(errorCode: string, errorMessage?: string) {
        super(errorCode, errorMessage);

        Object.setPrototypeOf(this, BrokerAuthError.prototype);
        this.name = "BrokerAuthError";
    }

    /**
     * Creates an error thrown when PKCE is not implemented.
     */
    static createNoTokensToCacheError(): BrokerAuthError {
        return new BrokerAuthError(BrokerAuthErrorMessage.noTokensToCacheError.code,
            `${BrokerAuthErrorMessage.noTokensToCacheError.desc}`);
    }
}<|MERGE_RESOLUTION|>--- conflicted
+++ resolved
@@ -12,17 +12,6 @@
     noTokensToCacheError: {
         code: "no_tokens_to_cache",
         desc: "The broker did not have any tokens for the client to cache."
-<<<<<<< HEAD
-    },
-    noBrokerEnabled: {
-        code: "no_broker_enabled",
-        desc: "The broker has not been enabled. Please enable the broker before calling this function."
-    },
-    noAccountContextAvailable: {
-        code: "no_account_context",
-        desc: "No account context available in broker, please sign into the broker application or provide account context from the child's request."
-=======
->>>>>>> 0e7c5c43
     }
 };
 
