--- conflicted
+++ resolved
@@ -32,18 +32,10 @@
     }
 
     /**
-<<<<<<< HEAD
      * Creates an error thrown when PKCE is not implemented.
      */
     static createNoTokensToCacheError(): BrokerAuthError {
         return new BrokerAuthError(BrokerAuthErrorMessage.noTokensToCacheError.code,
-=======
-     * Creates an error thrown when tokens to be cached by the embedded application are not found.
-     * @param errDetail 
-     */
-    static createNoTokensToCacheError(): BrokerAuthError {
-        return new BrowserAuthError(BrokerAuthErrorMessage.noTokensToCacheError.code,
->>>>>>> 136b6881
             `${BrokerAuthErrorMessage.noTokensToCacheError.desc}`);
     }
 
@@ -52,7 +44,7 @@
      * @param errDetail 
      */
     static createBrokerResponseInvalidError(): BrokerAuthError {
-        return new BrowserAuthError(BrokerAuthErrorMessage.brokerResponseInvalidError.code,
+        return new BrokerAuthError(BrokerAuthErrorMessage.brokerResponseInvalidError.code,
             `${BrokerAuthErrorMessage.brokerResponseInvalidError.desc}`);
     }
 }