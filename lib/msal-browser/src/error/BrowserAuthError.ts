/*
 * Copyright (c) Microsoft Corporation. All rights reserved.
 * Licensed under the MIT License.
 */

import { AuthError, StringUtils } from "@azure/msal-common";

/**
 * BrowserAuthErrorMessage class containing string constants used by error codes and messages.
 */
export const BrowserAuthErrorMessage = {
    pkceNotGenerated: {
        code: "pkce_not_created",
        desc: "The PKCE code challenge and verifier could not be generated."
    },
    cryptoDoesNotExist: {
        code: "crypto_nonexistent",
        desc: "The crypto object or function is not available."
    },
    httpMethodNotImplementedError: {
        code: "http_method_not_implemented",
        desc: "The HTTP method given has not been implemented in this library."
    },
    emptyNavigateUriError: {
        code: "empty_navigate_uri",
        desc: "Navigation URI is empty. Please check stack trace for more info."
    },
    hashEmptyError: {
        code: "hash_empty_error",
        desc: "Hash value cannot be processed because it is empty. Please verify that your redirectUri is not clearing the hash."
    },
    hashDoesNotContainStateError: {
        code: "no_state_in_hash",
        desc: "Hash does not contain state. Please verify that the request originated from msal."
    },
    hashDoesNotContainKnownPropertiesError: {
        code: "hash_does_not_contain_known_properties",
        desc: "Hash does not contain known properites. Please verify that your redirectUri is not changing the hash."
    },
    unableToParseStateError: {
        code: "unable_to_parse_state",
        desc: "Unable to parse state. Please verify that the request originated from msal."
    },
    stateInteractionTypeMismatchError: {
        code: "state_interaction_type_mismatch",
        desc: "Hash contains state but the interaction type does not match the caller."
    },
    interactionInProgress: {
        code: "interaction_in_progress",
        desc: "Interaction is currently in progress. Please ensure that this interaction has been completed before calling an interactive API.  For more visit: aka.ms/msaljs/browser-errors."
    },
    popupWindowError: {
        code: "popup_window_error",
        desc: "Error opening popup window. This can happen if you are using IE or if popups are blocked in the browser."
    },
    emptyWindowError: {
        code: "empty_window_error",
        desc: "window.open returned null or undefined window object."
    },
    userCancelledError: {
        code: "user_cancelled",
        desc: "User cancelled the flow."
    },
    monitorPopupTimeoutError: {
        code: "monitor_window_timeout",
        desc: "Token acquisition in popup failed due to timeout. For more visit: aka.ms/msaljs/browser-errors."
    },
    monitorIframeTimeoutError: {
        code: "monitor_window_timeout",
        desc: "Token acquisition in iframe failed due to timeout. For more visit: aka.ms/msaljs/browser-errors."
    },
    redirectInIframeError: {
        code: "redirect_in_iframe",
        desc: "Code flow is not supported inside an iframe. Please ensure you are using MSAL.js in a top frame of the window if using the redirect APIs, or use the popup APIs."
    },
    blockTokenRequestsInHiddenIframeError: {
        code: "block_iframe_reload",
        desc: "Request was blocked inside an iframe because MSAL detected an authentication response. For more visit: aka.ms/msaljs/browser-errors"
    },
    blockAcquireTokenInPopupsError: {
        code: "block_nested_popups",
        desc: "Request was blocked inside a popup because MSAL detected it was running in a popup."
    },
    iframeClosedPrematurelyError: {
        code: "iframe_closed_prematurely",
        desc: "The iframe being monitored was closed prematurely."
    },
    silentLogoutUnsupportedError: {
        code: "silent_logout_unsupported",
        desc: "Silent logout not supported. Please call logoutRedirect or logoutPopup instead."
    },
    noAccountError: {
        code: "no_account_error",
        desc: "No account object provided to acquireTokenSilent and no active account has been set. Please call setActiveAccount or provide an account on the request."
    },
    silentPromptValueError: {
        code: "silent_prompt_value_error",
        desc: "The value given for the prompt value is not valid for silent requests - must be set to 'none'."
    },
    noTokenRequestCacheError: {
        code: "no_token_request_cache_error",
        desc: "No token request found in cache."
    },
    unableToParseTokenRequestCacheError: {
        code: "unable_to_parse_token_request_cache_error",
        desc: "The cached token request could not be parsed."
    },
    noCachedAuthorityError: {
        code: "no_cached_authority_error",
        desc: "No cached authority found."
    },
    authRequestNotSet: {
        code: "auth_request_not_set_error",
        desc: "Auth Request not set. Please ensure initiateAuthRequest was called from the InteractionHandler"
    },
    invalidCacheType: {
        code: "invalid_cache_type",
        desc: "Invalid cache type"
    },
    notInBrowserEnvironment: {
        code: "non_browser_environment",
        desc: "Login and token requests are not supported in non-browser environments."
    },
    databaseNotOpen: {
        code: "database_not_open",
        desc: "Database is not open!"
    },
    noNetworkConnectivity: {
        code: "no_network_connectivity",
        desc: "No network connectivity. Check your internet connection."
    },
    postRequestFailed: {
        code: "post_request_failed",
        desc: "Network request failed: If the browser threw a CORS error, check that the redirectUri is registered in the Azure App Portal as type 'SPA'"
    },
    getRequestFailed: {
        code: "get_request_failed",
        desc: "Network request failed. Please check the network trace to determine root cause."
    },
    failedToParseNetworkResponse: {
        code: "failed_to_parse_response",
        desc: "Failed to parse network response. Check network trace."
    },
    unableToLoadTokenError: {
        code: "unable_to_load_token",
        desc: "Error loading token to cache."
    },
    signingKeyNotFoundInStorage: {
        code: "crypto_key_not_found",
        desc: "Cryptographic Key or Keypair not found in browser storage."
    },
    databaseUnavailable: {
        code: "database_unavailable",
        desc: "IndexedDB, which is required for persistent cryptographic key storage, is unavailable. This may be caused by browser privacy features which block persistent storage in third-party contexts."
    },
    keyGenerationFailed: {
        code: "key_generation_failed",
        desc: "Failed to generate cryptographic key"
    },
    missingStkKid: {
        code: "no_stk_kid_in_request",
        desc: "Failed to decrypt bound token response because the token request does not contain the session transport key thumbprint."
    },
    databaseTableNotFound: { 
        code: "db_table_not_found",
        desc: "IndexedDB table not found."
    }
};

/**
 * Browser library error class thrown by the MSAL.js library for SPAs
 */
export class BrowserAuthError extends AuthError {

    constructor(errorCode: string, errorMessage?: string) {
        super(errorCode, errorMessage);

        Object.setPrototypeOf(this, BrowserAuthError.prototype);
        this.name = "BrowserAuthError";
    }

    /**
     * Creates an error thrown when PKCE is not implemented.
     * @param errDetail 
     */
    static createPkceNotGeneratedError(errDetail: string): BrowserAuthError {
        return new BrowserAuthError(BrowserAuthErrorMessage.pkceNotGenerated.code,
            `${BrowserAuthErrorMessage.pkceNotGenerated.desc} Detail:${errDetail}`);
    }

    /**
     * Creates an error thrown when the crypto object is unavailable.
     * @param errDetail 
     */
    static createCryptoNotAvailableError(errDetail: string): BrowserAuthError {
        return new BrowserAuthError(BrowserAuthErrorMessage.cryptoDoesNotExist.code,
            `${BrowserAuthErrorMessage.cryptoDoesNotExist.desc} Detail:${errDetail}`);
    }

    /**
     * Creates an error thrown when an HTTP method hasn't been implemented by the browser class.
     * @param method 
     */
    static createHttpMethodNotImplementedError(method: string): BrowserAuthError {
        return new BrowserAuthError(BrowserAuthErrorMessage.httpMethodNotImplementedError.code,
            `${BrowserAuthErrorMessage.httpMethodNotImplementedError.desc} Given Method: ${method}`);
    }

    /**
     * Creates an error thrown when the navigation URI is empty.
     */
    static createEmptyNavigationUriError(): BrowserAuthError {
        return new BrowserAuthError(BrowserAuthErrorMessage.emptyNavigateUriError.code, BrowserAuthErrorMessage.emptyNavigateUriError.desc);
    }

    /**
     * Creates an error thrown when the hash string value is unexpectedly empty.
     * @param hashValue 
     */
    static createEmptyHashError(hashValue: string): BrowserAuthError {
        return new BrowserAuthError(BrowserAuthErrorMessage.hashEmptyError.code, `${BrowserAuthErrorMessage.hashEmptyError.desc} Given Url: ${hashValue}`);
    }

    /**
     * Creates an error thrown when the hash string value is unexpectedly empty.
     */
    static createHashDoesNotContainStateError(): BrowserAuthError {
        return new BrowserAuthError(BrowserAuthErrorMessage.hashDoesNotContainStateError.code, BrowserAuthErrorMessage.hashDoesNotContainStateError.desc);
    }

    /**
     * Creates an error thrown when the hash string value does not contain known properties
     */
    static createHashDoesNotContainKnownPropertiesError(): BrowserAuthError {
        return new BrowserAuthError(BrowserAuthErrorMessage.hashDoesNotContainKnownPropertiesError.code, BrowserAuthErrorMessage.hashDoesNotContainKnownPropertiesError.desc);
    }

    /**
     * Creates an error thrown when the hash string value is unexpectedly empty.
     */
    static createUnableToParseStateError(): BrowserAuthError {
        return new BrowserAuthError(BrowserAuthErrorMessage.unableToParseStateError.code, BrowserAuthErrorMessage.unableToParseStateError.desc);
    }

    /**
     * Creates an error thrown when the state value in the hash does not match the interaction type of the API attempting to consume it.
     */
    static createStateInteractionTypeMismatchError(): BrowserAuthError {
        return new BrowserAuthError(BrowserAuthErrorMessage.stateInteractionTypeMismatchError.code, BrowserAuthErrorMessage.stateInteractionTypeMismatchError.desc);
    }

    /**
     * Creates an error thrown when a browser interaction (redirect or popup) is in progress.
     */
    static createInteractionInProgressError(): BrowserAuthError {
        return new BrowserAuthError(BrowserAuthErrorMessage.interactionInProgress.code, BrowserAuthErrorMessage.interactionInProgress.desc);
    }

    /**
     * Creates an error thrown when the popup window could not be opened.
     * @param errDetail 
     */
    static createPopupWindowError(errDetail?: string): BrowserAuthError {
        let errorMessage = BrowserAuthErrorMessage.popupWindowError.desc;
        errorMessage = !StringUtils.isEmpty(errDetail) ? `${errorMessage} Details: ${errDetail}` : errorMessage;
        return new BrowserAuthError(BrowserAuthErrorMessage.popupWindowError.code, errorMessage);
    }

    /**
     * Creates an error thrown when window.open returns an empty window object.
     * @param errDetail 
     */
    static createEmptyWindowCreatedError(): BrowserAuthError {
        return new BrowserAuthError(BrowserAuthErrorMessage.emptyWindowError.code, BrowserAuthErrorMessage.emptyWindowError.desc);
    }

    /**
     * Creates an error thrown when the user closes a popup.
     */
    static createUserCancelledError(): BrowserAuthError {
        return new BrowserAuthError(BrowserAuthErrorMessage.userCancelledError.code,
            BrowserAuthErrorMessage.userCancelledError.desc);
    }

    /**
     * Creates an error thrown when monitorPopupFromHash times out for a given popup.
     */
    static createMonitorPopupTimeoutError(): BrowserAuthError {
        return new BrowserAuthError(BrowserAuthErrorMessage.monitorPopupTimeoutError.code,
            BrowserAuthErrorMessage.monitorPopupTimeoutError.desc);
    }

    /**
     * Creates an error thrown when monitorIframeFromHash times out for a given iframe.
     */
    static createMonitorIframeTimeoutError(): BrowserAuthError {
        return new BrowserAuthError(BrowserAuthErrorMessage.monitorIframeTimeoutError.code,
            BrowserAuthErrorMessage.monitorIframeTimeoutError.desc);
    }

    /**
     * Creates an error thrown when navigateWindow is called inside an iframe.
     * @param windowParentCheck 
     */
    static createRedirectInIframeError(windowParentCheck: boolean): BrowserAuthError {
        return new BrowserAuthError(BrowserAuthErrorMessage.redirectInIframeError.code, 
            `${BrowserAuthErrorMessage.redirectInIframeError.desc} (window.parent !== window) => ${windowParentCheck}`);
    }

    /**
     * Creates an error thrown when an auth reload is done inside an iframe.
     */
    static createBlockReloadInHiddenIframeError(): BrowserAuthError {
        return new BrowserAuthError(BrowserAuthErrorMessage.blockTokenRequestsInHiddenIframeError.code,
            BrowserAuthErrorMessage.blockTokenRequestsInHiddenIframeError.desc);
    }

    /**
     * Creates an error thrown when a popup attempts to call an acquireToken API
     * @returns 
     */
    static createBlockAcquireTokenInPopupsError(): BrowserAuthError {
        return new BrowserAuthError(BrowserAuthErrorMessage.blockAcquireTokenInPopupsError.code, 
            BrowserAuthErrorMessage.blockAcquireTokenInPopupsError.desc);
    }

    /**
     * Creates an error thrown when an iframe is found to be closed before the timeout is reached.
     */
    static createIframeClosedPrematurelyError(): BrowserAuthError {
        return new BrowserAuthError(BrowserAuthErrorMessage.iframeClosedPrematurelyError.code, BrowserAuthErrorMessage.iframeClosedPrematurelyError.desc);
    }

    /**
     * Creates an error thrown when the logout API is called on any of the silent interaction clients
     */
    static createSilentLogoutUnsupportedError(): BrowserAuthError {
        return new BrowserAuthError(BrowserAuthErrorMessage.silentLogoutUnsupportedError.code, BrowserAuthErrorMessage.silentLogoutUnsupportedError.desc);
    }

    /**
     * Creates an error thrown when the account object is not provided in the acquireTokenSilent API.
     */
    static createNoAccountError(): BrowserAuthError {
        return new BrowserAuthError(BrowserAuthErrorMessage.noAccountError.code, BrowserAuthErrorMessage.noAccountError.desc);
    }

    /**
     * Creates an error thrown when a given prompt value is invalid for silent requests.
     */
    static createSilentPromptValueError(givenPrompt: string): BrowserAuthError {
        return new BrowserAuthError(BrowserAuthErrorMessage.silentPromptValueError.code, `${BrowserAuthErrorMessage.silentPromptValueError.desc} Given value: ${givenPrompt}`);
    }

    /**
     * Creates an error thrown when the cached token request could not be retrieved from the cache
     */
    static createUnableToParseTokenRequestCacheError(): BrowserAuthError {
        return new BrowserAuthError(BrowserAuthErrorMessage.unableToParseTokenRequestCacheError.code,
            BrowserAuthErrorMessage.unableToParseTokenRequestCacheError.desc);
    }

    /**
     * Creates an error thrown when the token request could not be retrieved from the cache
     */
    static createNoTokenRequestCacheError(): BrowserAuthError {
        return new BrowserAuthError(BrowserAuthErrorMessage.noTokenRequestCacheError.code,
            BrowserAuthErrorMessage.noTokenRequestCacheError.desc);
    }

    /**
     * Creates an error thrown when handleCodeResponse is called before initiateAuthRequest (InteractionHandler)
     */
    static createAuthRequestNotSetError(): BrowserAuthError {
        return new BrowserAuthError(BrowserAuthErrorMessage.authRequestNotSet.code,
            BrowserAuthErrorMessage.authRequestNotSet.desc);
    }

    /**
     * Creates an error thrown when the authority could not be retrieved from the cache
     */
    static createNoCachedAuthorityError(): BrowserAuthError {
        return new BrowserAuthError(BrowserAuthErrorMessage.noCachedAuthorityError.code,
            BrowserAuthErrorMessage.noCachedAuthorityError.desc);
    }

    /**
     * Creates an error thrown if cache type is invalid.
     */
    static createInvalidCacheTypeError(): BrowserAuthError {
        return new BrowserAuthError(BrowserAuthErrorMessage.invalidCacheType.code, `${BrowserAuthErrorMessage.invalidCacheType.desc}`);
    }

    /**
     * Create an error thrown when login and token requests are made from a non-browser environment
     */
    static createNonBrowserEnvironmentError(): BrowserAuthError {
        return new BrowserAuthError(BrowserAuthErrorMessage.notInBrowserEnvironment.code, BrowserAuthErrorMessage.notInBrowserEnvironment.desc);
    }

    /**
     * Create an error thrown when indexDB database is not open
     */
    static createDatabaseNotOpenError(): BrowserAuthError {
        return new BrowserAuthError(BrowserAuthErrorMessage.databaseNotOpen.code, BrowserAuthErrorMessage.databaseNotOpen.desc);
    }

    /**
     * Create an error thrown when token fetch fails due to no internet
     */
    static createNoNetworkConnectivityError(): BrowserAuthError {
        return new BrowserAuthError(BrowserAuthErrorMessage.noNetworkConnectivity.code, BrowserAuthErrorMessage.noNetworkConnectivity.desc);
    }

    /**
     * Create an error thrown when token fetch fails due to reasons other than internet connectivity
     */
    static createPostRequestFailedError(errorDesc: string, endpoint: string): BrowserAuthError {
        return new BrowserAuthError(BrowserAuthErrorMessage.postRequestFailed.code, `${BrowserAuthErrorMessage.postRequestFailed.desc} | Network client threw: ${errorDesc} | Attempted to reach: ${endpoint.split("?")[0]}`);
    }

    /**
     * Create an error thrown when get request fails due to reasons other than internet connectivity
     */
    static createGetRequestFailedError(errorDesc: string, endpoint: string): BrowserAuthError {
        return new BrowserAuthError(BrowserAuthErrorMessage.getRequestFailed.code, `${BrowserAuthErrorMessage.getRequestFailed.desc} | Network client threw: ${errorDesc} | Attempted to reach: ${endpoint.split("?")[0]}`);
    }

    /**
     * Create an error thrown when network client fails to parse network response
     */
    static createFailedToParseNetworkResponseError(endpoint: string): BrowserAuthError {
        return new BrowserAuthError(BrowserAuthErrorMessage.failedToParseNetworkResponse.code, `${BrowserAuthErrorMessage.failedToParseNetworkResponse.desc} | Attempted to reach: ${endpoint.split("?")[0]}`);
    }

    /**
     * Create an error thrown when the necessary information is not available to sideload tokens
     */
    static createUnableToLoadTokenError(errorDetail: string): BrowserAuthError {
        return new BrowserAuthError(BrowserAuthErrorMessage.unableToLoadTokenError.code, `${BrowserAuthErrorMessage.unableToLoadTokenError.desc} | ${errorDetail}`);
    }
 
    /**
     * Create an error when stk kid is not part of the request
     */
    static createMissingStkKidError(): BrowserAuthError {
        return new BrowserAuthError(BrowserAuthErrorMessage.missingStkKid.code, BrowserAuthErrorMessage.missingStkKid.desc);
    }

    /**
     * Create an error thrown when the queried cryptographic key is not found in IndexedDB
     */
    static createSigningKeyNotFoundInStorageError(): BrowserAuthError {
        return new BrowserAuthError(BrowserAuthErrorMessage.signingKeyNotFoundInStorage.code, `${BrowserAuthErrorMessage.signingKeyNotFoundInStorage.desc}`);
    }

    /**
     * Create an error when IndexedDB is unavailable
     */
    static createDatabaseUnavailableError(): BrowserAuthError {
        return new BrowserAuthError(BrowserAuthErrorMessage.databaseUnavailable.code, BrowserAuthErrorMessage.databaseUnavailable.desc);
    }

    /**
<<<<<<< HEAD
     * Create an error when a database table with a matching tableName is not found
     */
    static createDatabaseTableNotFoundError(tableName: string): BrowserAuthError {
        return new BrowserAuthError(BrowserAuthErrorMessage.databaseTableNotFound.code, `${BrowserAuthErrorMessage.databaseTableNotFound.desc}: Attempted to access table named: ${tableName}`);
=======
     * Create an error when key generation failed
     */
    static createKeyGenerationFailedError(): BrowserAuthError {
        return new BrowserAuthError(BrowserAuthErrorMessage.keyGenerationFailed.code, BrowserAuthErrorMessage.keyGenerationFailed.desc);
    }

    /**
     * Create an error when STK KeyId is missing from cached bound token request
     */
    static createMissingStkKidError(): BrowserAuthError {
        return new BrowserAuthError(BrowserAuthErrorMessage.missingStkKid.code, BrowserAuthErrorMessage.missingStkKid.desc);
>>>>>>> 609307ae
    }
}<|MERGE_RESOLUTION|>--- conflicted
+++ resolved
@@ -462,23 +462,16 @@
     }
 
     /**
-<<<<<<< HEAD
-     * Create an error when a database table with a matching tableName is not found
+     * Create an error when key generation failed
+     */
+    static createKeyGenerationFailedError(): BrowserAuthError {
+        return new BrowserAuthError(BrowserAuthErrorMessage.keyGenerationFailed.code, BrowserAuthErrorMessage.keyGenerationFailed.desc);
+    }
+
+    /**
+     *   * Create an error when a database table with a matching tableName is not found
      */
     static createDatabaseTableNotFoundError(tableName: string): BrowserAuthError {
         return new BrowserAuthError(BrowserAuthErrorMessage.databaseTableNotFound.code, `${BrowserAuthErrorMessage.databaseTableNotFound.desc}: Attempted to access table named: ${tableName}`);
-=======
-     * Create an error when key generation failed
-     */
-    static createKeyGenerationFailedError(): BrowserAuthError {
-        return new BrowserAuthError(BrowserAuthErrorMessage.keyGenerationFailed.code, BrowserAuthErrorMessage.keyGenerationFailed.desc);
-    }
-
-    /**
-     * Create an error when STK KeyId is missing from cached bound token request
-     */
-    static createMissingStkKidError(): BrowserAuthError {
-        return new BrowserAuthError(BrowserAuthErrorMessage.missingStkKid.code, BrowserAuthErrorMessage.missingStkKid.desc);
->>>>>>> 609307ae
     }
 }