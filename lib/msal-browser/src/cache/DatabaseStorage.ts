/*
 * Copyright (c) Microsoft Corporation. All rights reserved.
 * Licensed under the MIT License.
 */

import { BrowserAuthError } from "../error/BrowserAuthError";
import { DB_NAME, DB_TABLE_NAME, DB_VERSION } from "../utils/BrowserConstants";
import { IAsyncStorage } from "./IAsyncMemoryStorage";

interface IDBOpenDBRequestEvent extends Event {
    target: IDBOpenDBRequest & EventTarget;
}

interface IDBOpenOnUpgradeNeededEvent extends IDBVersionChangeEvent {
    target: IDBOpenDBRequest & EventTarget;
}

interface IDBRequestEvent extends Event {
    target: IDBRequest & EventTarget;
}

/**
 * Storage wrapper for IndexedDB storage in browsers: https://developer.mozilla.org/en-US/docs/Web/API/IndexedDB_API
 */
export class DatabaseStorage<T> implements IAsyncStorage<T> {
    private db: IDBDatabase|undefined;
    private dbName: string;
    private tableName: string;
    private version: number;
    private dbOpen: boolean;

    constructor() {
        this.dbName = DB_NAME;
        this.version = DB_VERSION;
        this.tableName = DB_TABLE_NAME;
        this.dbOpen = false;
    }

    /**
     * Opens IndexedDB instance.
     */
    async open(): Promise<void> {
        return new Promise((resolve, reject) => {
            const openDB = window.indexedDB.open(this.dbName, this.version);
            openDB.addEventListener("upgradeneeded", (e: IDBVersionChangeEvent) => {
                const event = e as IDBOpenOnUpgradeNeededEvent;
                event.target.result.createObjectStore(this.tableName);
            });
            openDB.addEventListener("success", (e: Event) => {
                const event = e as IDBOpenDBRequestEvent;
                this.db = event.target.result;
                this.dbOpen = true;
                resolve();
            });
<<<<<<< HEAD

            openDB.addEventListener("error", () => {
                reject(BrowserAuthError.createDatabaseUnavailableError());
            });
=======
            openDB.addEventListener("error",  () => reject(BrowserAuthError.createDatabaseUnavailableError()));
>>>>>>> 51669adf
        });
    }

    /**
     * Opens database if it's not already open
     */
    private async validateDbIsOpen(): Promise<void> {
        if (!this.dbOpen) {
            return await this.open();
        }
    }

    /**
     * Retrieves item from IndexedDB instance.
     * @param key 
     */
    async getItem(key: string): Promise<T | null> {
        await this.validateDbIsOpen();

        return new Promise<T>((resolve, reject) => {
            // TODO: Add timeouts?
            if (!this.db) {
                return reject(BrowserAuthError.createDatabaseNotOpenError());
            }
            const transaction = this.db.transaction([this.tableName], "readonly");
            const objectStore = transaction.objectStore(this.tableName);
            const dbGet = objectStore.get(key);
            dbGet.addEventListener("success", (e: Event) => {
                const event = e as IDBRequestEvent;
                resolve(event.target.result);
            });
            dbGet.addEventListener("error", (e) => reject(e));
        });
    }

    /**
     * Adds item to IndexedDB under given key
     * @param key 
     * @param payload 
     */
    async setItem(key: string, payload: T): Promise<void> {
        await this.validateDbIsOpen();

        return new Promise<void>((resolve: Function, reject: Function) => {
            // TODO: Add timeouts?
            if (!this.db) {
                return reject(BrowserAuthError.createDatabaseNotOpenError());
            }
            const transaction = this.db.transaction([this.tableName], "readwrite");

            const objectStore = transaction.objectStore(this.tableName);

            const dbPut = objectStore.put(payload, key);

            dbPut.addEventListener("success", () => resolve());
            dbPut.addEventListener("error", (e) => reject(e));
        });
    }

    /**
     * Removes item from IndexedDB under given key
     * @param key
     */
    async removeItem(key: string): Promise<void> {
        await this.validateDbIsOpen();

        return new Promise<void>((resolve: Function, reject: Function) => {
            if (!this.db) {
                return reject(BrowserAuthError.createDatabaseNotOpenError());
            }
            const transaction = this.db.transaction([this.tableName], "readwrite");
            const objectStore = transaction.objectStore(this.tableName);
            const dbDelete = objectStore.delete(key);
            dbDelete.addEventListener("success", () => resolve());
            dbDelete.addEventListener("error", (e) => reject(e));
        });
    }

    /**
     * Get all the keys from the storage object as an iterable array of strings.
     */
    async getKeys(): Promise<string[]> {
        await this.validateDbIsOpen();

        return new Promise<string[]>((resolve: Function, reject: Function) => {
            if (!this.db) {
                return reject(BrowserAuthError.createDatabaseNotOpenError());
            }

            const transaction = this.db.transaction([this.tableName], "readonly");
            const objectStore = transaction.objectStore(this.tableName);
            const dbGetKeys = objectStore.getAllKeys();
            dbGetKeys.addEventListener("success", (e: Event) => {
                const event = e as IDBRequestEvent;
                resolve(event.target.result);
            });
            dbGetKeys.addEventListener("error",  (e: Event) => reject(e));
        });
    }

    /**
     * 
     * Checks whether there is an object under the search key in the object store
     */
    async containsKey(key: string): Promise<boolean> {
        await this.validateDbIsOpen();

        return new Promise<boolean>((resolve: Function, reject: Function) => {
            if (!this.db) {
                return reject(BrowserAuthError.createDatabaseNotOpenError());
            }
            const transaction = this.db.transaction([this.tableName], "readonly");
            const objectStore = transaction.objectStore(this.tableName);
            const dbContainsKey = objectStore.count(key);
            dbContainsKey.addEventListener("success", (e: Event) => {
                const event = e as IDBRequestEvent;
                resolve(event.target.result === 1);
            });
            dbContainsKey.addEventListener("error", (e: Event) => reject(e));
        });
    }

    /**
     * Deletes the MSAL database. The database is deleted rather than cleared to make it possible
     * for client applications to downgrade to a previous MSAL version without worrying about forward compatibility issues
     * with IndexedDB database versions.
     */
    async deleteDatabase(): Promise<boolean> {
        return new Promise<boolean>((resolve: Function, reject: Function) => {
            const deleteDbRequest = window.indexedDB.deleteDatabase(DB_NAME);
            deleteDbRequest.addEventListener("success", () => resolve(true));
            deleteDbRequest.addEventListener("error", () => reject(false));
        });
    }
}<|MERGE_RESOLUTION|>--- conflicted
+++ resolved
@@ -52,14 +52,7 @@
                 this.dbOpen = true;
                 resolve();
             });
-<<<<<<< HEAD
-
-            openDB.addEventListener("error", () => {
-                reject(BrowserAuthError.createDatabaseUnavailableError());
-            });
-=======
             openDB.addEventListener("error",  () => reject(BrowserAuthError.createDatabaseUnavailableError()));
->>>>>>> 51669adf
         });
     }
 
