/*
 * Copyright (c) Microsoft Corporation. All rights reserved.
 * Licensed under the MIT License.
 */

import { Constants, PersistentCacheKeys, StringUtils, AuthorizationCodeRequest, ICrypto, AccountEntity, IdTokenEntity, AccessTokenEntity, RefreshTokenEntity, AppMetadataEntity, CacheManager, ServerTelemetryEntity, ThrottlingEntity, ProtocolUtils, Logger, AuthorityMetadataEntity } from "@azure/msal-common";
import { CacheOptions } from "../config/Configuration";
import { CryptoOps } from "../crypto/CryptoOps";
import { BrowserAuthError } from "../error/BrowserAuthError";
import { BrowserCacheLocation, InteractionType, TemporaryCacheKeys } from "../utils/BrowserConstants";
import { BrowserStorage } from "./BrowserStorage";
import { MemoryStorage } from "./MemoryStorage";
import { IWindowStorage } from "./IWindowStorage";
import { BrowserProtocolUtils } from "../utils/BrowserProtocolUtils";

/**
 * This class implements the cache storage interface for MSAL through browser local or session storage.
 * Cookies are only used if storeAuthStateInCookie is true, and are only used for
 * parameters such as state and nonce, generally.
 */
export class BrowserCacheManager extends CacheManager {

    // Cache configuration, either set by user or default values.
    private cacheConfig: CacheOptions;
    // Window storage object (either local or sessionStorage)
    private browserStorage: IWindowStorage;
<<<<<<< HEAD
    // Internal in-memory storage
=======
    // Internal in-memory storage object used for data used by msal that does not need to persist across page loads
>>>>>>> 513855f7
    private internalStorage: MemoryStorage;
    // Client id of application. Used in cache keys to partition cache correctly in the case of multiple instances of MSAL.
    private logger: Logger;

    // Cookie life calculation (hours * minutes * seconds * ms)
    private readonly COOKIE_LIFE_MULTIPLIER = 24 * 60 * 60 * 1000;

    constructor(clientId: string, cacheConfig: CacheOptions, cryptoImpl: CryptoOps, logger: Logger) {
        super(clientId, cryptoImpl);

        this.cacheConfig = cacheConfig;
        this.logger = logger;

        this.browserStorage = this.setupBrowserStorage(cacheConfig.cacheLocation);
        this.internalStorage = new MemoryStorage();

        // Migrate any cache entries from older versions of MSAL.
        this.migrateCacheEntries();
    }

    /**
     * Returns a window storage class implementing the IWindowStorage interface that corresponds to the configured cacheLocation.
     * @param cacheLocation 
     */
    private setupBrowserStorage(cacheLocation: BrowserCacheLocation | string): IWindowStorage {
        switch (cacheLocation) {
            case BrowserCacheLocation.LocalStorage:
            case BrowserCacheLocation.SessionStorage:
                try {
                    return new BrowserStorage(cacheLocation);
                } catch (e) {
                    this.logger.verbose(e);
                    this.cacheConfig.cacheLocation = BrowserCacheLocation.MemoryStorage;
                    return new MemoryStorage();
                }
            case BrowserCacheLocation.MemoryStorage:
            default:
                return new MemoryStorage();
        }
    }

    /**
     * Migrate all old cache entries to new schema. No rollback supported.
     * @param storeAuthStateInCookie
     */
    private migrateCacheEntries(): void {
        const idTokenKey = `${Constants.CACHE_PREFIX}.${PersistentCacheKeys.ID_TOKEN}`;
        const clientInfoKey = `${Constants.CACHE_PREFIX}.${PersistentCacheKeys.CLIENT_INFO}`;
        const errorKey = `${Constants.CACHE_PREFIX}.${PersistentCacheKeys.ERROR}`;
        const errorDescKey = `${Constants.CACHE_PREFIX}.${PersistentCacheKeys.ERROR_DESC}`;

        const idTokenValue = this.browserStorage.getItem(idTokenKey);
        const clientInfoValue = this.browserStorage.getItem(clientInfoKey);
        const errorValue = this.browserStorage.getItem(errorKey);
        const errorDescValue = this.browserStorage.getItem(errorDescKey);

        const values = [idTokenValue, clientInfoValue, errorValue, errorDescValue];
        const keysToMigrate = [PersistentCacheKeys.ID_TOKEN, PersistentCacheKeys.CLIENT_INFO, PersistentCacheKeys.ERROR, PersistentCacheKeys.ERROR_DESC];

        keysToMigrate.forEach((cacheKey, index) => this.migrateCacheEntry(cacheKey, values[index]));
    }

    /**
     * Utility function to help with migration.
     * @param newKey
     * @param value
     * @param storeAuthStateInCookie
     */
    private migrateCacheEntry(newKey: string, value: string): void {
        if (value) {
            this.setTemporaryCache(newKey, value, true);
        }
    }

    /**
     * Parses passed value as JSON object, JSON.parse() will throw an error.
     * @param input
     */
    private validateAndParseJson(jsonValue: string): object {
        try {
            const parsedJson = JSON.parse(jsonValue);
            /**
             * There are edge cases in which JSON.parse will successfully parse a non-valid JSON object 
             * (e.g. JSON.parse will parse an escaped string into an unescaped string), so adding a type check
             * of the parsed value is necessary in order to be certain that the string represents a valid JSON object.
             *
             */
            return (parsedJson && typeof parsedJson === "object") ? parsedJson : null;
        } catch (error) {
            return null;
        }
    }

    /**
     * fetches the entry from the browser storage based off the key
     * @param key
     */
    getItem(key: string): string {
        return this.browserStorage.getItem(key);
    }

    /**
     * sets the entry in the browser storage
     * @param key
     * @param value
     */
    setItem(key: string, value: string): void {
        this.browserStorage.setItem(key, value);
    }

    /**
     * fetch the account entity from the platform cache
     * @param accountKey
     */
    getAccount(accountKey: string): AccountEntity | null {
        const account = this.getItem(accountKey);
        if (StringUtils.isEmpty(account)) {
            return null;
        }

        const parsedAccount = this.validateAndParseJson(account);
        const accountEntity = CacheManager.toObject<AccountEntity>(new AccountEntity(), parsedAccount);
        if (AccountEntity.isAccountEntity(accountEntity)) {
            return accountEntity;
        }
        return null;
    }

    /**
     * set account entity in the platform cache
     * @param key
     * @param value
     */
    setAccount(account: AccountEntity): void {
        const key = account.generateAccountKey();
        this.setItem(key, JSON.stringify(account));
    }

    /**
     * generates idToken entity from a string
     * @param idTokenKey
     */
    getIdTokenCredential(idTokenKey: string): IdTokenEntity {
        const value = this.getItem(idTokenKey);
        if (StringUtils.isEmpty(value)) {
            return null;
        }

        const parsedIdToken = this.validateAndParseJson(value);
        const idToken: IdTokenEntity = CacheManager.toObject(new IdTokenEntity(), parsedIdToken);
        if (IdTokenEntity.isIdTokenEntity(idToken)) {
            return idToken;
        }
        return null;
    }

    /**
     * set IdToken credential to the platform cache
     * @param idToken
     */
    setIdTokenCredential(idToken: IdTokenEntity): void {
        const idTokenKey = idToken.generateCredentialKey();
        this.setItem(idTokenKey, JSON.stringify(idToken));
    }

    /**
     * generates accessToken entity from a string
     * @param key
     */
    getAccessTokenCredential(accessTokenKey: string): AccessTokenEntity {
        const value = this.getItem(accessTokenKey);
        if (StringUtils.isEmpty(value)) {
            return null;
        }
        const parsedAccessToken = this.validateAndParseJson(value);
        const accessToken: AccessTokenEntity = CacheManager.toObject(new AccessTokenEntity(), parsedAccessToken);
        if (AccessTokenEntity.isAccessTokenEntity(accessToken)) {
            return accessToken;
        }
        return null;
    }

    /**
     * set accessToken credential to the platform cache
     * @param accessToken
     */
    setAccessTokenCredential(accessToken: AccessTokenEntity): void {
        const accessTokenKey = accessToken.generateCredentialKey();
        this.setItem(accessTokenKey, JSON.stringify(accessToken));
    }

    /**
     * generates refreshToken entity from a string
     * @param refreshTokenKey
     */
    getRefreshTokenCredential(refreshTokenKey: string): RefreshTokenEntity {
        const value = this.getItem(refreshTokenKey);
        if (StringUtils.isEmpty(value)) {
            return null;
        }
        const parsedRefreshToken = this.validateAndParseJson(value);
        const refreshToken: RefreshTokenEntity = CacheManager.toObject(new RefreshTokenEntity(), parsedRefreshToken);
        if (RefreshTokenEntity.isRefreshTokenEntity(refreshToken)) {
            return refreshToken;
        }
        return null;
    }

    /**
     * set refreshToken credential to the platform cache
     * @param refreshToken
     */
    setRefreshTokenCredential(refreshToken: RefreshTokenEntity): void {
        const refreshTokenKey = refreshToken.generateCredentialKey();
        this.setItem(refreshTokenKey, JSON.stringify(refreshToken));
    }

    /**
     * fetch appMetadata entity from the platform cache
     * @param appMetadataKey
     */
    getAppMetadata(appMetadataKey: string): AppMetadataEntity {
        const value = this.getItem(appMetadataKey);
        if (StringUtils.isEmpty(value)) {
            return null;
        }

        const parsedMetadata = this.validateAndParseJson(value);
        const appMetadata: AppMetadataEntity = CacheManager.toObject(new AppMetadataEntity(), parsedMetadata);
        if (AppMetadataEntity.isAppMetadataEntity(appMetadataKey, appMetadata)) {
            return appMetadata;
        }
        return null;
    }

    /**
     * set appMetadata entity to the platform cache
     * @param appMetadata
     */
    setAppMetadata(appMetadata: AppMetadataEntity): void {
        const appMetadataKey = appMetadata.generateAppMetadataKey();
        this.setItem(appMetadataKey, JSON.stringify(appMetadata));
    }

    /**
     * fetch server telemetry entity from the platform cache
     * @param serverTelemetryKey
     */
    getServerTelemetry(serverTelemetryKey: string): ServerTelemetryEntity | null {
        const value = this.getItem(serverTelemetryKey);
        if (StringUtils.isEmpty(value)) {
            return null;
        }
        const parsedMetadata = this.validateAndParseJson(value);
        const serverTelemetryEntity = CacheManager.toObject(new ServerTelemetryEntity(), parsedMetadata);
        if (ServerTelemetryEntity.isServerTelemetryEntity(serverTelemetryKey, serverTelemetryEntity)) {
            return serverTelemetryEntity;
        }
        return null;
    }

    /**
     * set server telemetry entity to the platform cache
     * @param serverTelemetryKey
     * @param serverTelemetry
     */
    setServerTelemetry(serverTelemetryKey: string, serverTelemetry: ServerTelemetryEntity): void {
        this.setItem(serverTelemetryKey, JSON.stringify(serverTelemetry));
    }

    /**
     * 
     */
    getAuthorityMetadata(key: string) : AuthorityMetadataEntity | null {
        const value = this.internalStorage.getItem(key);
        if (StringUtils.isEmpty(value)) {
            return null;
        }
        const parsedMetadata = this.validateAndParseJson(value);
        if (AuthorityMetadataEntity.isAuthorityMetadataEntity(key, parsedMetadata)) {
            return CacheManager.toObject(new AuthorityMetadataEntity(), parsedMetadata);
        }
        return null;
    }

    /**
     * 
     */
    getAuthorityMetadataKeys(): Array<string> {
        const allKeys = this.internalStorage.getKeys();
        return allKeys.filter((key) => {
            return this.isAuthorityMetadata(key);
        });
    }

    /**
     * 
     * @param entity 
     */
    setAuthorityMetadata(key: string, entity: AuthorityMetadataEntity): void {
        this.internalStorage.setItem(key, JSON.stringify(entity));
    }

    /**
     * fetch throttling entity from the platform cache
     * @param throttlingCacheKey
     */
    getThrottlingCache(throttlingCacheKey: string): ThrottlingEntity | null {
        const value = this.getItem(throttlingCacheKey);
        if (StringUtils.isEmpty(value)) {
            return null;
        }
        
        const parsedThrottlingCache = this.validateAndParseJson(value);
        const throttlingCache = CacheManager.toObject(new ThrottlingEntity(), parsedThrottlingCache);
        if (ThrottlingEntity.isThrottlingEntity(throttlingCacheKey, throttlingCache)) {
            return throttlingCache;
        }
        return null;
    }

    /**
     * set throttling entity to the platform cache
     * @param throttlingCacheKey
     * @param throttlingCache
     */
    setThrottlingCache(throttlingCacheKey: string, throttlingCache: ThrottlingEntity): void {
        this.setItem(throttlingCacheKey, JSON.stringify(throttlingCache));
    }

    /**
     * Gets cache item with given key.
     * Will retrieve frm cookies if storeAuthStateInCookie is set to true.
     * @param key
     */
    getTemporaryCache(cacheKey: string, generateKey?: boolean): string {
        const key = generateKey ? this.generateCacheKey(cacheKey) : cacheKey;
        if (this.cacheConfig.storeAuthStateInCookie) {
            const itemCookie = this.getItemCookie(key);
            if (itemCookie) {
                return itemCookie;
            }
        }

        const value = this.getItem(key);
        if (StringUtils.isEmpty(value)) {
            return null;
        }
        return value;
    }

    /**
     * Sets the cache item with the key and value given.
     * Stores in cookie if storeAuthStateInCookie is set to true.
     * This can cause cookie overflow if used incorrectly.
     * @param key
     * @param value
     */
    setTemporaryCache(cacheKey: string, value: string, generateKey?: boolean): void {
        const key = generateKey ? this.generateCacheKey(cacheKey) : cacheKey;

        this.setItem(key, value);
        if (this.cacheConfig.storeAuthStateInCookie) {
            this.setItemCookie(key, value);
        }
    }

    /**
     * Removes the cache item with the given key.
     * Will also clear the cookie item if storeAuthStateInCookie is set to true.
     * @param key
     */
    removeItem(key: string): boolean {
        this.browserStorage.removeItem(key);
        if (this.cacheConfig.storeAuthStateInCookie) {
            this.clearItemCookie(key);
        }
        return true;
    }

    /**
     * Checks whether key is in cache.
     * @param key
     */
    containsKey(key: string): boolean {
        return this.browserStorage.containsKey(key);
    }

    /**
     * Gets all keys in window.
     */
    getKeys(): string[] {
        return this.browserStorage.getKeys();
    }

    /**
     * Clears all cache entries created by MSAL (except tokens).
     */
    clear(): void {
        this.removeAllAccounts();
        this.removeAppMetadata();
        this.browserStorage.getKeys().forEach((cacheKey: string) => {
            // Check if key contains msal prefix; For now, we are clearing all the cache items created by MSAL.js
            if (this.browserStorage.containsKey(cacheKey) && ((cacheKey.indexOf(Constants.CACHE_PREFIX) !== -1) || (cacheKey.indexOf(this.clientId) !== -1))) {
                this.removeItem(cacheKey);
            }
        });
    }

    /**
     * Add value to cookies
     * @param cookieName
     * @param cookieValue
     * @param expires
     */
    setItemCookie(cookieName: string, cookieValue: string, expires?: number): void {
        let cookieStr = `${encodeURIComponent(cookieName)}=${encodeURIComponent(cookieValue)};path=/;`;
        if (expires) {
            const expireTime = this.getCookieExpirationTime(expires);
            cookieStr += `expires=${expireTime};`;
        }

        document.cookie = cookieStr;
    }

    /**
     * Get one item by key from cookies
     * @param cookieName
     */
    getItemCookie(cookieName: string): string {
        const name = `${encodeURIComponent(cookieName)}=`;
        const cookieList = document.cookie.split(";");
        for (let i = 0; i < cookieList.length; i++) {
            let cookie = cookieList[i];
            while (cookie.charAt(0) === " ") {
                cookie = cookie.substring(1);
            }
            if (cookie.indexOf(name) === 0) {
                return decodeURIComponent(cookie.substring(name.length, cookie.length));
            }
        }
        return "";
    }

    /**
     * Clear an item in the cookies by key
     * @param cookieName
     */
    clearItemCookie(cookieName: string): void {
        this.setItemCookie(cookieName, "", -1);
    }

    /**
     * Clear all msal cookies
     */
    clearMsalCookie(stateString?: string): void {
        const nonceKey = stateString ? this.generateNonceKey(stateString) : this.generateStateKey(TemporaryCacheKeys.NONCE_IDTOKEN);
        this.clearItemCookie(this.generateStateKey(stateString));
        this.clearItemCookie(nonceKey);
        this.clearItemCookie(this.generateCacheKey(TemporaryCacheKeys.ORIGIN_URI));
    }

    /**
     * Get cookie expiration time
     * @param cookieLifeDays
     */
    getCookieExpirationTime(cookieLifeDays: number): string {
        const today = new Date();
        const expr = new Date(today.getTime() + cookieLifeDays * this.COOKIE_LIFE_MULTIPLIER);
        return expr.toUTCString();
    }

    /**
     * Gets the cache object referenced by the browser
     */
    getCache(): object {
        return this.browserStorage;
    }

    /**
     * interface compat, we cannot overwrite browser cache; Functionality is supported by individual entities in browser
     */
    setCache(): void {
        // sets nothing
    }

    /**
     * Prepend msal.<client-id> to each key; Skip for any JSON object as Key (defined schemas do not need the key appended: AccessToken Keys or the upcoming schema)
     * @param key
     * @param addInstanceId
     */
    generateCacheKey(key: string): string {
        const generatedKey = this.validateAndParseJson(key);
        if (!generatedKey) {
            if (StringUtils.startsWith(key, Constants.CACHE_PREFIX) || StringUtils.startsWith(key, PersistentCacheKeys.ADAL_ID_TOKEN)) {
                return key;
            }
            return `${Constants.CACHE_PREFIX}.${this.clientId}.${key}`;
        }

        return JSON.stringify(key);
    }

    /**
     * Create authorityKey to cache authority
     * @param state
     */
    generateAuthorityKey(stateString: string): string {
        const {
            libraryState: {
                id: stateId
            }
        } = ProtocolUtils.parseRequestState(this.cryptoImpl, stateString);

        return this.generateCacheKey(`${TemporaryCacheKeys.AUTHORITY}.${stateId}`);
    }

    /**
     * Create Nonce key to cache nonce
     * @param state
     */
    generateNonceKey(stateString: string): string {
        const {
            libraryState: {
                id: stateId
            }
        } = ProtocolUtils.parseRequestState(this.cryptoImpl, stateString);

        return this.generateCacheKey(`${TemporaryCacheKeys.NONCE_IDTOKEN}.${stateId}`);
    }

    /**
     * Creates full cache key for the request state
     * @param stateString State string for the request
     */
    generateStateKey(stateString: string): string {
        // Use the library state id to key temp storage for uniqueness for multiple concurrent requests
        const {
            libraryState: {
                id: stateId
            }
        } = ProtocolUtils.parseRequestState(this.cryptoImpl, stateString);

        return this.generateCacheKey(`${TemporaryCacheKeys.REQUEST_STATE}.${stateId}`);
    }

    /**
     * Sets the cacheKey for and stores the authority information in cache
     * @param state
     * @param authority
     */
    setAuthorityCache(authority: string, state: string): void {
        // Cache authorityKey
        const authorityCacheKey = this.generateAuthorityKey(state);
        this.setItem(authorityCacheKey, authority);
    }

    /**
     * Gets the cached authority based on the cached state. Returns empty if no cached state found.
     */
    getCachedAuthority(cachedState: string): string {
        const stateCacheKey = this.generateStateKey(cachedState);
        const state = this.getTemporaryCache(stateCacheKey);
        if (!state) {
            return null;
        }

        const authorityCacheKey = this.generateAuthorityKey(state);
        return this.getTemporaryCache(authorityCacheKey);
    }

    /**
     * Updates account, authority, and state in cache
     * @param serverAuthenticationRequest
     * @param account
     */
    updateCacheEntries(state: string, nonce: string, authorityInstance: string): void {
        // Cache the request state
        const stateCacheKey = this.generateStateKey(state);
        this.setTemporaryCache(stateCacheKey, state, false);

        // Cache the nonce
        const nonceCacheKey = this.generateNonceKey(state);
        this.setTemporaryCache(nonceCacheKey, nonce, false);

        // Cache authorityKey
        this.setAuthorityCache(authorityInstance, state);
    }

    /**
     * Reset all temporary cache items
     * @param state
     */
    resetRequestCache(state: string): void {
        // check state and remove associated cache items
        this.getKeys().forEach(key => {
            if (!StringUtils.isEmpty(state) && key.indexOf(state) !== -1) {
                this.removeItem(key);
            }
        });

        // delete generic interactive request parameters
        if (state) {
            this.removeItem(this.generateStateKey(state));
            this.removeItem(this.generateNonceKey(state));
            this.removeItem(this.generateAuthorityKey(state));
        }
        this.removeItem(this.generateCacheKey(TemporaryCacheKeys.REQUEST_PARAMS));
        this.removeItem(this.generateCacheKey(TemporaryCacheKeys.ORIGIN_URI));
        this.removeItem(this.generateCacheKey(TemporaryCacheKeys.URL_HASH));
        this.removeItem(this.generateCacheKey(TemporaryCacheKeys.INTERACTION_STATUS_KEY));
    }

    cleanRequestByState(stateString: string): void {
        // Interaction is completed - remove interaction status.
        if (stateString) {
            const stateKey = this.generateStateKey(stateString);
            const cachedState = this.getItem(stateKey);
            this.resetRequestCache(cachedState || "");
        }
    }

    cleanRequestByInteractionType(interactionType: InteractionType): void {
        this.getKeys().forEach((key) => {
            if (key.indexOf(TemporaryCacheKeys.REQUEST_STATE) === -1) {
                return;
            }

            const value = this.browserStorage.getItem(key);
            const parsedState = BrowserProtocolUtils.extractBrowserRequestState(this.cryptoImpl, value);
            if (parsedState.interactionType === interactionType) {
                this.resetRequestCache(value);
            }
        });
    }

    cacheCodeRequest(authCodeRequest: AuthorizationCodeRequest, browserCrypto: ICrypto): void {
        const encodedValue = browserCrypto.base64Encode(JSON.stringify(authCodeRequest));
        this.setTemporaryCache(TemporaryCacheKeys.REQUEST_PARAMS, encodedValue, true);
    }

    /**
     * Gets the token exchange parameters from the cache. Throws an error if nothing is found.
     */
    getCachedRequest(state: string, browserCrypto: ICrypto): AuthorizationCodeRequest {
        try {
            // Get token request from cache and parse as TokenExchangeParameters.
            const encodedTokenRequest = this.getTemporaryCache(TemporaryCacheKeys.REQUEST_PARAMS, true);

            const parsedRequest = JSON.parse(browserCrypto.base64Decode(encodedTokenRequest)) as AuthorizationCodeRequest;
            this.removeItem(this.generateCacheKey(TemporaryCacheKeys.REQUEST_PARAMS));

            // Get cached authority and use if no authority is cached with request.
            if (StringUtils.isEmpty(parsedRequest.authority)) {
                const authorityCacheKey: string = this.generateAuthorityKey(state);
                const cachedAuthority: string = this.getTemporaryCache(authorityCacheKey);
                parsedRequest.authority = cachedAuthority;
            }
            return parsedRequest;
        } catch (err) {
            throw BrowserAuthError.createTokenRequestCacheError(err);
        }
    }
}<|MERGE_RESOLUTION|>--- conflicted
+++ resolved
@@ -24,11 +24,7 @@
     private cacheConfig: CacheOptions;
     // Window storage object (either local or sessionStorage)
     private browserStorage: IWindowStorage;
-<<<<<<< HEAD
-    // Internal in-memory storage
-=======
     // Internal in-memory storage object used for data used by msal that does not need to persist across page loads
->>>>>>> 513855f7
     private internalStorage: MemoryStorage;
     // Client id of application. Used in cache keys to partition cache correctly in the case of multiple instances of MSAL.
     private logger: Logger;
