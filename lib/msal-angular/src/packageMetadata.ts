--- conflicted
+++ resolved
@@ -1,7 +1,3 @@
 /* eslint-disable header/header */
 export const name = "@azure/msal-angular";
-<<<<<<< HEAD
-export const version = "3.0.0-alpha";
-=======
-export const version = "3.0.0-alpha.0";
->>>>>>> cfd98214
+export const version = "3.0.0-alpha.0";