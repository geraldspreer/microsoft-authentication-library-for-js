/*
 * Copyright (c) Microsoft Corporation. All rights reserved.
 * Licensed under the MIT License.
 */

import { BaseClient } from "./BaseClient";
import { ClientConfiguration } from "../config/ClientConfiguration";
import { SilentFlowRequest } from "../request/SilentFlowRequest";
import { AuthenticationResult } from "../response/AuthenticationResult";
import { AccessTokenEntity } from "../cache/entities/AccessTokenEntity";
import { ScopeSet } from "../request/ScopeSet";
import { IdToken } from "../account/IdToken";
import { TimeUtils } from "../utils/TimeUtils";
import { RefreshTokenRequest } from "../request/RefreshTokenRequest";
import { RefreshTokenClient } from "./RefreshTokenClient";
import { ClientAuthError, ClientAuthErrorMessage } from "../error/ClientAuthError";
import { ClientConfigurationError } from "../error/ClientConfigurationError";
import { ResponseHandler } from "../response/ResponseHandler";
import { CacheRecord } from "../cache/entities/CacheRecord";

export class SilentFlowClient extends BaseClient {

    constructor(configuration: ClientConfiguration) {
        super(configuration);
    }

    /**
     * Retrieves a token from cache if it is still valid, or uses the cached refresh token to renew
     * the given token and returns the renewed token
     * @param request
     */
    async acquireToken(request: SilentFlowRequest): Promise<AuthenticationResult> {
        try {
            return this.acquireCachedToken(request);
        } catch (e) {
            if (e instanceof ClientAuthError && e.errorCode === ClientAuthErrorMessage.tokenRefreshRequired.code) {
                return this.refreshToken(request);
            } else {
                throw e;
            }
        }
    }

    /**
     * Retrieves token from cache or throws an error if it must be refreshed.
     * @param request 
     */
    acquireCachedToken(request: SilentFlowRequest): AuthenticationResult {
        // Cannot renew token if no request object is given.
        if (!request) {
            throw ClientConfigurationError.createEmptyTokenRequestError();
        }

        // We currently do not support silent flow for account === null use cases; This will be revisited for confidential flow usecases
        if (!request.account) {
            throw ClientAuthError.createNoAccountInSilentRequestError();
        }

        const requestScopes = new ScopeSet(request.scopes || []);
<<<<<<< HEAD

        // Get account object for this request.
        const accountKey: string = AccountEntity.generateAccountCacheKey(request.account);
        const cachedAccount = this.cacheManager.getAccount(accountKey);

        const homeAccountId = cachedAccount.homeAccountId;
        const environment = cachedAccount.environment;

        // fetch cached access token
        const cachedAccessToken = this.readAccessTokenFromCache(homeAccountId, environment, requestScopes, cachedAccount.realm);

        // fetch cached refresh token
        const familyId = this.cacheManager.getApplicationFamilyId(this.config.authOptions.clientId, environment);
        const cachedRefreshToken = this.readRefreshTokenFromCache(homeAccountId, environment, familyId);

        // Check if refresh is forced, claims are being requested or if tokens are expired. If neither are true, return a token response with the found token entry.
        if (this.isRefreshRequired(request, cachedAccessToken)) {
            // no refresh Token
            if (!cachedRefreshToken) {
                throw ClientAuthError.createNoTokensFoundError();
=======
        const cacheRecord = this.cacheManager.getCacheRecord(request.account, this.config.authOptions.clientId, requestScopes);

        if (this.isRefreshRequired(request, cacheRecord.accessToken)) {
            throw ClientAuthError.createRefreshRequiredError();
        } else {
            if (this.config.serverTelemetryManager) {
                this.config.serverTelemetryManager.incrementCacheHits();
>>>>>>> 5148bdfc
            }
            return this.generateResultFromCacheRecord(cacheRecord);
        }
    }

    /**
     * Gets cached refresh token and uses RefreshTokenClient to refresh tokens
     * @param request 
     */
    async refreshToken(request: SilentFlowRequest): Promise<AuthenticationResult> {
        // Cannot renew token if no request object is given.
        if (!request) {
            throw ClientConfigurationError.createEmptyTokenRequestError();
        }
        
        // We currently do not support silent flow for account === null use cases; This will be revisited for confidential flow usecases
        if (!request.account) {
            throw ClientAuthError.createNoAccountInSilentRequestError();
        } 

        const refreshToken = this.cacheManager.getRefreshTokenEntity(this.config.authOptions.clientId, request.account);
        // no refresh Token
        if (!refreshToken) {
            throw ClientAuthError.createNoTokensFoundError();
        }

<<<<<<< HEAD
        const cacheRecord: CacheRecord = new CacheRecord(
            cachedAccount,
            cachedIdToken,
            cachedAccessToken,
            cachedRefreshToken
        );

        return ResponseHandler.generateAuthenticationResult(cacheRecord, idTokenObj, true);
=======
        const refreshTokenClient = new RefreshTokenClient(this.config);
        const refreshTokenRequest: RefreshTokenRequest = {
            ...request,
            refreshToken: refreshToken.secret
        };

        return refreshTokenClient.acquireToken(refreshTokenRequest);
>>>>>>> 5148bdfc
    }

    /**
     * Helper function to build response object from the CacheRecord
     * @param cacheRecord 
     */
    private generateResultFromCacheRecord(cacheRecord: CacheRecord): AuthenticationResult {
        const idTokenObj = new IdToken(cacheRecord.idToken.secret, this.config.cryptoInterface);
        return ResponseHandler.generateAuthenticationResult(cacheRecord, idTokenObj, true);
    }

    /**
     * Given a request object and an accessTokenEntity determine if the accessToken needs to be refreshed
     * @param request 
     * @param cachedAccessToken 
     */
    private isRefreshRequired(request: SilentFlowRequest, cachedAccessToken: AccessTokenEntity|null): boolean {
        if (request.forceRefresh || request.claims) {
            // Must refresh due to request parameters
            return true;
        } else if (!cachedAccessToken || TimeUtils.isTokenExpired(cachedAccessToken.expiresOn, this.config.systemOptions.tokenRenewalOffsetSeconds)) {
            // Must refresh due to expired or non-existent access_token
            return true;
        }

        return false;
    }
<<<<<<< HEAD

    /**
     * fetches idToken from cache if present
     * @param request
     */
    private readIdTokenFromCache(homeAccountId: string, environment: string, inputRealm: string): IdTokenEntity {
        const idTokenKey: string = CredentialEntity.generateCredentialCacheKey(
            homeAccountId,
            environment,
            CredentialType.ID_TOKEN,
            this.config.authOptions.clientId,
            inputRealm
        );
        return this.cacheManager.getCredential(idTokenKey) as IdTokenEntity;
    }

    /**
     * fetches accessToken from cache if present
     * @param request
     * @param scopes
     */
    private readAccessTokenFromCache(homeAccountId: string, environment: string, scopes: ScopeSet, inputRealm: string): AccessTokenEntity {
        const accessTokenFilter: CredentialFilter = {
            homeAccountId,
            environment,
            credentialType: CredentialType.ACCESS_TOKEN,
            clientId: this.config.authOptions.clientId,
            realm: inputRealm,
            target: scopes.printScopesLowerCase()
        };
        const credentialCache: CredentialCache = this.cacheManager.getCredentialsFilteredBy(accessTokenFilter);
        const accessTokens = Object.keys(credentialCache.accessTokens).map(key => credentialCache.accessTokens[key]);
        if (accessTokens.length > 1) {
            // TODO: Figure out what to throw or return here.
        } else if (accessTokens.length < 1) {
            return null;
        }
        return accessTokens[0] as AccessTokenEntity;
    }

    /**
     * fetches refreshToken from cache if present
     * @param request
     */
    private readRefreshTokenFromCache(homeAccountId: string, environment: string, familyId?: string): RefreshTokenEntity {
        let idFilter = familyId ? familyId : this.config.authOptions.clientId;

        const refreshTokenKey: string = CredentialEntity.generateCredentialCacheKey(
            homeAccountId,
            environment,
            CredentialType.REFRESH_TOKEN,
            idFilter
        );
        return this.cacheManager.getCredential(refreshTokenKey) as RefreshTokenEntity;
    }
=======
>>>>>>> 5148bdfc
}<|MERGE_RESOLUTION|>--- conflicted
+++ resolved
@@ -43,7 +43,7 @@
 
     /**
      * Retrieves token from cache or throws an error if it must be refreshed.
-     * @param request 
+     * @param request
      */
     acquireCachedToken(request: SilentFlowRequest): AuthenticationResult {
         // Cannot renew token if no request object is given.
@@ -57,28 +57,6 @@
         }
 
         const requestScopes = new ScopeSet(request.scopes || []);
-<<<<<<< HEAD
-
-        // Get account object for this request.
-        const accountKey: string = AccountEntity.generateAccountCacheKey(request.account);
-        const cachedAccount = this.cacheManager.getAccount(accountKey);
-
-        const homeAccountId = cachedAccount.homeAccountId;
-        const environment = cachedAccount.environment;
-
-        // fetch cached access token
-        const cachedAccessToken = this.readAccessTokenFromCache(homeAccountId, environment, requestScopes, cachedAccount.realm);
-
-        // fetch cached refresh token
-        const familyId = this.cacheManager.getApplicationFamilyId(this.config.authOptions.clientId, environment);
-        const cachedRefreshToken = this.readRefreshTokenFromCache(homeAccountId, environment, familyId);
-
-        // Check if refresh is forced, claims are being requested or if tokens are expired. If neither are true, return a token response with the found token entry.
-        if (this.isRefreshRequired(request, cachedAccessToken)) {
-            // no refresh Token
-            if (!cachedRefreshToken) {
-                throw ClientAuthError.createNoTokensFoundError();
-=======
         const cacheRecord = this.cacheManager.getCacheRecord(request.account, this.config.authOptions.clientId, requestScopes);
 
         if (this.isRefreshRequired(request, cacheRecord.accessToken)) {
@@ -86,7 +64,6 @@
         } else {
             if (this.config.serverTelemetryManager) {
                 this.config.serverTelemetryManager.incrementCacheHits();
->>>>>>> 5148bdfc
             }
             return this.generateResultFromCacheRecord(cacheRecord);
         }
@@ -94,18 +71,18 @@
 
     /**
      * Gets cached refresh token and uses RefreshTokenClient to refresh tokens
-     * @param request 
+     * @param request
      */
     async refreshToken(request: SilentFlowRequest): Promise<AuthenticationResult> {
         // Cannot renew token if no request object is given.
         if (!request) {
             throw ClientConfigurationError.createEmptyTokenRequestError();
         }
-        
+
         // We currently do not support silent flow for account === null use cases; This will be revisited for confidential flow usecases
         if (!request.account) {
             throw ClientAuthError.createNoAccountInSilentRequestError();
-        } 
+        }
 
         const refreshToken = this.cacheManager.getRefreshTokenEntity(this.config.authOptions.clientId, request.account);
         // no refresh Token
@@ -113,16 +90,6 @@
             throw ClientAuthError.createNoTokensFoundError();
         }
 
-<<<<<<< HEAD
-        const cacheRecord: CacheRecord = new CacheRecord(
-            cachedAccount,
-            cachedIdToken,
-            cachedAccessToken,
-            cachedRefreshToken
-        );
-
-        return ResponseHandler.generateAuthenticationResult(cacheRecord, idTokenObj, true);
-=======
         const refreshTokenClient = new RefreshTokenClient(this.config);
         const refreshTokenRequest: RefreshTokenRequest = {
             ...request,
@@ -130,12 +97,11 @@
         };
 
         return refreshTokenClient.acquireToken(refreshTokenRequest);
->>>>>>> 5148bdfc
     }
 
     /**
      * Helper function to build response object from the CacheRecord
-     * @param cacheRecord 
+     * @param cacheRecord
      */
     private generateResultFromCacheRecord(cacheRecord: CacheRecord): AuthenticationResult {
         const idTokenObj = new IdToken(cacheRecord.idToken.secret, this.config.cryptoInterface);
@@ -144,8 +110,8 @@
 
     /**
      * Given a request object and an accessTokenEntity determine if the accessToken needs to be refreshed
-     * @param request 
-     * @param cachedAccessToken 
+     * @param request
+     * @param cachedAccessToken
      */
     private isRefreshRequired(request: SilentFlowRequest, cachedAccessToken: AccessTokenEntity|null): boolean {
         if (request.forceRefresh || request.claims) {
@@ -158,62 +124,4 @@
 
         return false;
     }
-<<<<<<< HEAD
-
-    /**
-     * fetches idToken from cache if present
-     * @param request
-     */
-    private readIdTokenFromCache(homeAccountId: string, environment: string, inputRealm: string): IdTokenEntity {
-        const idTokenKey: string = CredentialEntity.generateCredentialCacheKey(
-            homeAccountId,
-            environment,
-            CredentialType.ID_TOKEN,
-            this.config.authOptions.clientId,
-            inputRealm
-        );
-        return this.cacheManager.getCredential(idTokenKey) as IdTokenEntity;
-    }
-
-    /**
-     * fetches accessToken from cache if present
-     * @param request
-     * @param scopes
-     */
-    private readAccessTokenFromCache(homeAccountId: string, environment: string, scopes: ScopeSet, inputRealm: string): AccessTokenEntity {
-        const accessTokenFilter: CredentialFilter = {
-            homeAccountId,
-            environment,
-            credentialType: CredentialType.ACCESS_TOKEN,
-            clientId: this.config.authOptions.clientId,
-            realm: inputRealm,
-            target: scopes.printScopesLowerCase()
-        };
-        const credentialCache: CredentialCache = this.cacheManager.getCredentialsFilteredBy(accessTokenFilter);
-        const accessTokens = Object.keys(credentialCache.accessTokens).map(key => credentialCache.accessTokens[key]);
-        if (accessTokens.length > 1) {
-            // TODO: Figure out what to throw or return here.
-        } else if (accessTokens.length < 1) {
-            return null;
-        }
-        return accessTokens[0] as AccessTokenEntity;
-    }
-
-    /**
-     * fetches refreshToken from cache if present
-     * @param request
-     */
-    private readRefreshTokenFromCache(homeAccountId: string, environment: string, familyId?: string): RefreshTokenEntity {
-        let idFilter = familyId ? familyId : this.config.authOptions.clientId;
-
-        const refreshTokenKey: string = CredentialEntity.generateCredentialCacheKey(
-            homeAccountId,
-            environment,
-            CredentialType.REFRESH_TOKEN,
-            idFilter
-        );
-        return this.cacheManager.getCredential(refreshTokenKey) as RefreshTokenEntity;
-    }
-=======
->>>>>>> 5148bdfc
 }