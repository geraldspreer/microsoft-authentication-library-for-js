/*
 * Copyright (c) Microsoft Corporation. All rights reserved.
 * Licensed under the MIT License.
 */

import { BaseClient } from "./BaseClient";
import { ClientConfiguration } from "../config/ClientConfiguration";
import { SilentFlowRequest } from "../request/SilentFlowRequest";
import { AuthenticationResult } from "../response/AuthenticationResult";
import { AccessTokenEntity } from "../cache/entities/AccessTokenEntity";
import { ScopeSet } from "../request/ScopeSet";
import { IdToken } from "../account/IdToken";
import { TimeUtils } from "../utils/TimeUtils";
import { RefreshTokenRequest } from "../request/RefreshTokenRequest";
import { RefreshTokenClient } from "./RefreshTokenClient";
import { ClientAuthError, ClientAuthErrorMessage } from "../error/ClientAuthError";
import { ClientConfigurationError } from "../error/ClientConfigurationError";
import { ResponseHandler } from "../response/ResponseHandler";
import { CacheRecord } from "../cache/entities/CacheRecord";

export class SilentFlowClient extends BaseClient {

    constructor(configuration: ClientConfiguration) {
        super(configuration);
    }

    /**
     * Retrieves a token from cache if it is still valid, or uses the cached refresh token to renew
     * the given token and returns the renewed token
     * @param request
     */
    async acquireToken(request: SilentFlowRequest): Promise<AuthenticationResult> {
        try {
            return this.acquireCachedToken(request);
        } catch (e) {
            if (e instanceof ClientAuthError && e.errorCode === ClientAuthErrorMessage.tokenRefreshRequired.code) {
                const refreshTokenClient = new RefreshTokenClient(this.config);
                return refreshTokenClient.acquireTokenByRefreshToken(request);
            } else {
                throw e;
            }
        }
    }

    /**
     * Retrieves token from cache or throws an error if it must be refreshed.
     * @param request
     */
    acquireCachedToken(request: SilentFlowRequest): AuthenticationResult {
        // Cannot renew token if no request object is given.
        if (!request) {
            throw ClientConfigurationError.createEmptyTokenRequestError();
        }

        // We currently do not support silent flow for account === null use cases; This will be revisited for confidential flow usecases
        if (!request.account) {
            throw ClientAuthError.createNoAccountInSilentRequestError();
        }

        const requestScopes = new ScopeSet(request.scopes || []);
        const cacheRecord = this.cacheManager.getCacheRecord(request.account, this.config.authOptions.clientId, requestScopes);

        if (this.isRefreshRequired(request, cacheRecord.accessToken)) {
            throw ClientAuthError.createRefreshRequiredError();
        } else {
            if (this.config.serverTelemetryManager) {
                this.config.serverTelemetryManager.incrementCacheHits();
            }
            return this.generateResultFromCacheRecord(cacheRecord);
        }
    }

    /**
<<<<<<< HEAD
     * Gets cached refresh token and uses RefreshTokenClient to refresh tokens
     * @param request
     */
    async refreshToken(request: SilentFlowRequest): Promise<AuthenticationResult> {
        // Cannot renew token if no request object is given.
        if (!request) {
            throw ClientConfigurationError.createEmptyTokenRequestError();
        }

        // We currently do not support silent flow for account === null use cases; This will be revisited for confidential flow usecases
        if (!request.account) {
            throw ClientAuthError.createNoAccountInSilentRequestError();
        }

        const refreshToken = this.cacheManager.getRefreshTokenEntity(this.config.authOptions.clientId, request.account);
        // no refresh Token
        if (!refreshToken) {
            throw ClientAuthError.createNoTokensFoundError();
        }

        const refreshTokenClient = new RefreshTokenClient(this.config);
        const refreshTokenRequest: RefreshTokenRequest = {
            ...request,
            refreshToken: refreshToken.secret
        };

        return refreshTokenClient.acquireToken(refreshTokenRequest);
    }

    /**
=======
>>>>>>> d27b6766
     * Helper function to build response object from the CacheRecord
     * @param cacheRecord
     */
    private generateResultFromCacheRecord(cacheRecord: CacheRecord): AuthenticationResult {
        const idTokenObj = new IdToken(cacheRecord.idToken.secret, this.config.cryptoInterface);
        return ResponseHandler.generateAuthenticationResult(cacheRecord, idTokenObj, true);
    }

    /**
     * Given a request object and an accessTokenEntity determine if the accessToken needs to be refreshed
     * @param request
     * @param cachedAccessToken
     */
    private isRefreshRequired(request: SilentFlowRequest, cachedAccessToken: AccessTokenEntity|null): boolean {
        if (request.forceRefresh || request.claims) {
            // Must refresh due to request parameters
            return true;
        } else if (!cachedAccessToken || TimeUtils.isTokenExpired(cachedAccessToken.expiresOn, this.config.systemOptions.tokenRenewalOffsetSeconds)) {
            // Must refresh due to expired or non-existent access_token
            return true;
        }

        return false;
    }
}<|MERGE_RESOLUTION|>--- conflicted
+++ resolved
@@ -11,7 +11,6 @@
 import { ScopeSet } from "../request/ScopeSet";
 import { IdToken } from "../account/IdToken";
 import { TimeUtils } from "../utils/TimeUtils";
-import { RefreshTokenRequest } from "../request/RefreshTokenRequest";
 import { RefreshTokenClient } from "./RefreshTokenClient";
 import { ClientAuthError, ClientAuthErrorMessage } from "../error/ClientAuthError";
 import { ClientConfigurationError } from "../error/ClientConfigurationError";
@@ -71,39 +70,6 @@
     }
 
     /**
-<<<<<<< HEAD
-     * Gets cached refresh token and uses RefreshTokenClient to refresh tokens
-     * @param request
-     */
-    async refreshToken(request: SilentFlowRequest): Promise<AuthenticationResult> {
-        // Cannot renew token if no request object is given.
-        if (!request) {
-            throw ClientConfigurationError.createEmptyTokenRequestError();
-        }
-
-        // We currently do not support silent flow for account === null use cases; This will be revisited for confidential flow usecases
-        if (!request.account) {
-            throw ClientAuthError.createNoAccountInSilentRequestError();
-        }
-
-        const refreshToken = this.cacheManager.getRefreshTokenEntity(this.config.authOptions.clientId, request.account);
-        // no refresh Token
-        if (!refreshToken) {
-            throw ClientAuthError.createNoTokensFoundError();
-        }
-
-        const refreshTokenClient = new RefreshTokenClient(this.config);
-        const refreshTokenRequest: RefreshTokenRequest = {
-            ...request,
-            refreshToken: refreshToken.secret
-        };
-
-        return refreshTokenClient.acquireToken(refreshTokenRequest);
-    }
-
-    /**
-=======
->>>>>>> d27b6766
      * Helper function to build response object from the CacheRecord
      * @param cacheRecord
      */
