/*
 * Copyright (c) Microsoft Corporation. All rights reserved.
 * Licensed under the MIT License.
 */

import { ClientConfiguration } from "../config/ClientConfiguration";
import { BaseClient } from "./BaseClient";
import { RefreshTokenRequest } from "../request/RefreshTokenRequest";
import { Authority } from "../authority/Authority";
import { ServerAuthorizationTokenResponse } from "../response/ServerAuthorizationTokenResponse";
import { RequestParameterBuilder } from "../request/RequestParameterBuilder";
<<<<<<< HEAD
import { ScopeSet } from "../request/ScopeSet";
import { GrantType, AuthenticationScheme } from "../utils/Constants";
=======
import { GrantType, Errors } from "../utils/Constants";
>>>>>>> 86d388a6
import { ResponseHandler } from "../response/ResponseHandler";
import { AuthenticationResult } from "../response/AuthenticationResult";
import { PopTokenGenerator } from "../crypto/PopTokenGenerator";
import { StringUtils } from "../utils/StringUtils";
import { RequestThumbprint } from "../network/RequestThumbprint";
import { NetworkResponse } from "../network/NetworkManager";
import { SilentFlowRequest } from "../request/SilentFlowRequest";
import { ClientConfigurationError } from "../error/ClientConfigurationError";
import { ClientAuthError, ClientAuthErrorMessage } from "../error/ClientAuthError";
import { ServerError } from "../error/ServerError";

/**
 * OAuth2.0 refresh token client
 */
export class RefreshTokenClient extends BaseClient {

    constructor(configuration: ClientConfiguration) {
        super(configuration);
    }

    public async acquireToken(request: RefreshTokenRequest): Promise<AuthenticationResult>{
        const response = await this.executeTokenRequest(request, this.authority);

        const responseHandler = new ResponseHandler(
            this.config.authOptions.clientId,
            this.cacheManager,
            this.cryptoUtils,
            this.logger
        );

        responseHandler.validateTokenResponse(response.body);
        return await responseHandler.handleServerTokenResponse(
            response.body,
            this.authority,
            request.resourceRequestMethod,
            request.resourceRequestUri
        );
    }

    /**
     * Gets cached refresh token and attaches to request, then calls acquireToken API
     * @param request
     */
    public async acquireTokenByRefreshToken(request: SilentFlowRequest): Promise<AuthenticationResult> {
        // Cannot renew token if no request object is given.
        if (!request) {
            throw ClientConfigurationError.createEmptyTokenRequestError();
        }

        // We currently do not support silent flow for account === null use cases; This will be revisited for confidential flow usecases
        if (!request.account) {
            throw ClientAuthError.createNoAccountInSilentRequestError();
        }

        // try checking if FOCI is enabled for the given application
        const isFOCI = this.cacheManager.isAppMetadataFOCI(request.account.environment, this.config.authOptions.clientId);

        // if the app is part of the family, retrive a Family refresh token if present and make a refreshTokenRequest
        if (isFOCI) {
            try {
                return this.acquireTokenWithCachedRefreshToken(request, true);
            }
            catch (e) {
                const noFamilyRTInCache = e instanceof ClientAuthError && e.errorCode === ClientAuthErrorMessage.noTokensFoundError.code;
                const clientMismatchErrorWithFamilyRT = e instanceof ServerError && e.errorCode === Errors.INVALID_GRANT_ERROR && e.subError === Errors.CLIENT_MISMATCH_ERROR;

                // if family Refresh Token (FRT) cache acquisition fails or if client_mismatch error is seen with FRT, reattempt with application Refresh Token (ART)
                if (noFamilyRTInCache || clientMismatchErrorWithFamilyRT) {
                    return this.acquireTokenWithCachedRefreshToken(request, false);
                // throw in all other cases
                } else {
                    throw e;
                }

            }
        }

        // fall back to application refresh token acquisition
        return this.acquireTokenWithCachedRefreshToken(request, false);

    }

    /**
     * makes a network call to acquire tokens by exchanging RefreshToken available in userCache; throws if refresh token is not cached
     * @param request
     */
    private async acquireTokenWithCachedRefreshToken(request: SilentFlowRequest, foci: boolean) {
        // fetches family RT or application RT based on FOCI value
        const refreshToken = this.cacheManager.readRefreshTokenFromCache(this.config.authOptions.clientId, request.account, foci);

        // no refresh Token
        if (!refreshToken) {
            throw ClientAuthError.createNoTokensFoundError();
        }

        const refreshTokenRequest: RefreshTokenRequest = {
            ...request,
            refreshToken: refreshToken.secret
        };

        return this.acquireToken(refreshTokenRequest);
    }

    /**
     * Constructs the network message and makes a NW call to the underlying secure token service
     * @param request
     * @param authority
     */
    private async executeTokenRequest(request: RefreshTokenRequest, authority: Authority)
        : Promise<NetworkResponse<ServerAuthorizationTokenResponse>> {

        const requestBody = await this.createTokenRequestBody(request);
        const headers: Record<string, string> = this.createDefaultTokenRequestHeaders();
        const thumbprint: RequestThumbprint = {
            clientId: this.config.authOptions.clientId,
            authority: authority.canonicalAuthority,
            scopes: request.scopes
        };

        return this.executePostToTokenEndpoint(authority.tokenEndpoint, requestBody, headers, thumbprint);
    }

<<<<<<< HEAD
    private async createTokenRequestBody(request: RefreshTokenRequest): Promise<string> {
=======
    /**
     * Helper function to create the token request body
     * @param request
     */
    private createTokenRequestBody(request: RefreshTokenRequest): string {
>>>>>>> 86d388a6
        const parameterBuilder = new RequestParameterBuilder();

        parameterBuilder.addClientId(this.config.authOptions.clientId);

        parameterBuilder.addScopes(request.scopes);

        parameterBuilder.addGrantType(GrantType.REFRESH_TOKEN_GRANT);

        parameterBuilder.addClientInfo();

        const correlationId = request.correlationId || this.config.cryptoInterface.createNewGuid();
        parameterBuilder.addCorrelationId(correlationId);

        parameterBuilder.addRefreshToken(request.refreshToken);

        if (this.config.clientCredentials.clientSecret) {
            parameterBuilder.addClientSecret(this.config.clientCredentials.clientSecret);
        }

        if (this.config.clientCredentials.clientAssertion) {
            const clientAssertion = this.config.clientCredentials.clientAssertion;
            parameterBuilder.addClientAssertion(clientAssertion.assertion);
            parameterBuilder.addClientAssertionType(clientAssertion.assertionType);
        }

        if (request.authenticationScheme === AuthenticationScheme.POP) {
            const popTokenGenerator = new PopTokenGenerator(this.cryptoUtils);
            parameterBuilder.addPopToken(await popTokenGenerator.generateCnf(request.resourceRequestMethod, request.resourceRequestUri));
        }
        
        if (!StringUtils.isEmpty(request.claims) || this.config.authOptions.clientCapabilities && this.config.authOptions.clientCapabilities.length > 0) {
            parameterBuilder.addClaims(request.claims, this.config.authOptions.clientCapabilities);
        }

        return parameterBuilder.createQueryString();
    }
}<|MERGE_RESOLUTION|>--- conflicted
+++ resolved
@@ -9,12 +9,8 @@
 import { Authority } from "../authority/Authority";
 import { ServerAuthorizationTokenResponse } from "../response/ServerAuthorizationTokenResponse";
 import { RequestParameterBuilder } from "../request/RequestParameterBuilder";
-<<<<<<< HEAD
 import { ScopeSet } from "../request/ScopeSet";
-import { GrantType, AuthenticationScheme } from "../utils/Constants";
-=======
-import { GrantType, Errors } from "../utils/Constants";
->>>>>>> 86d388a6
+import { GrantType, AuthenticationScheme, Errors  } from "../utils/Constants";
 import { ResponseHandler } from "../response/ResponseHandler";
 import { AuthenticationResult } from "../response/AuthenticationResult";
 import { PopTokenGenerator } from "../crypto/PopTokenGenerator";
@@ -137,15 +133,11 @@
         return this.executePostToTokenEndpoint(authority.tokenEndpoint, requestBody, headers, thumbprint);
     }
 
-<<<<<<< HEAD
-    private async createTokenRequestBody(request: RefreshTokenRequest): Promise<string> {
-=======
     /**
      * Helper function to create the token request body
      * @param request
      */
-    private createTokenRequestBody(request: RefreshTokenRequest): string {
->>>>>>> 86d388a6
+    private async createTokenRequestBody(request: RefreshTokenRequest): Promise<string> {
         const parameterBuilder = new RequestParameterBuilder();
 
         parameterBuilder.addClientId(this.config.authOptions.clientId);
