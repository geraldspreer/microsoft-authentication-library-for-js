--- conflicted
+++ resolved
@@ -51,14 +51,6 @@
     // Callback to send messages to.
     private localCallback: ILoggerCallback;
 
-<<<<<<< HEAD
-    constructor(loggerOptions: LoggerOptions) {
-
-        const defaultLoggerCallback = () => {};
-        this.localCallback = loggerOptions.loggerCallback || defaultLoggerCallback;
-        this.piiLoggingEnabled = loggerOptions.piiLoggingEnabled || false;
-        this.level = loggerOptions.logLevel || LogLevel.Info;
-=======
     // Package name implementing this logger
     private packageName: string;
 
@@ -66,15 +58,13 @@
     private packageVersion: string;
 
     constructor(loggerOptions: LoggerOptions, packageName?: string, packageVersion?: string) {
-        if (loggerOptions) {
-            this.localCallback = loggerOptions.loggerCallback;
-            this.piiLoggingEnabled = loggerOptions.piiLoggingEnabled;
-            this.level = loggerOptions.logLevel;
-        }
+        const defaultLoggerCallback = () => {};
+        this.localCallback = loggerOptions.loggerCallback || defaultLoggerCallback;
+        this.piiLoggingEnabled = loggerOptions.piiLoggingEnabled || false;
+        this.level = loggerOptions.logLevel || LogLevel.Info;
 
         this.packageName = packageName || Constants.EMPTY_STRING;
         this.packageVersion = packageVersion || Constants.EMPTY_STRING;
->>>>>>> 3972ef9c
     }
 
     /**
