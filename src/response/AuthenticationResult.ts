/*
 * Copyright (c) Microsoft Corporation. All rights reserved.
 * Licensed under the MIT License.
 */

import { AccountInfo } from "../account/AccountInfo";

/**
 * Result returned from the authority's token endpoint.
 * - uniqueId               - `oid` or `sub` claim from ID token
 * - tenantId               - `tid` claim from ID token
 * - scopes                 - Scopes that are validated for the respective token
 * - account                - An account object representation of the currently signed-in user
 * - idToken                - Id token received as part of the response
 * - idTokenClaims          - MSAL-relevant ID token claims
 * - accessToken            - Access token or SSH certificate received as part of the response
 * - fromCache              - Boolean denoting whether token came from cache
 * - expiresOn              - Javascript Date object representing relative expiration of access token
 * - extExpiresOn           - Javascript Date object representing extended relative expiration of access token in case of server outage
 * - state                  - Value passed in by user in request
 * - familyId               - Family ID identifier, usually only used for refresh tokens
 */
export type AuthenticationResult = {
    authority: string;
    uniqueId: string;
    tenantId: string;
    scopes: Array<string>;
    account: AccountInfo | null;
    idToken: string;
    idTokenClaims: object;
    accessToken: string;
    fromCache: boolean;
    expiresOn: Date | null;
    tokenType: string;
    correlationId: string;
    extExpiresOn?: Date;
    state?: string;
    familyId?: string;
    cloudGraphHostName?: string;
    msGraphHost?: string;
    code?: string;
<<<<<<< HEAD
    httpVer?: string;
=======
    fromNativeBroker?: boolean;
>>>>>>> 3515b90b
};<|MERGE_RESOLUTION|>--- conflicted
+++ resolved
@@ -39,9 +39,6 @@
     cloudGraphHostName?: string;
     msGraphHost?: string;
     code?: string;
-<<<<<<< HEAD
     httpVer?: string;
-=======
     fromNativeBroker?: boolean;
->>>>>>> 3515b90b
 };