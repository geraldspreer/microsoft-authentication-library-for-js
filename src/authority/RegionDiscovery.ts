--- conflicted
+++ resolved
@@ -37,13 +37,9 @@
      * 
      * @returns Promise<string | null>
      */
-<<<<<<< HEAD
     public async detectRegion(environmentRegion: string | undefined, regionDiscoveryMetadata: RegionDiscoveryMetadata): Promise<string | null> {
-=======
-    public async detectRegion(environmentRegion: string | undefined, regionDiscoveryMetadata: RegionDiscoveryMetadata, proxyUrl: string): Promise<string | null> {
         this.performanceClient?.addQueueMeasurement(PerformanceEvents.RegionDiscoveryDetectRegion, this.correlationId);
         
->>>>>>> 83e25962
         // Initialize auto detected region with the region from the envrionment 
         let autodetectedRegionName = environmentRegion;
 
