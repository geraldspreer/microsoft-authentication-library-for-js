/*
 * Copyright (c) Microsoft Corporation. All rights reserved.
 * Licensed under the MIT License.
 */

import { CryptoOps } from "../crypto/CryptoOps";
import { Authority, TrustedAuthority, StringUtils, UrlString, ServerAuthorizationCodeResponse, AuthorizationCodeRequest, AuthorizationUrlRequest, AuthorizationCodeClient, PromptValue, ServerError, InteractionRequiredAuthError, AccountInfo, AuthorityFactory, ServerTelemetryManager, SilentFlowClient, ClientConfiguration, BaseAuthRequest, ServerTelemetryRequest, PersistentCacheKeys, IdToken, ProtocolUtils, ResponseMode, Constants, INetworkModule, AuthenticationResult, Logger, ThrottlingUtils, RefreshTokenClient, AuthenticationScheme, SilentFlowRequest, EndSessionRequest as CommonEndSessionRequest } from "@azure/msal-common";
import { BrowserCacheManager } from "../cache/BrowserCacheManager";
import { buildConfiguration, Configuration } from "../config/Configuration";
import { TemporaryCacheKeys, InteractionType, ApiId, BrowserConstants, BrowserCacheLocation } from "../utils/BrowserConstants";
import { BrowserUtils } from "../utils/BrowserUtils";
import { BrowserStateObject, BrowserProtocolUtils } from "../utils/BrowserProtocolUtils";
import { RedirectHandler } from "../interaction_handler/RedirectHandler";
import { PopupHandler } from "../interaction_handler/PopupHandler";
import { SilentHandler } from "../interaction_handler/SilentHandler";
import { RedirectRequest } from "../request/RedirectRequest";
import { PopupRequest } from "../request/PopupRequest";
import { BrowserAuthError } from "../error/BrowserAuthError";
import { SsoSilentRequest } from "../request/SsoSilentRequest";
import { version, name } from "../../package.json";
import { EventError, EventMessage, EventPayload, EventCallbackFunction } from "../event/EventMessage";
import { EventType } from "../event/EventType";
import { EndSessionRequest } from "../request/EndSessionRequest";
import { BrowserConfigurationAuthError } from "../error/BrowserConfigurationAuthError";

export abstract class ClientApplication {

    // Crypto interface implementation
    protected readonly browserCrypto: CryptoOps;

    // Storage interface implementation
    protected readonly browserStorage: BrowserCacheManager;

    // Network interface implementation
    protected readonly networkClient: INetworkModule;

    // Response promise
    protected readonly tokenExchangePromise: Promise<AuthenticationResult>;

    // Input configuration by developer/user
    protected config: Configuration;

    // Default authority
    protected defaultAuthority: Authority;

    // Logger
    protected logger: Logger;

    // Flag to indicate if in browser environment
    protected isBrowserEnvironment: boolean;

    // Callback for subscribing to events
    private eventCallbacks: Map<string, EventCallbackFunction>;

    /**
     * @constructor
     * Constructor for the PublicClientApplication used to instantiate the PublicClientApplication object
     *
     * Important attributes in the Configuration object for auth are:
     * - clientID: the application ID of your application. You can obtain one by registering your application with our Application registration portal : https://portal.azure.com/#blade/Microsoft_AAD_IAM/ActiveDirectoryMenuBlade/RegisteredAppsPreview
     * - authority: the authority URL for your application.
     * - redirect_uri: the uri of your application registered in the portal.
     *
     * In Azure AD, authority is a URL indicating the Azure active directory that MSAL uses to obtain tokens.
     * It is of the form https://login.microsoftonline.com/{Enter_the_Tenant_Info_Here}
     * If your application supports Accounts in one organizational directory, replace "Enter_the_Tenant_Info_Here" value with the Tenant Id or Tenant name (for example, contoso.microsoft.com).
     * If your application supports Accounts in any organizational directory, replace "Enter_the_Tenant_Info_Here" value with organizations.
     * If your application supports Accounts in any organizational directory and personal Microsoft accounts, replace "Enter_the_Tenant_Info_Here" value with common.
     * To restrict support to Personal Microsoft accounts only, replace "Enter_the_Tenant_Info_Here" value with consumers.
     *
     * In Azure B2C, authority is of the form https://{instance}/tfp/{tenant}/{policyName}/
     * Full B2C functionality will be available in this library in future versions.
     *
     * @param {@link (Configuration:type)} configuration object for the MSAL PublicClientApplication instance
     */
    constructor(configuration: Configuration) {
        /*
         * If loaded in an environment where window is not available,
         * set internal flag to false so that further requests fail.
         * This is to support server-side rendering environments.
         */
        this.isBrowserEnvironment = typeof window !== "undefined";
        if (!this.isBrowserEnvironment) {
            return;
        }

        // Set the configuration.
        this.config = buildConfiguration(configuration);

        // Initialize the crypto class.
        this.browserCrypto = new CryptoOps();

        // Initialize the network module class.
        this.networkClient = this.config.system.networkClient;

        // Initialize logger
        this.logger = new Logger(this.config.system.loggerOptions, name, version);

        // Initialize the browser storage class.
        this.browserStorage = new BrowserCacheManager(this.config.auth.clientId, this.config.cache, this.browserCrypto, this.logger);

        // Array of events
        this.eventCallbacks = new Map();

        // Initialize default authority instance
        TrustedAuthority.setTrustedAuthoritiesFromConfig(this.config.auth.knownAuthorities, this.config.auth.cloudDiscoveryMetadata);

        this.defaultAuthority = null;
    }

    // #region Redirect Flow

    /**
     * Event handler function which allows users to fire events after the PublicClientApplication object
     * has loaded during redirect flows. This should be invoked on all page loads involved in redirect
     * auth flows.
     * @param hash Hash to process. Defaults to the current value of window.location.hash. Only needs to be provided explicitly if the response to be handled is not contained in the current value.
     * @returns {Promise.<AuthenticationResult | null>} token response or null. If the return value is null, then no auth redirect was detected.
     */
    async handleRedirectPromise(hash?: string): Promise<AuthenticationResult | null> {
        this.emitEvent(EventType.HANDLE_REDIRECT_START, InteractionType.Redirect);
        const loggedInAccounts = this.getAllAccounts();
        if (this.isBrowserEnvironment) {
            return this.handleRedirectResponse(hash)
                .then((result: AuthenticationResult) => {
                    if (result) {
                        // Emit login event if number of accounts change
                        const isLoggingIn = loggedInAccounts.length < this.getAllAccounts().length;
                        if (isLoggingIn) {
                            this.emitEvent(EventType.LOGIN_SUCCESS, InteractionType.Redirect, result);
                        } else {
                            this.emitEvent(EventType.ACQUIRE_TOKEN_SUCCESS, InteractionType.Redirect, result);
                        }
                    }
                    this.emitEvent(EventType.HANDLE_REDIRECT_END, InteractionType.Redirect);

                    return result;
                })
                .catch((e) => {
                    // Emit login event if there is an account
                    if (loggedInAccounts.length > 0) {
                        this.emitEvent(EventType.ACQUIRE_TOKEN_FAILURE, InteractionType.Redirect, null, e);
                    } else {
                        this.emitEvent(EventType.LOGIN_FAILURE, InteractionType.Redirect, null, e);
                    }
                    this.emitEvent(EventType.HANDLE_REDIRECT_END, InteractionType.Redirect);

                    throw e;
                });
        }
        return null;
    }

    /**
     * Checks if navigateToLoginRequestUrl is set, and:
     * - if true, performs logic to cache and navigate
     * - if false, handles hash string and parses response
     */
    private async handleRedirectResponse(hash?: string): Promise<AuthenticationResult | null> {
        if (!this.interactionInProgress()) {
            this.logger.info("handleRedirectPromise called but there is no interaction in progress, returning null.");
            return null;
        }

        const responseHash = this.getRedirectResponseHash(hash || window.location.hash);
        if (StringUtils.isEmpty(responseHash)) {
            // Not a recognized server response hash or hash not associated with a redirect request
            return null;
        }

        // If navigateToLoginRequestUrl is true, get the url where the redirect request was initiated
        const loginRequestUrl = this.browserStorage.getTemporaryCache(TemporaryCacheKeys.ORIGIN_URI, true);
        const loginRequestUrlNormalized = UrlString.removeHashFromUrl(loginRequestUrl || "");
        const currentUrlNormalized = UrlString.removeHashFromUrl(window.location.href);

        if (loginRequestUrlNormalized === currentUrlNormalized && this.config.auth.navigateToLoginRequestUrl) {
            // We are on the page we need to navigate to - handle hash
            const handleHashResult = await this.handleHash(responseHash);

            if (loginRequestUrl.indexOf("#") > -1) {
                // Replace current hash with non-msal hash, if present
                BrowserUtils.replaceHash(loginRequestUrl);
            }

            return handleHashResult;
        } else if (!this.config.auth.navigateToLoginRequestUrl) {
            return this.handleHash(responseHash);
        } else if (!BrowserUtils.isInIframe()) {
            /*
             * Returned from authority using redirect - need to perform navigation before processing response
             * Cache the hash to be retrieved after the next redirect
             */
            this.browserStorage.setTemporaryCache(TemporaryCacheKeys.URL_HASH, responseHash, true);
            if (!loginRequestUrl || loginRequestUrl === "null") {
                // Redirect to home page if login request url is null (real null or the string null)
                const homepage = BrowserUtils.getHomepage();
                // Cache the homepage under ORIGIN_URI to ensure cached hash is processed on homepage
                this.browserStorage.setTemporaryCache(TemporaryCacheKeys.ORIGIN_URI, homepage, true);
                this.logger.warning("Unable to get valid login request url from cache, redirecting to home page");
                await BrowserUtils.navigateWindow(homepage, this.config.system.redirectNavigationTimeout, this.logger, true);
            } else {
                // Navigate to page that initiated the redirect request
                await BrowserUtils.navigateWindow(loginRequestUrl, this.config.system.redirectNavigationTimeout, this.logger, true);
            }
        }

        return null;
    }

    /**
     * Gets the response hash for a redirect request
     * Returns null if interactionType in the state value is not "redirect" or the hash does not contain known properties
     * @returns {string}
     */
    private getRedirectResponseHash(hash: string): string | null {
        // Get current location hash from window or cache.
        const isResponseHash: boolean = UrlString.hashContainsKnownProperties(hash);
        const cachedHash: string = this.browserStorage.getTemporaryCache(TemporaryCacheKeys.URL_HASH, true);
        this.browserStorage.removeItem(this.browserStorage.generateCacheKey(TemporaryCacheKeys.URL_HASH));

        const responseHash: string = isResponseHash ? hash : cachedHash;
        if (responseHash) {
            // Deserialize hash fragment response parameters.
            const serverParams: ServerAuthorizationCodeResponse = UrlString.getDeserializedHash(responseHash);
            const platformStateObj: BrowserStateObject = BrowserProtocolUtils.extractBrowserRequestState(this.browserCrypto, serverParams.state);
            if (platformStateObj.interactionType !== InteractionType.Redirect) {
                return null;
            } else {
                BrowserUtils.clearHash();
                return responseHash;
            }
        }

        // Deserialize hash fragment response parameters.
        const serverParams = BrowserProtocolUtils.parseServerResponseFromHash(hash);

        this.browserStorage.cleanRequest(serverParams.state);
        return null;
    }

    /**
     * Checks if hash exists and handles in window.
     * @param responseHash
     * @param interactionHandler
     */
    private async handleHash(responseHash: string): Promise<AuthenticationResult> {
        const encodedTokenRequest = this.browserStorage.getTemporaryCache(TemporaryCacheKeys.REQUEST_PARAMS, true);
        const cachedRequest = JSON.parse(this.browserCrypto.base64Decode(encodedTokenRequest)) as AuthorizationCodeRequest;
        const serverTelemetryManager = this.initializeServerTelemetryManager(ApiId.handleRedirectPromise, cachedRequest.correlationId);

        // Deserialize hash fragment response parameters.
        const serverParams = BrowserProtocolUtils.parseServerResponseFromHash(responseHash);

        try {
            // Hash contains known properties - handle and return in callback
            const currentAuthority = this.browserStorage.getCachedAuthority(serverParams.state);
            const authClient = await this.createAuthCodeClient(serverTelemetryManager, currentAuthority);
            const interactionHandler = new RedirectHandler(authClient, this.browserStorage, this.browserCrypto);
            return await interactionHandler.handleCodeResponse(responseHash, authClient.authority, this.networkClient, this.config.auth.clientId);
        } catch (e) {
            serverTelemetryManager.cacheFailedRequest(e);
            this.browserStorage.cleanRequest(serverParams.state);
            throw e;
        }
    }

    /**
     * Use when you want to obtain an access_token for your API by redirecting the user's browser window to the authorization endpoint. This function redirects
     * the page, so any code that follows this function will not execute.
     *
     * IMPORTANT: It is NOT recommended to have code that is dependent on the resolution of the Promise. This function will navigate away from the current
     * browser window. It currently returns a Promise in order to reflect the asynchronous nature of the code running in this function.
     *
     * @param {@link (RedirectRequest:type)}
     */
    async acquireTokenRedirect(request: RedirectRequest): Promise<void> {
        // Preflight request
        this.preflightBrowserEnvironmentCheck(InteractionType.Redirect);

        // If logged in, emit acquire token events
        const isLoggedIn = this.getAllAccounts().length > 0;
        if (isLoggedIn) {
            this.emitEvent(EventType.ACQUIRE_TOKEN_START, InteractionType.Redirect, request);
        } else {
            this.emitEvent(EventType.LOGIN_START, InteractionType.Redirect, request);
        }

        const validRequest: AuthorizationUrlRequest = this.preflightInteractiveRequest(request, InteractionType.Redirect);
        const serverTelemetryManager = this.initializeServerTelemetryManager(ApiId.acquireTokenRedirect, validRequest.correlationId);

        try {
            // Create auth code request and generate PKCE params
            const authCodeRequest: AuthorizationCodeRequest = await this.initializeAuthorizationCodeRequest(validRequest);

            // Initialize the client
            const authClient: AuthorizationCodeClient = await this.createAuthCodeClient(serverTelemetryManager, validRequest.authority);

            // Create redirect interaction handler.
            const interactionHandler = new RedirectHandler(authClient, this.browserStorage, this.browserCrypto);

            // Create acquire token url.
            const navigateUrl = await authClient.getAuthCodeUrl(validRequest);

            const redirectStartPage = (request && request.redirectStartPage) || window.location.href;

            // Show the UI once the url has been created. Response will come back in the hash, which will be handled in the handleRedirectCallback function.
<<<<<<< HEAD
            return interactionHandler.initiateAuthRequest(navigateUrl, authCodeRequest, this.config.system.redirectNavigationTimeout, redirectStartPage, request.onRedirectNavigate);
=======
            const redirectParameters = {
                redirectTimeout: this.config.system.redirectNavigationTimeout, 
                redirectStartPage: redirectStartPage
            };
            return interactionHandler.initiateAuthRequest(navigateUrl, authCodeRequest, redirectParameters);
>>>>>>> 3ee302f8
        } catch (e) {
            // If logged in, emit acquire token events
            if (isLoggedIn) {
                this.emitEvent(EventType.ACQUIRE_TOKEN_FAILURE, InteractionType.Redirect, null, e);
            } else {
                this.emitEvent(EventType.LOGIN_FAILURE, InteractionType.Redirect, null, e);
            }

            serverTelemetryManager.cacheFailedRequest(e);
            this.browserStorage.cleanRequest(validRequest.state);
            throw e;
        }
    }

    // #endregion

    // #region Popup Flow

    /**
     * Use when you want to obtain an access_token for your API via opening a popup window in the user's browser
     * @param {@link (PopupRequest:type)}
     *
     * @returns {Promise.<AuthenticationResult>} - a promise that is fulfilled when this function has completed, or rejected if an error was raised. Returns the {@link AuthResponse} object
     */
    acquireTokenPopup(request: PopupRequest): Promise<AuthenticationResult> {
        try {
            this.preflightBrowserEnvironmentCheck(InteractionType.Popup);
        } catch (e) {
            // Since this function is syncronous we need to reject
            return Promise.reject(e);
        }

        // asyncPopups flag is true. Acquires token without first opening popup. Popup will be opened later asynchronously.
        if (this.config.system.asyncPopups) {
            return this.acquireTokenPopupAsync(request);
        } else {
            // asyncPopups flag is set to false. Opens popup before acquiring token.
            const popup = PopupHandler.openSizedPopup();
            return this.acquireTokenPopupAsync(request, popup);
        }
    }

    /**
     * Helper which obtains an access_token for your API via opening a popup window in the user's browser
     * @param {@link (PopupRequest:type)}
     *
     * @returns {Promise.<AuthenticationResult>} - a promise that is fulfilled when this function has completed, or rejected if an error was raised. Returns the {@link AuthResponse} object
     */
    private async acquireTokenPopupAsync(request: PopupRequest, popup?: Window|null): Promise<AuthenticationResult> {
        // If logged in, emit acquire token events
        const loggedInAccounts = this.getAllAccounts();
        if (loggedInAccounts.length > 0) {
            this.emitEvent(EventType.ACQUIRE_TOKEN_START, InteractionType.Popup, request);
        } else {
            this.emitEvent(EventType.LOGIN_START, InteractionType.Popup, request);
        }

        // Preflight request
        const validRequest: AuthorizationUrlRequest = this.preflightInteractiveRequest(request, InteractionType.Popup);
        const serverTelemetryManager = this.initializeServerTelemetryManager(ApiId.acquireTokenPopup, validRequest.correlationId);

        try {
            // Create auth code request and generate PKCE params
            const authCodeRequest: AuthorizationCodeRequest = await this.initializeAuthorizationCodeRequest(validRequest);

            // Initialize the client
            const authClient: AuthorizationCodeClient = await this.createAuthCodeClient(serverTelemetryManager, validRequest.authority);

            // Create acquire token url.
            const navigateUrl = await authClient.getAuthCodeUrl(validRequest);

            // Create popup interaction handler.
            const interactionHandler = new PopupHandler(authClient, this.browserStorage);

            // Show the UI once the url has been created. Get the window handle for the popup.
            const popupParameters = {
                popup: popup
            };
            const popupWindow: Window = interactionHandler.initiateAuthRequest(navigateUrl, authCodeRequest, popupParameters);

            // Monitor the window for the hash. Return the string value and close the popup when the hash is received. Default timeout is 60 seconds.
            const hash = await interactionHandler.monitorPopupForHash(popupWindow, this.config.system.windowHashTimeout);

            // Remove throttle if it exists
            ThrottlingUtils.removeThrottle(this.browserStorage, this.config.auth.clientId, authCodeRequest.authority, authCodeRequest.scopes);

            // Handle response from hash string.
            const result = await interactionHandler.handleCodeResponse(hash, authClient.authority, this.networkClient);

            // If logged in, emit acquire token events
            const isLoggingIn = loggedInAccounts.length < this.getAllAccounts().length;
            if (isLoggingIn) {
                this.emitEvent(EventType.LOGIN_SUCCESS, InteractionType.Popup, result);
            } else {
                this.emitEvent(EventType.ACQUIRE_TOKEN_SUCCESS, InteractionType.Popup, result);
            }

            return result;
        } catch (e) {
            if (loggedInAccounts.length > 0) {
                this.emitEvent(EventType.ACQUIRE_TOKEN_FAILURE, InteractionType.Popup, null, e);
            } else {
                this.emitEvent(EventType.LOGIN_FAILURE, InteractionType.Popup, null, e);
            }

            serverTelemetryManager.cacheFailedRequest(e);
            this.browserStorage.cleanRequest(validRequest.state);
            throw e;
        }
    }

    // #endregion

    // #region Silent Flow

    /**
     * This function uses a hidden iframe to fetch an authorization code from the eSTS. There are cases where this may not work:
     * - Any browser using a form of Intelligent Tracking Prevention
     * - If there is not an established session with the service
     *
     * In these cases, the request must be done inside a popup or full frame redirect.
     *
     * For the cases where interaction is required, you cannot send a request with prompt=none.
     *
     * If your refresh token has expired, you can use this function to fetch a new set of tokens silently as long as
     * you session on the server still exists.
     * @param {@link AuthorizationUrlRequest}
     *
     * @returns {Promise.<AuthenticationResult>} - a promise that is fulfilled when this function has completed, or rejected if an error was raised. Returns the {@link AuthResponse} object
     */
    async ssoSilent(request: SsoSilentRequest): Promise<AuthenticationResult> {
        this.preflightBrowserEnvironmentCheck(InteractionType.Silent);
        this.emitEvent(EventType.SSO_SILENT_START, InteractionType.Silent, request);

        try {
            const silentTokenResult = await this.acquireTokenByIframe(request);
            this.emitEvent(EventType.SSO_SILENT_SUCCESS, InteractionType.Silent, silentTokenResult);
            return silentTokenResult;
        } catch (e) {
            this.emitEvent(EventType.SSO_SILENT_FAILURE, InteractionType.Silent, null, e);
            throw e;
        }
    }

    /**
     * This function uses a hidden iframe to fetch an authorization code from the eSTS. To be used for silent refresh token acquisition and renewal.
     * @param {@link AuthorizationUrlRequest}
     * @param request
     */
    private async acquireTokenByIframe(request: SsoSilentRequest): Promise<AuthenticationResult> {
        // Check that we have some SSO data
        if (StringUtils.isEmpty(request.loginHint) && StringUtils.isEmpty(request.sid) && (!request.account || StringUtils.isEmpty(request.account.username))) {
            throw BrowserAuthError.createSilentSSOInsufficientInfoError();
        }

        // Check that prompt is set to none, throw error if it is set to anything else.
        if (request.prompt && request.prompt !== PromptValue.NONE) {
            throw BrowserAuthError.createSilentPromptValueError(request.prompt);
        }

        // Create silent request
        const silentRequest: AuthorizationUrlRequest = this.initializeAuthorizationRequest({
            ...request,
            prompt: PromptValue.NONE
        }, InteractionType.Silent);

        const serverTelemetryManager = this.initializeServerTelemetryManager(ApiId.ssoSilent, silentRequest.correlationId);

        try {
            // Create auth code request and generate PKCE params
            const authCodeRequest: AuthorizationCodeRequest = await this.initializeAuthorizationCodeRequest(silentRequest);

            // Initialize the client
            const authClient: AuthorizationCodeClient = await this.createAuthCodeClient(serverTelemetryManager, silentRequest.authority);

            // Create authorize request url
            const navigateUrl = await authClient.getAuthCodeUrl(silentRequest);

            return await this.silentTokenHelper(navigateUrl, authCodeRequest, authClient);
        } catch (e) {
            serverTelemetryManager.cacheFailedRequest(e);
            this.browserStorage.cleanRequest(silentRequest.state);
            throw e;
        }
    }

    /**
     * Use this function to obtain a token before every call to the API / resource provider
     *
     * MSAL return's a cached token when available
     * Or it send's a request to the STS to obtain a new token using a refresh token.
     *
     * @param {@link (SilentRequest:type)}
     *
     * To renew idToken, please pass clientId as the only scope in the Authentication Parameters
     * @returns {Promise.<AuthenticationResult>} - a promise that is fulfilled when this function has completed, or rejected if an error was raised. Returns the {@link AuthResponse} object
     *
     */
    protected async acquireTokenByRefreshToken(request: SilentFlowRequest): Promise<AuthenticationResult> {
        this.emitEvent(EventType.ACQUIRE_TOKEN_NETWORK_START, InteractionType.Silent, request);
        // block the reload if it occurred inside a hidden iframe
        BrowserUtils.blockReloadInHiddenIframes();
        const silentRequest: SilentFlowRequest = {
            ...request,
            ...this.initializeBaseRequest(request)
        };
        const serverTelemetryManager = this.initializeServerTelemetryManager(ApiId.acquireTokenSilent_silentFlow, silentRequest.correlationId);
        try {
            const refreshTokenClient = await this.createRefreshTokenClient(serverTelemetryManager, silentRequest.authority);
            // Send request to renew token. Auth module will throw errors if token cannot be renewed.
            return await refreshTokenClient.acquireTokenByRefreshToken(silentRequest);
        } catch (e) {
            serverTelemetryManager.cacheFailedRequest(e);
            const isServerError = e instanceof ServerError;
            const isInteractionRequiredError = e instanceof InteractionRequiredAuthError;
            const isInvalidGrantError = (e.errorCode === BrowserConstants.INVALID_GRANT_ERROR);
            if (isServerError && isInvalidGrantError && !isInteractionRequiredError) {
                return await this.acquireTokenByIframe(request);
            }
            throw e;
        }
    }

    /**
     * Helper which acquires an authorization code silently using a hidden iframe from given url
     * using the scopes requested as part of the id, and exchanges the code for a set of OAuth tokens.
     * @param navigateUrl
     * @param userRequestScopes
     */
    private async silentTokenHelper(navigateUrl: string, authCodeRequest: AuthorizationCodeRequest, authClient: AuthorizationCodeClient): Promise<AuthenticationResult> {
        // Create silent handler
        const silentHandler = new SilentHandler(authClient, this.browserStorage, this.config.system.navigateFrameWait);
        // Get the frame handle for the silent request
        const msalFrame = await silentHandler.initiateAuthRequest(navigateUrl, authCodeRequest);
        // Monitor the window for the hash. Return the string value and close the popup when the hash is received. Default timeout is 60 seconds.
        const hash = await silentHandler.monitorIframeForHash(msalFrame, this.config.system.iframeHashTimeout);
        // Handle response from hash string
        return silentHandler.handleCodeResponse(hash, authClient.authority, this.networkClient);
    }

    // #endregion

    // #region Logout

    /**
     * Use to log out the current user, and redirect the user to the postLogoutRedirectUri.
     * Default behaviour is to redirect the user to `window.location.href`.
     * @param {@link (EndSessionRequest:type)}
     */
    async logout(logoutRequest?: EndSessionRequest): Promise<void> {
        try {
            this.preflightBrowserEnvironmentCheck(InteractionType.Redirect);
            this.emitEvent(EventType.LOGOUT_START, InteractionType.Redirect, logoutRequest);
            const validLogoutRequest = this.initializeLogoutRequest(logoutRequest);
            const authClient = await this.createAuthCodeClient(null, logoutRequest && logoutRequest.authority);
            // create logout string and navigate user window to logout. Auth module will clear cache.
            const logoutUri: string = authClient.getLogoutUri(validLogoutRequest);
            this.emitEvent(EventType.LOGOUT_SUCCESS, InteractionType.Redirect, validLogoutRequest);

            // Check if onRedirectNavigate is implemented, and invoke it if so
            if (logoutRequest && typeof logoutRequest.onRedirectNavigate === "function") {
                const navigate = logoutRequest.onRedirectNavigate(logoutUri);

                if (navigate !== false) {
                    this.logger.verbose("Logout onRedirectNavigate did not return false, navigating");
                    return BrowserUtils.navigateWindow(logoutUri, this.config.system.redirectNavigationTimeout, this.logger);
                } else {
                    this.logger.verbose("Logout onRedirectNavigate returned false, stopping navigation");
                }
            } else {
                return BrowserUtils.navigateWindow(logoutUri, this.config.system.redirectNavigationTimeout, this.logger);
            }
        } catch(e) {
            this.emitEvent(EventType.LOGOUT_FAILURE, InteractionType.Redirect, null, e);
            throw e;
        }
    }

    // #endregion

    // #region Account APIs

    /**
     * Returns all accounts that MSAL currently has data for.
     * (the account object is created at the time of successful login)
     * or empty array when no accounts are found
     * @returns {@link AccountInfo[]} - Array of account objects in cache
     */
    getAllAccounts(): AccountInfo[] {
        return this.isBrowserEnvironment ? this.browserStorage.getAllAccounts() : [];
    }

    /**
     * Returns the signed in account matching username.
     * (the account object is created at the time of successful login)
     * or null when no matching account is found.
     * This API is provided for convenience but getAccountById should be used for best reliability
     * @returns {@link AccountInfo} - the account object stored in MSAL
     */
    getAccountByUsername(userName: string): AccountInfo|null {
        const allAccounts = this.getAllAccounts();
        if (!StringUtils.isEmpty(userName) && allAccounts && allAccounts.length) {
            return allAccounts.filter(accountObj => accountObj.username.toLowerCase() === userName.toLowerCase())[0] || null;
        } else {
            return null;
        }
    }

    /**
     * Returns the signed in account matching homeAccountId.
     * (the account object is created at the time of successful login)
     * or null when no matching account is found
     * @returns {@link AccountInfo} - the account object stored in MSAL
     */
    getAccountByHomeId(homeAccountId: string): AccountInfo|null {
        const allAccounts = this.getAllAccounts();
        if (!StringUtils.isEmpty(homeAccountId) && allAccounts && allAccounts.length) {
            return allAccounts.filter(accountObj => accountObj.homeAccountId === homeAccountId)[0] || null;
        } else {
            return null;
        }
    }

    /**
     * Returns the signed in account matching localAccountId.
     * (the account object is created at the time of successful login)
     * or null when no matching account is found
     * @returns {@link AccountInfo} - the account object stored in MSAL
     */
    getAccountByLocalId(localAccountId: string): AccountInfo | null {
        const allAccounts = this.getAllAccounts();
        if (!StringUtils.isEmpty(localAccountId) && allAccounts && allAccounts.length) {
            return allAccounts.filter(accountObj => accountObj.localAccountId === localAccountId)[0] || null;
        } else {
            return null;
        }
    }

    // #endregion

    // #region Helpers

    /**
     *
     * Use to get the redirect uri configured in MSAL or null.
     * @returns {string} redirect URL
     *
     */
    protected getRedirectUri(requestRedirectUri?: string): string {
        const redirectUri = requestRedirectUri || this.config.auth.redirectUri || BrowserUtils.getCurrentUri();
        return UrlString.getAbsoluteUrl(redirectUri, BrowserUtils.getCurrentUri());
    }

    /**
     * Use to get the post logout redirect uri configured in MSAL or null.
     *
     * @returns {string} post logout redirect URL
     */
    protected getPostLogoutRedirectUri(requestPostLogoutRedirectUri?: string): string {
        const postLogoutRedirectUri = requestPostLogoutRedirectUri || this.config.auth.postLogoutRedirectUri || BrowserUtils.getCurrentUri();
        return UrlString.getAbsoluteUrl(postLogoutRedirectUri, BrowserUtils.getCurrentUri());
    }

    /**
     * Used to get a discovered version of the default authority.
     */
    async getDiscoveredDefaultAuthority(): Promise<Authority> {
        if (!this.defaultAuthority) {
            this.defaultAuthority = await AuthorityFactory.createDiscoveredInstance(this.config.auth.authority, this.config.system.networkClient, this.config.auth.protocolMode);
        }
        return this.defaultAuthority;
    }

    /**
     * Helper to check whether interaction is in progress.
     */
    protected interactionInProgress(): boolean {
        // Check whether value in cache is present and equal to expected value
        return (this.browserStorage.getTemporaryCache(BrowserConstants.INTERACTION_STATUS_KEY, true)) === BrowserConstants.INTERACTION_IN_PROGRESS_VALUE;
    }

    /**
     * Creates an Authorization Code Client with the given authority, or the default authority.
     * @param authorityUrl
     */
    protected async createAuthCodeClient(serverTelemetryManager: ServerTelemetryManager, authorityUrl?: string): Promise<AuthorizationCodeClient> {
        // Create auth module.
        const clientConfig = await this.getClientConfiguration(serverTelemetryManager, authorityUrl);
        return new AuthorizationCodeClient(clientConfig);
    }

    /**
     * Creates an Silent Flow Client with the given authority, or the default authority.
     * @param authorityUrl
     */
    protected async createSilentFlowClient(serverTelemetryManager: ServerTelemetryManager, authorityUrl?: string): Promise<SilentFlowClient> {
        // Create auth module.
        const clientConfig = await this.getClientConfiguration(serverTelemetryManager, authorityUrl);
        return new SilentFlowClient(clientConfig);
    }

    /**
     * Creates a Refresh Client with the given authority, or the default authority.
     * @param authorityUrl
     */
    protected async createRefreshTokenClient(serverTelemetryManager: ServerTelemetryManager, authorityUrl?: string): Promise<RefreshTokenClient> {
        // Create auth module.
        const clientConfig = await this.getClientConfiguration(serverTelemetryManager, authorityUrl);
        return new RefreshTokenClient(clientConfig);
    }

    /**
     * Creates a Client Configuration object with the given request authority, or the default authority.
     * @param requestAuthority
     */
    protected async getClientConfiguration(serverTelemetryManager: ServerTelemetryManager, requestAuthority?: string): Promise<ClientConfiguration> {
        // If the requestAuthority is passed and is not equivalent to the default configured authority, create new authority and discover endpoints. Return default authority otherwise.
        const discoveredAuthority = (!StringUtils.isEmpty(requestAuthority) && requestAuthority !== this.config.auth.authority) ? await AuthorityFactory.createDiscoveredInstance(requestAuthority, this.config.system.networkClient, this.config.auth.protocolMode)
            : await this.getDiscoveredDefaultAuthority();
        return {
            authOptions: {
                clientId: this.config.auth.clientId,
                authority: discoveredAuthority,
                knownAuthorities: this.config.auth.knownAuthorities,
                cloudDiscoveryMetadata: this.config.auth.cloudDiscoveryMetadata,
                clientCapabilities: this.config.auth.clientCapabilities,
                protocolMode: this.config.auth.protocolMode
            },
            systemOptions: {
                tokenRenewalOffsetSeconds: this.config.system.tokenRenewalOffsetSeconds
            },
            loggerOptions: {
                loggerCallback: this.config.system.loggerOptions.loggerCallback,
                piiLoggingEnabled: this.config.system.loggerOptions.piiLoggingEnabled
            },
            cryptoInterface: this.browserCrypto,
            networkInterface: this.networkClient,
            storageInterface: this.browserStorage,
            serverTelemetryManager: serverTelemetryManager,
            libraryInfo: {
                sku: BrowserConstants.MSAL_SKU,
                version: version,
                cpu: "",
                os: ""
            }
        };
    }

    /**
     * Helper to validate app environment before making a request.
     */
    protected preflightInteractiveRequest(request: RedirectRequest|PopupRequest, interactionType: InteractionType): AuthorizationUrlRequest {
        // block the reload if it occurred inside a hidden iframe
        BrowserUtils.blockReloadInHiddenIframes();

        // Check if interaction is in progress. Throw error if true.
        if (this.interactionInProgress()) {
            throw BrowserAuthError.createInteractionInProgressError();
        }

        return this.initializeAuthorizationRequest(request, interactionType);
    }

    /**
     * Helper to validate app environment before making an auth request
     * * @param request
     */
    protected preflightBrowserEnvironmentCheck(interactionType: InteractionType): void {
        // Block request if not in browser environment
        BrowserUtils.blockNonBrowserEnvironment(this.isBrowserEnvironment);

        // Block redirects if in an iframe
        BrowserUtils.blockRedirectInIframe(interactionType, this.config.system.allowRedirectInIframe);

        // Block auth requests inside a hidden iframe
        BrowserUtils.blockReloadInHiddenIframes();

        // Block redirects if memory storage is enabled but storeAuthStateInCookie is not
        if (interactionType === InteractionType.Redirect &&
            this.config.cache.cacheLocation === BrowserCacheLocation.MemoryStorage &&
            !this.config.cache.storeAuthStateInCookie) {
            throw BrowserConfigurationAuthError.createInMemoryRedirectUnavailableError();
        }
    }

    /**
     * Initializer function for all request APIs
     * @param request
     */
    protected initializeBaseRequest(request: Partial<BaseAuthRequest>): BaseAuthRequest {
        let authority = request.authority;
        if (StringUtils.isEmpty(authority)) {
            authority = this.config.auth.authority;
        }

        const scopes = [...((request && request.scopes) || [])];
        const correlationId = (request && request.correlationId) || this.browserCrypto.createNewGuid();

        const validatedRequest: BaseAuthRequest = {
            ...request,
            correlationId,
            authority,
            scopes
        };

        return validatedRequest;
    }

    protected initializeServerTelemetryManager(apiId: number, correlationId: string, forceRefresh?: boolean): ServerTelemetryManager {
        const telemetryPayload: ServerTelemetryRequest = {
            clientId: this.config.auth.clientId,
            correlationId: correlationId,
            apiId: apiId,
            forceRefresh: forceRefresh || false
        };

        return new ServerTelemetryManager(telemetryPayload, this.browserStorage);
    }

    /**
     * Helper to initialize required request parameters for interactive APIs and ssoSilent()
     * @param request
     */
    protected initializeAuthorizationRequest(request: RedirectRequest|PopupRequest|SsoSilentRequest, interactionType: InteractionType): AuthorizationUrlRequest {
        
        const redirectUri = this.getRedirectUri(request.redirectUri);
        const browserState: BrowserStateObject = {
            interactionType: interactionType
        };

        const state = ProtocolUtils.setRequestState(
            this.browserCrypto,
            (request && request.state) || "",
            browserState
        );

        let nonce = request.nonce;
        if (StringUtils.isEmpty(nonce)) {
            nonce = this.browserCrypto.createNewGuid();
        }

        const authenticationScheme = request.authenticationScheme || AuthenticationScheme.BEARER;

        const validatedRequest: AuthorizationUrlRequest = {
            ...this.initializeBaseRequest(request),
            redirectUri: redirectUri,
            state: state,
            nonce: nonce,
            responseMode: ResponseMode.FRAGMENT,
            authenticationScheme: authenticationScheme,
        };

        // Check for ADAL SSO
        if (StringUtils.isEmpty(validatedRequest.loginHint)) {
            // Only check for adal token if no SSO params are being used
            const adalIdTokenString = this.browserStorage.getTemporaryCache(PersistentCacheKeys.ADAL_ID_TOKEN);
            if (!StringUtils.isEmpty(adalIdTokenString)) {
                const adalIdToken = new IdToken(adalIdTokenString, this.browserCrypto);
                this.browserStorage.removeItem(PersistentCacheKeys.ADAL_ID_TOKEN);
                if (adalIdToken.claims && adalIdToken.claims.upn) {
                    validatedRequest.loginHint = adalIdToken.claims.upn;
                }
            }
        }

        this.browserStorage.updateCacheEntries(validatedRequest.state, validatedRequest.nonce, validatedRequest.authority);

        return validatedRequest;
    }

    /**
     * Generates an auth code request tied to the url request.
     * @param request
     */
    protected async initializeAuthorizationCodeRequest(request: AuthorizationUrlRequest): Promise<AuthorizationCodeRequest> {
        const generatedPkceParams = await this.browserCrypto.generatePkceCodes();

        const authCodeRequest: AuthorizationCodeRequest = {
            ...request,
            redirectUri: request.redirectUri,
            code: "",
            codeVerifier: generatedPkceParams.verifier
        };

        request.codeChallenge = generatedPkceParams.challenge;
        request.codeChallengeMethod = Constants.S256_CODE_CHALLENGE_METHOD;

        return authCodeRequest;
    }

    /**
     * Initializer for the logout request.
     * @param logoutRequest
     */
    protected initializeLogoutRequest(logoutRequest?: EndSessionRequest): CommonEndSessionRequest {
        const validLogoutRequest = {
            correlationId: this.browserCrypto.createNewGuid(),
            ...logoutRequest
        };

        validLogoutRequest.postLogoutRedirectUri = this.getPostLogoutRedirectUri(logoutRequest ? logoutRequest.postLogoutRedirectUri : "");

        return validLogoutRequest;
    }

    /**
     * Emits events by calling callback with event message
     * @param eventType
     * @param interactionType
     * @param payload
     * @param error
     */
    protected emitEvent(eventType: EventType, interactionType?: InteractionType, payload?: EventPayload, error?: EventError) {
        if (this.isBrowserEnvironment) {
            const message: EventMessage = {
                eventType: eventType,
                interactionType: interactionType || null,
                payload: payload || null,
                error: error || null,
                timestamp: Date.now()
            };

            this.logger.info(`Emitting event: ${eventType}`);

            this.eventCallbacks.forEach((callback: EventCallbackFunction, callbackId: string) => {
                this.logger.verbose(`Emitting event to callback ${callbackId}: ${eventType}`);
                callback.apply(null, [message]);
            });
        }
    }

    /**
     * Adds event callbacks to array
     * @param callback
     */
    addEventCallback(callback: EventCallbackFunction): string | null {
        if (this.isBrowserEnvironment) {
            const callbackId = this.browserCrypto.createNewGuid();
            this.eventCallbacks.set(callbackId, callback);
            this.logger.verbose(`Event callback registered with id: ${callbackId}`);

            return callbackId;
        }

        return null;
    }

    removeEventCallback(callbackId: string): void {
        this.eventCallbacks.delete(callbackId);
        this.logger.verbose(`Event callback ${callbackId} removed.`);
    }

    /**
     * Returns the logger instance
     */
    getLogger(): Logger {
        return this.logger;
    }

    /**
     * Replaces the default logger set in configurations with new Logger with new configurations
     * @param logger Logger instance
     */
    setLogger(logger: Logger): void {
        this.logger = logger;
    }
    // #endregion
}<|MERGE_RESOLUTION|>--- conflicted
+++ resolved
@@ -304,15 +304,11 @@
             const redirectStartPage = (request && request.redirectStartPage) || window.location.href;
 
             // Show the UI once the url has been created. Response will come back in the hash, which will be handled in the handleRedirectCallback function.
-<<<<<<< HEAD
-            return interactionHandler.initiateAuthRequest(navigateUrl, authCodeRequest, this.config.system.redirectNavigationTimeout, redirectStartPage, request.onRedirectNavigate);
-=======
-            const redirectParameters = {
+            return interactionHandler.initiateAuthRequest(navigateUrl, authCodeRequest, {
                 redirectTimeout: this.config.system.redirectNavigationTimeout, 
-                redirectStartPage: redirectStartPage
-            };
-            return interactionHandler.initiateAuthRequest(navigateUrl, authCodeRequest, redirectParameters);
->>>>>>> 3ee302f8
+                redirectStartPage: redirectStartPage,
+                onRedirectNavigate: request.onRedirectNavigate
+            });
         } catch (e) {
             // If logged in, emit acquire token events
             if (isLoggedIn) {
