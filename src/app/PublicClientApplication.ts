--- conflicted
+++ resolved
@@ -135,13 +135,9 @@
                         accessTokenSize: result.accessToken.length,
                         idTokenSize: result.idToken.length,
                         isNativeBroker: result.fromNativeBroker,
-<<<<<<< HEAD
                         httpVer: result.httpVer
-
-=======
                         cacheLookupPolicy: request.cacheLookupPolicy,
                         requestId: result.requestId
->>>>>>> f71c7b82
                     });
                     atsMeasurement.flushMeasurement();
                     return result;
