/*
 * Copyright (c) Microsoft Corporation. All rights reserved.
 * Licensed under the MIT License.
 */
<<<<<<< HEAD
import {
    AuthorizationCodeClient,
    INetworkModule,
    UrlString,
    StringUtils,
    PromptValue,
    ServerError,
    Authority,
    AuthorityFactory,
    InteractionRequiredAuthError,
    TrustedAuthority,
    AuthorizationUrlRequest,
    PersistentCacheKeys,
    ProtocolUtils,
    AuthorizationCodeRequest,
    Constants,
    CacheSchemaType,
    AuthenticationResult,
    SilentFlowRequest,
    AccountInfo,
    ResponseMode,
    ClientConfiguration,
    SilentFlowClient,
    EndSessionRequest,
    BaseAuthRequest,
    Logger,
    ServerTelemetryManager,
    ServerTelemetryRequest,
    ServerAuthorizationCodeResponse,
    AuthToken
} from "@azure/msal-common";
import { buildConfiguration, Configuration } from "../config/Configuration";
import { BrowserStorage } from "../cache/BrowserStorage";
import { CryptoOps } from "../crypto/CryptoOps";
import { RedirectHandler } from "../interaction_handler/RedirectHandler";
import { PopupHandler } from "../interaction_handler/PopupHandler";
import { SilentHandler } from "../interaction_handler/SilentHandler";
import { BrowserAuthError } from "../error/BrowserAuthError";
import { BrowserConstants, TemporaryCacheKeys, ApiId, DEFAULT_REQUEST, InteractionType } from "../utils/BrowserConstants";
import { BrowserUtils } from "../utils/BrowserUtils";
import { version } from "../../package.json";
=======
import { AuthenticationResult, SilentFlowRequest } from "@azure/msal-common";
import { Configuration } from "../config/Configuration";
import { DEFAULT_REQUEST, ApiId } from "../utils/BrowserConstants";
>>>>>>> cba66663
import { IPublicClientApplication } from "./IPublicClientApplication";
import { RedirectRequest } from "../request/RedirectRequest";
import { PopupRequest } from "../request/PopupRequest";
import { ClientApplication } from "./ClientApplication";
import { SilentRequest } from "../request/SilentRequest";

/**
 * The PublicClientApplication class is the object exposed by the library to perform authentication and authorization functions in Single Page Applications
 * to obtain JWT tokens as described in the OAuth 2.0 Authorization Code Flow with PKCE specification.
 */
<<<<<<< HEAD
export class PublicClientApplication implements IPublicClientApplication {

    // Crypto interface implementation
    private readonly browserCrypto: CryptoOps;

    // Storage interface implementation
    private readonly browserStorage: BrowserStorage;

    // Network interface implementation
    private readonly networkClient: INetworkModule;

    // Input configuration by developer/user
    private config: Configuration;

    // Default authority
    private defaultAuthority: Authority;

    // Logger
    private logger: Logger;
=======
export class PublicClientApplication extends ClientApplication implements IPublicClientApplication {
>>>>>>> cba66663

    /**
     * @constructor
     * Constructor for the PublicClientApplication used to instantiate the PublicClientApplication object
     *
     * Important attributes in the Configuration object for auth are:
     * - clientID: the application ID of your application. You can obtain one by registering your application with our Application registration portal : https://portal.azure.com/#blade/Microsoft_AAD_IAM/ActiveDirectoryMenuBlade/RegisteredAppsPreview
     * - authority: the authority URL for your application.
     * - redirect_uri: the uri of your application registered in the portal.
     *
     * In Azure AD, authority is a URL indicating the Azure active directory that MSAL uses to obtain tokens.
     * It is of the form https://login.microsoftonline.com/{Enter_the_Tenant_Info_Here}
     * If your application supports Accounts in one organizational directory, replace "Enter_the_Tenant_Info_Here" value with the Tenant Id or Tenant name (for example, contoso.microsoft.com).
     * If your application supports Accounts in any organizational directory, replace "Enter_the_Tenant_Info_Here" value with organizations.
     * If your application supports Accounts in any organizational directory and personal Microsoft accounts, replace "Enter_the_Tenant_Info_Here" value with common.
     * To restrict support to Personal Microsoft accounts only, replace "Enter_the_Tenant_Info_Here" value with consumers.
     *
     * In Azure B2C, authority is of the form https://{instance}/tfp/{tenant}/{policyName}/
     * Full B2C functionality will be available in this library in future versions.
     *
     * @param {@link (Configuration:type)} configuration object for the MSAL PublicClientApplication instance
     */
    constructor(configuration: Configuration) {
        super(configuration);
    }

    /**
     * Use when initiating the login process by redirecting the user's browser to the authorization endpoint. This function redirects the page, so
     * any code that follows this function will not execute.
     *
     * IMPORTANT: It is NOT recommended to have code that is dependent on the resolution of the Promise. This function will navigate away from the current
     * browser window. It currently returns a Promise in order to reflect the asynchronous nature of the code running in this function.
     *
     * @param {@link (RedirectRequest:type)}
     */
    async loginRedirect(request?: RedirectRequest): Promise<void> {
        return this.acquireTokenRedirect(request || DEFAULT_REQUEST);
    }

    /**
     * Use when initiating the login process via opening a popup window in the user's browser
     *
     * @param {@link (PopupRequest:type)}
     *
     * @returns {Promise.<AuthenticationResult>} - a promise that is fulfilled when this function has completed, or rejected if an error was raised. Returns the {@link AuthResponse} object
     */
    loginPopup(request?: PopupRequest): Promise<AuthenticationResult> {
        return this.acquireTokenPopup(request || DEFAULT_REQUEST);
    }

    async acquireTokenSilent(request: SilentRequest): Promise<AuthenticationResult> {
        const silentRequest: SilentFlowRequest = {
            ...request,
            ...this.initializeBaseRequest(request)
        };
        try {
            // Telemetry manager only used to increment cacheHits here
            const serverTelemetryManager = this.initializeServerTelemetryManager(ApiId.acquireTokenSilent_silentFlow, silentRequest.correlationId);
            const silentAuthClient = await this.createSilentFlowClient(serverTelemetryManager, silentRequest.authority);
            return silentAuthClient.acquireCachedToken(silentRequest);
        } catch (e) {
            return this.acquireTokenByRefreshToken(request);
        }
    }
<<<<<<< HEAD

    /**
     * Helper which acquires an authorization code silently using a hidden iframe from given url
     * using the scopes requested as part of the id, and exchanges the code for a set of OAuth tokens.
     * @param navigateUrl
     * @param userRequestScopes
     */
    private async silentTokenHelper(navigateUrl: string, authCodeRequest: AuthorizationCodeRequest, authClient: AuthorizationCodeClient, userRequestScopes: string): Promise<AuthenticationResult> {
        // Create silent handler
        const silentHandler = new SilentHandler(authClient, this.browserStorage, this.config.system.loadFrameTimeout);
        // Get the frame handle for the silent request
        const msalFrame = await silentHandler.initiateAuthRequest(navigateUrl, authCodeRequest, userRequestScopes);
        // Monitor the window for the hash. Return the string value and close the popup when the hash is received. Default timeout is 60 seconds.
        const hash = await silentHandler.monitorIframeForHash(msalFrame, this.config.system.iframeHashTimeout);
        // Handle response from hash string
        return silentHandler.handleCodeResponse(hash);
    }

    // #endregion

    // #region Logout

    /**
     * Use to log out the current user, and redirect the user to the postLogoutRedirectUri.
     * Default behaviour is to redirect the user to `window.location.href`.
     * @param {@link (EndSessionRequest:type)} 
     */
    async logout(logoutRequest?: EndSessionRequest): Promise<void> {
        const validLogoutRequest = this.initializeLogoutRequest(logoutRequest);
        const authClient = await this.createAuthCodeClient(null, validLogoutRequest && validLogoutRequest.authority);
        // create logout string and navigate user window to logout. Auth module will clear cache.
        const logoutUri: string = authClient.getLogoutUri(validLogoutRequest);
        BrowserUtils.navigateWindow(logoutUri);
    }

    // #endregion

    // #region Account APIs

    /**
     * Returns all accounts that MSAL currently has data for.
     * (the account object is created at the time of successful login)
     * or null when no state is found
     * @returns {@link AccountInfo[]} - Array of account objects in cache
     */
    getAllAccounts(): AccountInfo[] {
        return this.browserStorage.getAllAccounts();
    }

    /**
     * Returns the signed in account matching username.
     * (the account object is created at the time of successful login)
     * or null when no state is found
     * @returns {@link AccountInfo} - the account object stored in MSAL
     */
    getAccountByUsername(userName: string): AccountInfo|null {
        const allAccounts = this.getAllAccounts();
        return allAccounts && allAccounts.length ? allAccounts.filter(accountObj => accountObj.username.toLowerCase() === userName.toLowerCase())[0] : null;
    }

    // #endregion

    // #region Helpers

    /**
     *
     * Use to get the redirect uri configured in MSAL or null.
     * @returns {string} redirect URL
     *
     */
    private getRedirectUri(requestRedirectUri?: string): string {
        return requestRedirectUri || this.config.auth.redirectUri || BrowserUtils.getCurrentUri();
    }

    /**
     * Use to get the post logout redirect uri configured in MSAL or null.
     *
     * @returns {string} post logout redirect URL
     */
    private getPostLogoutRedirectUri(requestPostLogoutRedirectUri?: string): string {
        return requestPostLogoutRedirectUri || this.config.auth.postLogoutRedirectUri || BrowserUtils.getCurrentUri();
    }

    /**
     * Used to get a discovered version of the default authority.
     */
    private async getDiscoveredDefaultAuthority(): Promise<Authority> {
        if (!this.defaultAuthority) {
            this.defaultAuthority = await AuthorityFactory.createDiscoveredInstance(this.config.auth.authority, this.config.system.networkClient);
        }
        return this.defaultAuthority;
    }

    /**
     * Helper to check whether interaction is in progress.
     */
    private interactionInProgress(): boolean {
        // Check whether value in cache is present and equal to expected value
        return (this.browserStorage.getItem(this.browserStorage.generateCacheKey(BrowserConstants.INTERACTION_STATUS_KEY), CacheSchemaType.TEMPORARY) as string) === BrowserConstants.INTERACTION_IN_PROGRESS_VALUE;
    }

    /**
     * Creates an Authorization Code Client with the given authority, or the default authority.
     * @param authorityUrl 
     */
    private async createAuthCodeClient(serverTelemetryManager: ServerTelemetryManager, authorityUrl?: string): Promise<AuthorizationCodeClient> {
        // Create auth module.
        const clientConfig = await this.getClientConfiguration(serverTelemetryManager, authorityUrl);
        return new AuthorizationCodeClient(clientConfig);
    }

    /**
     * Creates an Silent Flow Client with the given authority, or the default authority.
     * @param authorityUrl 
     */
    private async createSilentFlowClient(serverTelemetryManager: ServerTelemetryManager, authorityUrl?: string): Promise<SilentFlowClient> {
        // Create auth module.
        const clientConfig = await this.getClientConfiguration(serverTelemetryManager, authorityUrl);
        return new SilentFlowClient(clientConfig);
    }

    /**
     * Creates a Client Configuration object with the given request authority, or the default authority.
     * @param requestAuthority 
     */
    private async getClientConfiguration(serverTelemetryManager: ServerTelemetryManager, requestAuthority?: string): Promise<ClientConfiguration> {
        // If the requestAuthority is passed and is not equivalent to the default configured authority, create new authority and discover endpoints. Return default authority otherwise.
        const discoveredAuthority = (!StringUtils.isEmpty(requestAuthority) && requestAuthority !== this.config.auth.authority) ? await AuthorityFactory.createDiscoveredInstance(requestAuthority, this.config.system.networkClient) 
            : await this.getDiscoveredDefaultAuthority();
        return {
            authOptions: {
                clientId: this.config.auth.clientId,
                authority: discoveredAuthority,
                knownAuthorities: this.config.auth.knownAuthorities,
                cloudDiscoveryMetadata: this.config.auth.cloudDiscoveryMetadata
            },
            systemOptions: {
                tokenRenewalOffsetSeconds: this.config.system.tokenRenewalOffsetSeconds
            },
            loggerOptions: {
                loggerCallback: this.config.system.loggerOptions.loggerCallback,
                piiLoggingEnabled: this.config.system.loggerOptions.piiLoggingEnabled
            },
            cryptoInterface: this.browserCrypto,
            networkInterface: this.networkClient,
            storageInterface: this.browserStorage,
            serverTelemetryManager: serverTelemetryManager,
            libraryInfo: {
                sku: BrowserConstants.MSAL_SKU,
                version: version,
                cpu: "",
                os: ""
            }
        };
    }

    /**
     * Helper to validate app environment before making a request.
     */
    private preflightInteractiveRequest(request: RedirectRequest|PopupRequest, interactionType: InteractionType): AuthorizationUrlRequest {
        // block the reload if it occurred inside a hidden iframe
        BrowserUtils.blockReloadInHiddenIframes();

        // Check if interaction is in progress. Throw error if true.
        if (this.interactionInProgress()) {
            throw BrowserAuthError.createInteractionInProgressError();
        }
        
        return this.initializeAuthorizationRequest(request, interactionType);
    }

    /**
     * Initializer function for all request APIs
     * @param request 
     */
    private initializeBaseRequest(request: BaseAuthRequest): BaseAuthRequest {
        const validatedRequest: BaseAuthRequest = {
            ...request
        };

        if (StringUtils.isEmpty(validatedRequest.authority)) {
            validatedRequest.authority = this.config.auth.authority;
        }

        validatedRequest.correlationId = (request && request.correlationId) || this.browserCrypto.createNewGuid();

        return validatedRequest;
    }

    private initializeServerTelemetryManager(apiId: number, correlationId: string, forceRefresh?: boolean): ServerTelemetryManager {
        const telemetryPayload: ServerTelemetryRequest = {
            clientId: this.config.auth.clientId,
            correlationId: correlationId,
            apiId: apiId,
            forceRefresh: forceRefresh || false
        };

        return new ServerTelemetryManager(telemetryPayload, this.browserStorage);
    }

    /**
     * Generates a request that will contain the openid and profile scopes.
     * @param request 
     */
    private setDefaultScopes(request: BaseAuthRequest): BaseAuthRequest {
        return {
            ...request,
            scopes: [...((request && request.scopes) || []), ...DEFAULT_REQUEST.scopes]
        };
    }

    /**
     * Helper to initialize required request parameters for interactive APIs and ssoSilent()
     * @param request
     */
    private initializeAuthorizationRequest(request: AuthorizationUrlRequest|RedirectRequest|PopupRequest, interactionType: InteractionType): AuthorizationUrlRequest {
        let validatedRequest: AuthorizationUrlRequest = {
            ...request
        };

        validatedRequest.redirectUri = this.getRedirectUri(validatedRequest.redirectUri);

        // Check for ADAL SSO
        if (StringUtils.isEmpty(validatedRequest.loginHint)) {
            // Only check for adal token if no SSO params are being used
            const adalIdTokenString = this.browserStorage.getItem(PersistentCacheKeys.ADAL_ID_TOKEN, CacheSchemaType.TEMPORARY) as string;
            if (!StringUtils.isEmpty(adalIdTokenString)) {
                const adalIdToken = new AuthToken(adalIdTokenString, this.browserCrypto);
                this.browserStorage.removeItem(PersistentCacheKeys.ADAL_ID_TOKEN);
                if (adalIdToken.claims && adalIdToken.claims.upn) {
                    validatedRequest.loginHint = adalIdToken.claims.upn;
                }
            }
        }

        const browserState: BrowserStateObject = {
            interactionType: interactionType
        };

        validatedRequest.state = ProtocolUtils.setRequestState(
            this.browserCrypto,
            (request && request.state) || "",
            browserState
        );

        if (StringUtils.isEmpty(validatedRequest.nonce)) {
            validatedRequest.nonce = this.browserCrypto.createNewGuid();
        }

        validatedRequest.responseMode = ResponseMode.FRAGMENT;

        validatedRequest = {
            ...validatedRequest,
            ...this.initializeBaseRequest(validatedRequest)
        };

        this.browserStorage.updateCacheEntries(validatedRequest.state, validatedRequest.nonce, validatedRequest.authority);

        return {
            ...validatedRequest,
            ...this.setDefaultScopes(validatedRequest)
        };
    }

    /**
     * Generates an auth code request tied to the url request.
     * @param request 
     */
    private async initializeAuthorizationCodeRequest(request: AuthorizationUrlRequest): Promise<AuthorizationCodeRequest> {
        const generatedPkceParams = await this.browserCrypto.generatePkceCodes();

        const authCodeRequest: AuthorizationCodeRequest = {
            ...request,
            redirectUri: request.redirectUri,
            code: "",
            codeVerifier: generatedPkceParams.verifier
        };

        request.codeChallenge = generatedPkceParams.challenge;
        request.codeChallengeMethod = Constants.S256_CODE_CHALLENGE_METHOD;

        return authCodeRequest;
    }

    /**
     * Initializer for the logout request.
     * @param logoutRequest 
     */
    private initializeLogoutRequest(logoutRequest?: EndSessionRequest): EndSessionRequest {
        const validLogoutRequest = {
            ...logoutRequest
        };
        if (StringUtils.isEmpty(validLogoutRequest.authority)) {
            validLogoutRequest.authority = this.config.auth.authority;
        }

        validLogoutRequest.correlationId = (validLogoutRequest && validLogoutRequest.correlationId) || this.browserCrypto.createNewGuid();

        validLogoutRequest.postLogoutRedirectUri = this.getPostLogoutRedirectUri(logoutRequest ? logoutRequest.postLogoutRedirectUri : "");
        
        return validLogoutRequest;
    }

    // #endregion
=======
>>>>>>> cba66663
}<|MERGE_RESOLUTION|>--- conflicted
+++ resolved
@@ -2,53 +2,9 @@
  * Copyright (c) Microsoft Corporation. All rights reserved.
  * Licensed under the MIT License.
  */
-<<<<<<< HEAD
-import {
-    AuthorizationCodeClient,
-    INetworkModule,
-    UrlString,
-    StringUtils,
-    PromptValue,
-    ServerError,
-    Authority,
-    AuthorityFactory,
-    InteractionRequiredAuthError,
-    TrustedAuthority,
-    AuthorizationUrlRequest,
-    PersistentCacheKeys,
-    ProtocolUtils,
-    AuthorizationCodeRequest,
-    Constants,
-    CacheSchemaType,
-    AuthenticationResult,
-    SilentFlowRequest,
-    AccountInfo,
-    ResponseMode,
-    ClientConfiguration,
-    SilentFlowClient,
-    EndSessionRequest,
-    BaseAuthRequest,
-    Logger,
-    ServerTelemetryManager,
-    ServerTelemetryRequest,
-    ServerAuthorizationCodeResponse,
-    AuthToken
-} from "@azure/msal-common";
-import { buildConfiguration, Configuration } from "../config/Configuration";
-import { BrowserStorage } from "../cache/BrowserStorage";
-import { CryptoOps } from "../crypto/CryptoOps";
-import { RedirectHandler } from "../interaction_handler/RedirectHandler";
-import { PopupHandler } from "../interaction_handler/PopupHandler";
-import { SilentHandler } from "../interaction_handler/SilentHandler";
-import { BrowserAuthError } from "../error/BrowserAuthError";
-import { BrowserConstants, TemporaryCacheKeys, ApiId, DEFAULT_REQUEST, InteractionType } from "../utils/BrowserConstants";
-import { BrowserUtils } from "../utils/BrowserUtils";
-import { version } from "../../package.json";
-=======
 import { AuthenticationResult, SilentFlowRequest } from "@azure/msal-common";
 import { Configuration } from "../config/Configuration";
 import { DEFAULT_REQUEST, ApiId } from "../utils/BrowserConstants";
->>>>>>> cba66663
 import { IPublicClientApplication } from "./IPublicClientApplication";
 import { RedirectRequest } from "../request/RedirectRequest";
 import { PopupRequest } from "../request/PopupRequest";
@@ -59,29 +15,7 @@
  * The PublicClientApplication class is the object exposed by the library to perform authentication and authorization functions in Single Page Applications
  * to obtain JWT tokens as described in the OAuth 2.0 Authorization Code Flow with PKCE specification.
  */
-<<<<<<< HEAD
-export class PublicClientApplication implements IPublicClientApplication {
-
-    // Crypto interface implementation
-    private readonly browserCrypto: CryptoOps;
-
-    // Storage interface implementation
-    private readonly browserStorage: BrowserStorage;
-
-    // Network interface implementation
-    private readonly networkClient: INetworkModule;
-
-    // Input configuration by developer/user
-    private config: Configuration;
-
-    // Default authority
-    private defaultAuthority: Authority;
-
-    // Logger
-    private logger: Logger;
-=======
 export class PublicClientApplication extends ClientApplication implements IPublicClientApplication {
->>>>>>> cba66663
 
     /**
      * @constructor
@@ -146,311 +80,4 @@
             return this.acquireTokenByRefreshToken(request);
         }
     }
-<<<<<<< HEAD
-
-    /**
-     * Helper which acquires an authorization code silently using a hidden iframe from given url
-     * using the scopes requested as part of the id, and exchanges the code for a set of OAuth tokens.
-     * @param navigateUrl
-     * @param userRequestScopes
-     */
-    private async silentTokenHelper(navigateUrl: string, authCodeRequest: AuthorizationCodeRequest, authClient: AuthorizationCodeClient, userRequestScopes: string): Promise<AuthenticationResult> {
-        // Create silent handler
-        const silentHandler = new SilentHandler(authClient, this.browserStorage, this.config.system.loadFrameTimeout);
-        // Get the frame handle for the silent request
-        const msalFrame = await silentHandler.initiateAuthRequest(navigateUrl, authCodeRequest, userRequestScopes);
-        // Monitor the window for the hash. Return the string value and close the popup when the hash is received. Default timeout is 60 seconds.
-        const hash = await silentHandler.monitorIframeForHash(msalFrame, this.config.system.iframeHashTimeout);
-        // Handle response from hash string
-        return silentHandler.handleCodeResponse(hash);
-    }
-
-    // #endregion
-
-    // #region Logout
-
-    /**
-     * Use to log out the current user, and redirect the user to the postLogoutRedirectUri.
-     * Default behaviour is to redirect the user to `window.location.href`.
-     * @param {@link (EndSessionRequest:type)} 
-     */
-    async logout(logoutRequest?: EndSessionRequest): Promise<void> {
-        const validLogoutRequest = this.initializeLogoutRequest(logoutRequest);
-        const authClient = await this.createAuthCodeClient(null, validLogoutRequest && validLogoutRequest.authority);
-        // create logout string and navigate user window to logout. Auth module will clear cache.
-        const logoutUri: string = authClient.getLogoutUri(validLogoutRequest);
-        BrowserUtils.navigateWindow(logoutUri);
-    }
-
-    // #endregion
-
-    // #region Account APIs
-
-    /**
-     * Returns all accounts that MSAL currently has data for.
-     * (the account object is created at the time of successful login)
-     * or null when no state is found
-     * @returns {@link AccountInfo[]} - Array of account objects in cache
-     */
-    getAllAccounts(): AccountInfo[] {
-        return this.browserStorage.getAllAccounts();
-    }
-
-    /**
-     * Returns the signed in account matching username.
-     * (the account object is created at the time of successful login)
-     * or null when no state is found
-     * @returns {@link AccountInfo} - the account object stored in MSAL
-     */
-    getAccountByUsername(userName: string): AccountInfo|null {
-        const allAccounts = this.getAllAccounts();
-        return allAccounts && allAccounts.length ? allAccounts.filter(accountObj => accountObj.username.toLowerCase() === userName.toLowerCase())[0] : null;
-    }
-
-    // #endregion
-
-    // #region Helpers
-
-    /**
-     *
-     * Use to get the redirect uri configured in MSAL or null.
-     * @returns {string} redirect URL
-     *
-     */
-    private getRedirectUri(requestRedirectUri?: string): string {
-        return requestRedirectUri || this.config.auth.redirectUri || BrowserUtils.getCurrentUri();
-    }
-
-    /**
-     * Use to get the post logout redirect uri configured in MSAL or null.
-     *
-     * @returns {string} post logout redirect URL
-     */
-    private getPostLogoutRedirectUri(requestPostLogoutRedirectUri?: string): string {
-        return requestPostLogoutRedirectUri || this.config.auth.postLogoutRedirectUri || BrowserUtils.getCurrentUri();
-    }
-
-    /**
-     * Used to get a discovered version of the default authority.
-     */
-    private async getDiscoveredDefaultAuthority(): Promise<Authority> {
-        if (!this.defaultAuthority) {
-            this.defaultAuthority = await AuthorityFactory.createDiscoveredInstance(this.config.auth.authority, this.config.system.networkClient);
-        }
-        return this.defaultAuthority;
-    }
-
-    /**
-     * Helper to check whether interaction is in progress.
-     */
-    private interactionInProgress(): boolean {
-        // Check whether value in cache is present and equal to expected value
-        return (this.browserStorage.getItem(this.browserStorage.generateCacheKey(BrowserConstants.INTERACTION_STATUS_KEY), CacheSchemaType.TEMPORARY) as string) === BrowserConstants.INTERACTION_IN_PROGRESS_VALUE;
-    }
-
-    /**
-     * Creates an Authorization Code Client with the given authority, or the default authority.
-     * @param authorityUrl 
-     */
-    private async createAuthCodeClient(serverTelemetryManager: ServerTelemetryManager, authorityUrl?: string): Promise<AuthorizationCodeClient> {
-        // Create auth module.
-        const clientConfig = await this.getClientConfiguration(serverTelemetryManager, authorityUrl);
-        return new AuthorizationCodeClient(clientConfig);
-    }
-
-    /**
-     * Creates an Silent Flow Client with the given authority, or the default authority.
-     * @param authorityUrl 
-     */
-    private async createSilentFlowClient(serverTelemetryManager: ServerTelemetryManager, authorityUrl?: string): Promise<SilentFlowClient> {
-        // Create auth module.
-        const clientConfig = await this.getClientConfiguration(serverTelemetryManager, authorityUrl);
-        return new SilentFlowClient(clientConfig);
-    }
-
-    /**
-     * Creates a Client Configuration object with the given request authority, or the default authority.
-     * @param requestAuthority 
-     */
-    private async getClientConfiguration(serverTelemetryManager: ServerTelemetryManager, requestAuthority?: string): Promise<ClientConfiguration> {
-        // If the requestAuthority is passed and is not equivalent to the default configured authority, create new authority and discover endpoints. Return default authority otherwise.
-        const discoveredAuthority = (!StringUtils.isEmpty(requestAuthority) && requestAuthority !== this.config.auth.authority) ? await AuthorityFactory.createDiscoveredInstance(requestAuthority, this.config.system.networkClient) 
-            : await this.getDiscoveredDefaultAuthority();
-        return {
-            authOptions: {
-                clientId: this.config.auth.clientId,
-                authority: discoveredAuthority,
-                knownAuthorities: this.config.auth.knownAuthorities,
-                cloudDiscoveryMetadata: this.config.auth.cloudDiscoveryMetadata
-            },
-            systemOptions: {
-                tokenRenewalOffsetSeconds: this.config.system.tokenRenewalOffsetSeconds
-            },
-            loggerOptions: {
-                loggerCallback: this.config.system.loggerOptions.loggerCallback,
-                piiLoggingEnabled: this.config.system.loggerOptions.piiLoggingEnabled
-            },
-            cryptoInterface: this.browserCrypto,
-            networkInterface: this.networkClient,
-            storageInterface: this.browserStorage,
-            serverTelemetryManager: serverTelemetryManager,
-            libraryInfo: {
-                sku: BrowserConstants.MSAL_SKU,
-                version: version,
-                cpu: "",
-                os: ""
-            }
-        };
-    }
-
-    /**
-     * Helper to validate app environment before making a request.
-     */
-    private preflightInteractiveRequest(request: RedirectRequest|PopupRequest, interactionType: InteractionType): AuthorizationUrlRequest {
-        // block the reload if it occurred inside a hidden iframe
-        BrowserUtils.blockReloadInHiddenIframes();
-
-        // Check if interaction is in progress. Throw error if true.
-        if (this.interactionInProgress()) {
-            throw BrowserAuthError.createInteractionInProgressError();
-        }
-        
-        return this.initializeAuthorizationRequest(request, interactionType);
-    }
-
-    /**
-     * Initializer function for all request APIs
-     * @param request 
-     */
-    private initializeBaseRequest(request: BaseAuthRequest): BaseAuthRequest {
-        const validatedRequest: BaseAuthRequest = {
-            ...request
-        };
-
-        if (StringUtils.isEmpty(validatedRequest.authority)) {
-            validatedRequest.authority = this.config.auth.authority;
-        }
-
-        validatedRequest.correlationId = (request && request.correlationId) || this.browserCrypto.createNewGuid();
-
-        return validatedRequest;
-    }
-
-    private initializeServerTelemetryManager(apiId: number, correlationId: string, forceRefresh?: boolean): ServerTelemetryManager {
-        const telemetryPayload: ServerTelemetryRequest = {
-            clientId: this.config.auth.clientId,
-            correlationId: correlationId,
-            apiId: apiId,
-            forceRefresh: forceRefresh || false
-        };
-
-        return new ServerTelemetryManager(telemetryPayload, this.browserStorage);
-    }
-
-    /**
-     * Generates a request that will contain the openid and profile scopes.
-     * @param request 
-     */
-    private setDefaultScopes(request: BaseAuthRequest): BaseAuthRequest {
-        return {
-            ...request,
-            scopes: [...((request && request.scopes) || []), ...DEFAULT_REQUEST.scopes]
-        };
-    }
-
-    /**
-     * Helper to initialize required request parameters for interactive APIs and ssoSilent()
-     * @param request
-     */
-    private initializeAuthorizationRequest(request: AuthorizationUrlRequest|RedirectRequest|PopupRequest, interactionType: InteractionType): AuthorizationUrlRequest {
-        let validatedRequest: AuthorizationUrlRequest = {
-            ...request
-        };
-
-        validatedRequest.redirectUri = this.getRedirectUri(validatedRequest.redirectUri);
-
-        // Check for ADAL SSO
-        if (StringUtils.isEmpty(validatedRequest.loginHint)) {
-            // Only check for adal token if no SSO params are being used
-            const adalIdTokenString = this.browserStorage.getItem(PersistentCacheKeys.ADAL_ID_TOKEN, CacheSchemaType.TEMPORARY) as string;
-            if (!StringUtils.isEmpty(adalIdTokenString)) {
-                const adalIdToken = new AuthToken(adalIdTokenString, this.browserCrypto);
-                this.browserStorage.removeItem(PersistentCacheKeys.ADAL_ID_TOKEN);
-                if (adalIdToken.claims && adalIdToken.claims.upn) {
-                    validatedRequest.loginHint = adalIdToken.claims.upn;
-                }
-            }
-        }
-
-        const browserState: BrowserStateObject = {
-            interactionType: interactionType
-        };
-
-        validatedRequest.state = ProtocolUtils.setRequestState(
-            this.browserCrypto,
-            (request && request.state) || "",
-            browserState
-        );
-
-        if (StringUtils.isEmpty(validatedRequest.nonce)) {
-            validatedRequest.nonce = this.browserCrypto.createNewGuid();
-        }
-
-        validatedRequest.responseMode = ResponseMode.FRAGMENT;
-
-        validatedRequest = {
-            ...validatedRequest,
-            ...this.initializeBaseRequest(validatedRequest)
-        };
-
-        this.browserStorage.updateCacheEntries(validatedRequest.state, validatedRequest.nonce, validatedRequest.authority);
-
-        return {
-            ...validatedRequest,
-            ...this.setDefaultScopes(validatedRequest)
-        };
-    }
-
-    /**
-     * Generates an auth code request tied to the url request.
-     * @param request 
-     */
-    private async initializeAuthorizationCodeRequest(request: AuthorizationUrlRequest): Promise<AuthorizationCodeRequest> {
-        const generatedPkceParams = await this.browserCrypto.generatePkceCodes();
-
-        const authCodeRequest: AuthorizationCodeRequest = {
-            ...request,
-            redirectUri: request.redirectUri,
-            code: "",
-            codeVerifier: generatedPkceParams.verifier
-        };
-
-        request.codeChallenge = generatedPkceParams.challenge;
-        request.codeChallengeMethod = Constants.S256_CODE_CHALLENGE_METHOD;
-
-        return authCodeRequest;
-    }
-
-    /**
-     * Initializer for the logout request.
-     * @param logoutRequest 
-     */
-    private initializeLogoutRequest(logoutRequest?: EndSessionRequest): EndSessionRequest {
-        const validLogoutRequest = {
-            ...logoutRequest
-        };
-        if (StringUtils.isEmpty(validLogoutRequest.authority)) {
-            validLogoutRequest.authority = this.config.auth.authority;
-        }
-
-        validLogoutRequest.correlationId = (validLogoutRequest && validLogoutRequest.correlationId) || this.browserCrypto.createNewGuid();
-
-        validLogoutRequest.postLogoutRedirectUri = this.getPostLogoutRedirectUri(logoutRequest ? logoutRequest.postLogoutRedirectUri : "");
-        
-        return validLogoutRequest;
-    }
-
-    // #endregion
-=======
->>>>>>> cba66663
 }