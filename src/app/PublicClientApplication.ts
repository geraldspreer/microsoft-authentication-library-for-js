/*
 * Copyright (c) Microsoft Corporation. All rights reserved.
 * Licensed under the MIT License.
 */
import { AuthenticationResult, SilentFlowRequest } from "@azure/msal-common";
import { Configuration } from "../config/Configuration";
import { DEFAULT_REQUEST, ApiId } from "../utils/BrowserConstants";
import { IPublicClientApplication } from "./IPublicClientApplication";
import { RedirectRequest } from "../request/RedirectRequest";
import { PopupRequest } from "../request/PopupRequest";
import { ClientApplication } from "./ClientApplication";
import { SilentRequest } from "../request/SilentRequest";

/**
 * The PublicClientApplication class is the object exposed by the library to perform authentication and authorization functions in Single Page Applications
 * to obtain JWT tokens as described in the OAuth 2.0 Authorization Code Flow with PKCE specification.
 */
export class PublicClientApplication extends ClientApplication implements IPublicClientApplication {

    // Flag to indicate if in browser environment
    private isBrowserEnvironment: boolean;

    /**
     * @constructor
     * Constructor for the PublicClientApplication used to instantiate the PublicClientApplication object
     *
     * Important attributes in the Configuration object for auth are:
     * - clientID: the application ID of your application. You can obtain one by registering your application with our Application registration portal : https://portal.azure.com/#blade/Microsoft_AAD_IAM/ActiveDirectoryMenuBlade/RegisteredAppsPreview
     * - authority: the authority URL for your application.
     * - redirect_uri: the uri of your application registered in the portal.
     *
     * In Azure AD, authority is a URL indicating the Azure active directory that MSAL uses to obtain tokens.
     * It is of the form https://login.microsoftonline.com/{Enter_the_Tenant_Info_Here}
     * If your application supports Accounts in one organizational directory, replace "Enter_the_Tenant_Info_Here" value with the Tenant Id or Tenant name (for example, contoso.microsoft.com).
     * If your application supports Accounts in any organizational directory, replace "Enter_the_Tenant_Info_Here" value with organizations.
     * If your application supports Accounts in any organizational directory and personal Microsoft accounts, replace "Enter_the_Tenant_Info_Here" value with common.
     * To restrict support to Personal Microsoft accounts only, replace "Enter_the_Tenant_Info_Here" value with consumers.
     *
     * In Azure B2C, authority is of the form https://{instance}/tfp/{tenant}/{policyName}/
     * Full B2C functionality will be available in this library in future versions.
     *
     * @param {@link (Configuration:type)} configuration object for the MSAL PublicClientApplication instance
     */
    constructor(configuration: Configuration) {
<<<<<<< HEAD
        // If loaded in an environment where window is not available,
        // set internal flag to false so that further requests fail.
        // This is to support server-side rendering environments.
        this.isBrowserEnvironment = typeof window !== "undefined";
        if (this.isBrowserEnvironment) {
            // Set the configuration.
            this.config = buildConfiguration(configuration);
    
            // Initialize the crypto class.
            this.browserCrypto = new CryptoOps();
    
            // Initialize the network module class.
            this.networkClient = this.config.system.networkClient;
    
            // Initialize the browser storage class.
            this.browserStorage = new BrowserStorage(this.config.auth.clientId, this.config.cache);
    
            // Initialize logger
            this.logger = new Logger(this.config.system.loggerOptions);
    
            // Initialize default authority instance
            TrustedAuthority.setTrustedAuthoritiesFromConfig(this.config.auth.knownAuthorities, this.config.auth.cloudDiscoveryMetadata);
    
            this.defaultAuthority = null;
        }
    }

    // #region Redirect Flow
    
    /**
     * Event handler function which allows users to fire events after the PublicClientApplication object
     * has loaded during redirect flows. This should be invoked on all page loads involved in redirect
     * auth flows.
     * @returns {Promise.<AuthenticationResult | null>} token response or null. If the return value is null, then no auth redirect was detected.
     */
    async handleRedirectPromise(): Promise<AuthenticationResult | null> {
        return this.isBrowserEnvironment ? this.handleRedirectResponse() : null;
    }

    /**
     * Checks if navigateToLoginRequestUrl is set, and:
     * - if true, performs logic to cache and navigate
     * - if false, handles hash string and parses response
     */
    private async handleRedirectResponse(): Promise<AuthenticationResult> {
        // Get current location hash from window or cache.
        const { location: { hash } } = window;
        const cachedHash = this.browserStorage.getItem(this.browserStorage.generateCacheKey(TemporaryCacheKeys.URL_HASH), CacheSchemaType.TEMPORARY) as string;
        const isResponseHash = UrlString.hashContainsKnownProperties(hash);
        const loginRequestUrl = this.browserStorage.getItem(this.browserStorage.generateCacheKey(TemporaryCacheKeys.ORIGIN_URI), CacheSchemaType.TEMPORARY) as string;

        const currentUrlNormalized = UrlString.removeHashFromUrl(window.location.href);
        const loginRequestUrlNormalized = UrlString.removeHashFromUrl(loginRequestUrl || "");
        if (loginRequestUrlNormalized === currentUrlNormalized && this.config.auth.navigateToLoginRequestUrl) {
            // We are on the page we need to navigate to - handle hash
            // Replace current hash with non-msal hash, if present
            BrowserUtils.replaceHash(loginRequestUrl);
            return this.handleHash(isResponseHash ? hash : cachedHash);
        }

        if (!this.config.auth.navigateToLoginRequestUrl) {
            // We don't need to navigate - handle hash
            BrowserUtils.clearHash();
            return this.handleHash(isResponseHash ? hash : cachedHash);
        }

        if (isResponseHash && !BrowserUtils.isInIframe()) {
            // Returned from authority using redirect - need to perform navigation before processing response
            const hashKey = this.browserStorage.generateCacheKey(TemporaryCacheKeys.URL_HASH);
            this.browserStorage.setItem(hashKey, hash, CacheSchemaType.TEMPORARY);
            if (StringUtils.isEmpty(loginRequestUrl) || loginRequestUrl === "null") {
                // Redirect to home page if login request url is null (real null or the string null)
                this.logger.warning("Unable to get valid login request url from cache, redirecting to home page");
                BrowserUtils.navigateWindow("/", true);
            } else {
                // Navigate to target url
                BrowserUtils.navigateWindow(loginRequestUrl, true);
            }
        }

        return null;
    }

    /**
	 * Checks if hash exists and handles in window.
	 * @param responseHash
	 * @param interactionHandler
	 */
    private async handleHash(responseHash: string): Promise<AuthenticationResult> {
        // There is no hash - clean cache and return null.
        if (StringUtils.isEmpty(responseHash)) {
            this.browserStorage.cleanRequest();
            return null;
        }

        // Hash contains known properties - handle and return in callback
        const currentAuthority = this.browserStorage.getCachedAuthority();
        const authClient = await this.createAuthCodeClient(currentAuthority);
        const interactionHandler = new RedirectHandler(authClient, this.browserStorage);
        return interactionHandler.handleCodeResponse(responseHash, this.browserCrypto);
=======
        super(configuration);
>>>>>>> af3b14e8
    }

    /**
     * Use when initiating the login process by redirecting the user's browser to the authorization endpoint. This function redirects the page, so
     * any code that follows this function will not execute.
     *
     * IMPORTANT: It is NOT recommended to have code that is dependent on the resolution of the Promise. This function will navigate away from the current
     * browser window. It currently returns a Promise in order to reflect the asynchronous nature of the code running in this function.
     *
     * @param {@link (RedirectRequest:type)}
     */
    async loginRedirect(request?: RedirectRequest): Promise<void> {
        return this.acquireTokenRedirect(request || DEFAULT_REQUEST);
    }

    /**
<<<<<<< HEAD
     * Use when you want to obtain an access_token for your API by redirecting the user's browser window to the authorization endpoint. This function redirects
     * the page, so any code that follows this function will not execute.
	 *
	 * IMPORTANT: It is NOT recommended to have code that is dependent on the resolution of the Promise. This function will navigate away from the current
	 * browser window. It currently returns a Promise in order to reflect the asynchronous nature of the code running in this function.
     *
     * @param {@link (RedirectRequest:type)}
     */
    async acquireTokenRedirect(request: RedirectRequest): Promise<void> {
        this.preflightBrowserEnvironmentCheck();

        try {
            // Preflight request
            const validRequest: AuthorizationUrlRequest = this.preflightInteractiveRequest(request);

            // Create auth code request and generate PKCE params
            const authCodeRequest: AuthorizationCodeRequest = await this.initializeAuthorizationCodeRequest(validRequest);

            // Initialize the client
            const authClient: AuthorizationCodeClient = await this.createAuthCodeClient(validRequest.authority);

            // Create redirect interaction handler.
            const interactionHandler = new RedirectHandler(authClient, this.browserStorage);

            // Create acquire token url.
            const navigateUrl = await authClient.getAuthCodeUrl(validRequest);

            const redirectStartPage = (request && request.redirectStartPage) || window.location.href;
            // Show the UI once the url has been created. Response will come back in the hash, which will be handled in the handleRedirectCallback function.
            interactionHandler.initiateAuthRequest(navigateUrl, authCodeRequest, redirectStartPage, this.browserCrypto);
        } catch (e) {
            this.browserStorage.cleanRequest();
            throw e;
        }
    }

    // #endregion

    // #region Popup Flow

    /**
=======
>>>>>>> af3b14e8
     * Use when initiating the login process via opening a popup window in the user's browser
     *
     * @param {@link (PopupRequest:type)}
     *
     * @returns {Promise.<AuthenticationResult>} - a promise that is fulfilled when this function has completed, or rejected if an error was raised. Returns the {@link AuthResponse} object
     */
    loginPopup(request?: PopupRequest): Promise<AuthenticationResult> {
        return this.acquireTokenPopup(request || DEFAULT_REQUEST);
    }

<<<<<<< HEAD
    /**
     * Use when you want to obtain an access_token for your API via opening a popup window in the user's browser
     * @param {@link (PopupRequest:type)}
     *
     * @returns {Promise.<AuthenticationResult>} - a promise that is fulfilled when this function has completed, or rejected if an error was raised. Returns the {@link AuthResponse} object
     */
    async acquireTokenPopup(request: PopupRequest): Promise<AuthenticationResult> {
        this.preflightBrowserEnvironmentCheck();

        try {
            // Preflight request
            const validRequest: AuthorizationUrlRequest = this.preflightInteractiveRequest(request);

            // Create auth code request and generate PKCE params
            const authCodeRequest: AuthorizationCodeRequest = await this.initializeAuthorizationCodeRequest(validRequest);

            // Initialize the client
            const authClient: AuthorizationCodeClient = await this.createAuthCodeClient(validRequest.authority);

            // Create acquire token url.
            const navigateUrl = await authClient.getAuthCodeUrl(validRequest);

            // Acquire token with popup
            return await this.popupTokenHelper(navigateUrl, authCodeRequest, authClient);
        } catch (e) {
            this.browserStorage.cleanRequest();
            throw e;
        }
    }

    /**
     * Helper which acquires an authorization code with a popup from given url, and exchanges the code for a set of OAuth tokens.
     * @param navigateUrl
     */
    private async popupTokenHelper(navigateUrl: string, authCodeRequest: AuthorizationCodeRequest, authClient: AuthorizationCodeClient): Promise<AuthenticationResult> {
        // Create popup interaction handler.
        const interactionHandler = new PopupHandler(authClient, this.browserStorage);
        // Show the UI once the url has been created. Get the window handle for the popup.
        const popupWindow: Window = interactionHandler.initiateAuthRequest(navigateUrl, authCodeRequest);
        // Monitor the window for the hash. Return the string value and close the popup when the hash is received. Default timeout is 60 seconds.
        const hash = await interactionHandler.monitorPopupForHash(popupWindow, this.config.system.windowHashTimeout);
        // Handle response from hash string.
        return await interactionHandler.handleCodeResponse(hash);
    }

    // #endregion

    // #region Silent Flow

    /**
     * This function uses a hidden iframe to fetch an authorization code from the eSTS. There are cases where this may not work:
     * - Any browser using a form of Intelligent Tracking Prevention
     * - If there is not an established session with the service
     *
     * In these cases, the request must be done inside a popup or full frame redirect.
     *
     * For the cases where interaction is required, you cannot send a request with prompt=none.
     *
     * If your refresh token has expired, you can use this function to fetch a new set of tokens silently as long as
     * you session on the server still exists.
     * @param {@link AuthorizationUrlRequest}
     *
     * @returns {Promise.<AuthenticationResult>} - a promise that is fulfilled when this function has completed, or rejected if an error was raised. Returns the {@link AuthResponse} object
     */
    async ssoSilent(request: AuthorizationUrlRequest): Promise<AuthenticationResult> {
        this.preflightBrowserEnvironmentCheck();

        // Check that we have some SSO data
        if (StringUtils.isEmpty(request.loginHint) && StringUtils.isEmpty(request.sid)) {
            throw BrowserAuthError.createSilentSSOInsufficientInfoError();
        }

        // Check that prompt is set to none, throw error if it is set to anything else.
        if (request.prompt && request.prompt !== PromptValue.NONE) {
            throw BrowserAuthError.createSilentPromptValueError(request.prompt);
        }

        // Create silent request
        const silentRequest: AuthorizationUrlRequest = this.initializeAuthorizationRequest({
            ...request,
            prompt: PromptValue.NONE
        });

        // Create auth code request and generate PKCE params
        const authCodeRequest: AuthorizationCodeRequest = await this.initializeAuthorizationCodeRequest(silentRequest);

        // Get scopeString for iframe ID
        const scopeString = silentRequest.scopes ? silentRequest.scopes.join(" ") : "";

        // Initialize the client
        const authClient: AuthorizationCodeClient = await this.createAuthCodeClient(silentRequest.authority);

        // Create authorize request url
        const navigateUrl = await authClient.getAuthCodeUrl(silentRequest);

        return this.silentTokenHelper(navigateUrl, authCodeRequest, authClient, scopeString);
    }

    /**
     * Use this function to obtain a token before every call to the API / resource provider
     *
     * MSAL return's a cached token when available
     * Or it send's a request to the STS to obtain a new token using a refresh token.
     *
     * @param {@link (SilentRequest:type)}
     *
     * To renew idToken, please pass clientId as the only scope in the Authentication Parameters
     * @returns {Promise.<AuthenticationResult>} - a promise that is fulfilled when this function has completed, or rejected if an error was raised. Returns the {@link AuthResponse} object
     *
     */
    async acquireTokenSilent(request: SilentRequest): Promise<AuthenticationResult> {
        this.preflightBrowserEnvironmentCheck();

=======
    async acquireTokenSilent(request: SilentRequest): Promise<AuthenticationResult> {
>>>>>>> af3b14e8
        const silentRequest: SilentFlowRequest = {
            ...request,
            ...this.initializeBaseRequest(request)
        };
        try {
            // Telemetry manager only used to increment cacheHits here
            const serverTelemetryManager = this.initializeServerTelemetryManager(ApiId.acquireTokenSilent_silentFlow, silentRequest.correlationId);
            const silentAuthClient = await this.createSilentFlowClient(serverTelemetryManager, silentRequest.authority);
            return silentAuthClient.acquireCachedToken(silentRequest);
        } catch (e) {
            return this.acquireTokenByRefreshToken(request);
        }
    }
<<<<<<< HEAD

    // #endregion

    // #region Logout

    /**
     * Use to log out the current user, and redirect the user to the postLogoutRedirectUri.
     * Default behaviour is to redirect the user to `window.location.href`.
     * @param {@link (EndSessionRequest:type)} 
     */
    async logout(logoutRequest?: EndSessionRequest): Promise<void> {
        this.preflightBrowserEnvironmentCheck();

        const validLogoutRequest = this.initializeLogoutRequest(logoutRequest);
        const authClient = await this.createAuthCodeClient(validLogoutRequest && validLogoutRequest.authority);
        // create logout string and navigate user window to logout. Auth module will clear cache.
        const logoutUri: string = authClient.getLogoutUri(validLogoutRequest);
        BrowserUtils.navigateWindow(logoutUri);
    }

    // #endregion

    // #region Account APIs

    /**
     * Returns all accounts that MSAL currently has data for.
     * (the account object is created at the time of successful login)
     * or null when no state is found
     * @returns {@link AccountInfo[]} - Array of account objects in cache
     */
    getAllAccounts(): AccountInfo[] {
        return this.isBrowserEnvironment ? this.browserStorage.getAllAccounts() : [];
    }

    /**
     * Returns the signed in account matching username.
     * (the account object is created at the time of successful login)
     * or null when no state is found
     * @returns {@link AccountInfo} - the account object stored in MSAL
     */
    getAccountByUsername(userName: string): AccountInfo {
        const allAccounts = this.getAllAccounts();
        return allAccounts && allAccounts.length ? allAccounts.filter(accountObj => accountObj.username.toLowerCase() === userName.toLowerCase())[0] : null;
    }

    // #endregion

    // #region Helpers

    /**
     *
     * Use to get the redirect uri configured in MSAL or null.
     * @returns {string} redirect URL
     *
     */
    private getRedirectUri(requestRedirectUri?: string): string {
        return requestRedirectUri || this.config.auth.redirectUri || BrowserUtils.getCurrentUri();
    }

    /**
     * Use to get the post logout redirect uri configured in MSAL or null.
     *
     * @returns {string} post logout redirect URL
     */
    private getPostLogoutRedirectUri(requestPostLogoutRedirectUri?: string): string {
        return requestPostLogoutRedirectUri || this.config.auth.postLogoutRedirectUri || BrowserUtils.getCurrentUri();
    }

    /**
     * Used to get a discovered version of the default authority.
     */
    private async getDiscoveredDefaultAuthority(): Promise<Authority> {
        if (!this.defaultAuthority) {
            this.defaultAuthority = await AuthorityFactory.createDiscoveredInstance(this.config.auth.authority, this.config.system.networkClient);
        }
        return this.defaultAuthority;
    }

    /**
     * Helper to check whether interaction is in progress.
     */
    private interactionInProgress(): boolean {
        // Check whether value in cache is present and equal to expected value
        return (this.browserStorage.getItem(this.browserStorage.generateCacheKey(BrowserConstants.INTERACTION_STATUS_KEY), CacheSchemaType.TEMPORARY) as string) === BrowserConstants.INTERACTION_IN_PROGRESS_VALUE;
    }

    /**
     * Creates an Authorization Code Client with the given authority, or the default authority.
     * @param authorityUrl 
     */
    private async createAuthCodeClient(authorityUrl?: string): Promise<AuthorizationCodeClient> {
        // Create auth module.
        const clientConfig = await this.getClientConfiguration(authorityUrl);
        return new AuthorizationCodeClient(clientConfig);
    }

    /**
     * Creates an Silent Flow Client with the given authority, or the default authority.
     * @param authorityUrl 
     */
    private async createSilentFlowClient(authorityUrl?: string): Promise<SilentFlowClient> {
        // Create auth module.
        const clientConfig = await this.getClientConfiguration(authorityUrl);
        return new SilentFlowClient(clientConfig);
    }

    /**
     * Creates a Client Configuration object with the given request authority, or the default authority.
     * @param requestAuthority 
     */
    private async getClientConfiguration(requestAuthority?: string): Promise<ClientConfiguration> {
        // If the requestAuthority is passed and is not equivalent to the default configured authority, create new authority and discover endpoints. Return default authority otherwise.
        const discoveredAuthority = (!StringUtils.isEmpty(requestAuthority) && requestAuthority !== this.config.auth.authority) ? await AuthorityFactory.createDiscoveredInstance(requestAuthority, this.config.system.networkClient) 
            : await this.getDiscoveredDefaultAuthority();
        return {
            authOptions: {
                clientId: this.config.auth.clientId,
                authority: discoveredAuthority,
                knownAuthorities: this.config.auth.knownAuthorities,
                cloudDiscoveryMetadata: this.config.auth.cloudDiscoveryMetadata
            },
            systemOptions: {
                tokenRenewalOffsetSeconds: this.config.system.tokenRenewalOffsetSeconds
            },
            loggerOptions: {
                loggerCallback: this.config.system.loggerOptions.loggerCallback,
                piiLoggingEnabled: this.config.system.loggerOptions.piiLoggingEnabled
            },
            cryptoInterface: this.browserCrypto,
            networkInterface: this.networkClient,
            storageInterface: this.browserStorage,
            libraryInfo: {
                sku: BrowserConstants.MSAL_SKU,
                version: version,
                cpu: "",
                os: ""
            }
        };
    }

    /**
     * Helper to validate app environment before making an interactive request.
     */
    private preflightInteractiveRequest(request: RedirectRequest|PopupRequest): AuthorizationUrlRequest {
        // block the reload if it occurred inside a hidden iframe
        BrowserUtils.blockReloadInHiddenIframes();

        // Check if interaction is in progress. Throw error if true.
        if (this.interactionInProgress()) {
            throw BrowserAuthError.createInteractionInProgressError();
        }
        
        return this.initializeAuthorizationRequest(request);
    }

    /**
     * Helper to validate app environment before making a silent request
     * @param request 
     */
    private preflightBrowserEnvironmentCheck(): void {
        // Block request if not in browser environment
        BrowserUtils.blockNonBrowserEnvironment(this.isBrowserEnvironment);

        // block the reload if it occurred inside a hidden iframe
        BrowserUtils.blockReloadInHiddenIframes();
    }

    /**
     * Initializer function for all request APIs
     * @param request 
     */
    private initializeBaseRequest(request: BaseAuthRequest): BaseAuthRequest {
        const validatedRequest: BaseAuthRequest = {
            ...request
        };

        if (StringUtils.isEmpty(validatedRequest.authority)) {
            validatedRequest.authority = this.config.auth.authority;
        }

        validatedRequest.correlationId = (request && request.correlationId) || this.browserCrypto.createNewGuid();

        return validatedRequest;
    }

    /**
     * Generates a request that will contain the openid and profile scopes.
     * @param request 
     */
    private setDefaultScopes(request: BaseAuthRequest): BaseAuthRequest {
        return {
            ...request,
            scopes: [...((request && request.scopes) || []), ...DEFAULT_REQUEST.scopes]
        };
    }

    /**
     * Helper to initialize required request parameters for interactive APIs and ssoSilent()
     * @param request
     */
    private initializeAuthorizationRequest(request: AuthorizationUrlRequest|RedirectRequest|PopupRequest): AuthorizationUrlRequest {
        let validatedRequest: AuthorizationUrlRequest = {
            ...request
        };

        validatedRequest.redirectUri = this.getRedirectUri(validatedRequest.redirectUri);

        // Check for ADAL SSO
        if (StringUtils.isEmpty(validatedRequest.loginHint)) {
            // Only check for adal token if no SSO params are being used
            const adalIdTokenString = this.browserStorage.getItem(PersistentCacheKeys.ADAL_ID_TOKEN, CacheSchemaType.TEMPORARY) as string;
            if (!StringUtils.isEmpty(adalIdTokenString)) {
                const adalIdToken = new IdToken(adalIdTokenString, this.browserCrypto);
                this.browserStorage.removeItem(PersistentCacheKeys.ADAL_ID_TOKEN);
                if (adalIdToken.claims && adalIdToken.claims.upn) {
                    validatedRequest.loginHint = adalIdToken.claims.upn;
                }
            }
        }

        validatedRequest.state = ProtocolUtils.setRequestState(
            (request && request.state) || "",
            this.browserCrypto
        );

        if (StringUtils.isEmpty(validatedRequest.nonce)) {
            validatedRequest.nonce = this.browserCrypto.createNewGuid();
        }
        
        validatedRequest.responseMode = ResponseMode.FRAGMENT;

        validatedRequest = {
            ...validatedRequest,
            ...this.initializeBaseRequest(validatedRequest)
        };

        this.browserStorage.updateCacheEntries(validatedRequest.state, validatedRequest.nonce, validatedRequest.authority);

        return {
            ...validatedRequest,
            ...this.setDefaultScopes(validatedRequest)
        };
    }

    /**
     * Generates an auth code request tied to the url request.
     * @param request 
     */
    private async initializeAuthorizationCodeRequest(request: AuthorizationUrlRequest): Promise<AuthorizationCodeRequest> {
        const generatedPkceParams = await this.browserCrypto.generatePkceCodes();

        const authCodeRequest: AuthorizationCodeRequest = {
            ...request,
            redirectUri: request.redirectUri,
            code: "",
            codeVerifier: generatedPkceParams.verifier
        };

        request.codeChallenge = generatedPkceParams.challenge;
        request.codeChallengeMethod = Constants.S256_CODE_CHALLENGE_METHOD;

        return authCodeRequest;
    }

    /**
     * Initializer for the logout request.
     * @param logoutRequest 
     */
    private initializeLogoutRequest(logoutRequest?: EndSessionRequest): EndSessionRequest {
        const validLogoutRequest = {
            ...logoutRequest
        };
        if (StringUtils.isEmpty(validLogoutRequest.authority)) {
            validLogoutRequest.authority = this.config.auth.authority;
        }

        validLogoutRequest.correlationId = (validLogoutRequest && validLogoutRequest.correlationId) || this.browserCrypto.createNewGuid();

        validLogoutRequest.postLogoutRedirectUri = this.getPostLogoutRedirectUri(logoutRequest ? logoutRequest.postLogoutRedirectUri : "");
        
        return validLogoutRequest;
    }

    // #endregion
=======
>>>>>>> af3b14e8
}<|MERGE_RESOLUTION|>--- conflicted
+++ resolved
@@ -16,9 +16,6 @@
  * to obtain JWT tokens as described in the OAuth 2.0 Authorization Code Flow with PKCE specification.
  */
 export class PublicClientApplication extends ClientApplication implements IPublicClientApplication {
-
-    // Flag to indicate if in browser environment
-    private isBrowserEnvironment: boolean;
 
     /**
      * @constructor
@@ -42,110 +39,7 @@
      * @param {@link (Configuration:type)} configuration object for the MSAL PublicClientApplication instance
      */
     constructor(configuration: Configuration) {
-<<<<<<< HEAD
-        // If loaded in an environment where window is not available,
-        // set internal flag to false so that further requests fail.
-        // This is to support server-side rendering environments.
-        this.isBrowserEnvironment = typeof window !== "undefined";
-        if (this.isBrowserEnvironment) {
-            // Set the configuration.
-            this.config = buildConfiguration(configuration);
-    
-            // Initialize the crypto class.
-            this.browserCrypto = new CryptoOps();
-    
-            // Initialize the network module class.
-            this.networkClient = this.config.system.networkClient;
-    
-            // Initialize the browser storage class.
-            this.browserStorage = new BrowserStorage(this.config.auth.clientId, this.config.cache);
-    
-            // Initialize logger
-            this.logger = new Logger(this.config.system.loggerOptions);
-    
-            // Initialize default authority instance
-            TrustedAuthority.setTrustedAuthoritiesFromConfig(this.config.auth.knownAuthorities, this.config.auth.cloudDiscoveryMetadata);
-    
-            this.defaultAuthority = null;
-        }
-    }
-
-    // #region Redirect Flow
-    
-    /**
-     * Event handler function which allows users to fire events after the PublicClientApplication object
-     * has loaded during redirect flows. This should be invoked on all page loads involved in redirect
-     * auth flows.
-     * @returns {Promise.<AuthenticationResult | null>} token response or null. If the return value is null, then no auth redirect was detected.
-     */
-    async handleRedirectPromise(): Promise<AuthenticationResult | null> {
-        return this.isBrowserEnvironment ? this.handleRedirectResponse() : null;
-    }
-
-    /**
-     * Checks if navigateToLoginRequestUrl is set, and:
-     * - if true, performs logic to cache and navigate
-     * - if false, handles hash string and parses response
-     */
-    private async handleRedirectResponse(): Promise<AuthenticationResult> {
-        // Get current location hash from window or cache.
-        const { location: { hash } } = window;
-        const cachedHash = this.browserStorage.getItem(this.browserStorage.generateCacheKey(TemporaryCacheKeys.URL_HASH), CacheSchemaType.TEMPORARY) as string;
-        const isResponseHash = UrlString.hashContainsKnownProperties(hash);
-        const loginRequestUrl = this.browserStorage.getItem(this.browserStorage.generateCacheKey(TemporaryCacheKeys.ORIGIN_URI), CacheSchemaType.TEMPORARY) as string;
-
-        const currentUrlNormalized = UrlString.removeHashFromUrl(window.location.href);
-        const loginRequestUrlNormalized = UrlString.removeHashFromUrl(loginRequestUrl || "");
-        if (loginRequestUrlNormalized === currentUrlNormalized && this.config.auth.navigateToLoginRequestUrl) {
-            // We are on the page we need to navigate to - handle hash
-            // Replace current hash with non-msal hash, if present
-            BrowserUtils.replaceHash(loginRequestUrl);
-            return this.handleHash(isResponseHash ? hash : cachedHash);
-        }
-
-        if (!this.config.auth.navigateToLoginRequestUrl) {
-            // We don't need to navigate - handle hash
-            BrowserUtils.clearHash();
-            return this.handleHash(isResponseHash ? hash : cachedHash);
-        }
-
-        if (isResponseHash && !BrowserUtils.isInIframe()) {
-            // Returned from authority using redirect - need to perform navigation before processing response
-            const hashKey = this.browserStorage.generateCacheKey(TemporaryCacheKeys.URL_HASH);
-            this.browserStorage.setItem(hashKey, hash, CacheSchemaType.TEMPORARY);
-            if (StringUtils.isEmpty(loginRequestUrl) || loginRequestUrl === "null") {
-                // Redirect to home page if login request url is null (real null or the string null)
-                this.logger.warning("Unable to get valid login request url from cache, redirecting to home page");
-                BrowserUtils.navigateWindow("/", true);
-            } else {
-                // Navigate to target url
-                BrowserUtils.navigateWindow(loginRequestUrl, true);
-            }
-        }
-
-        return null;
-    }
-
-    /**
-	 * Checks if hash exists and handles in window.
-	 * @param responseHash
-	 * @param interactionHandler
-	 */
-    private async handleHash(responseHash: string): Promise<AuthenticationResult> {
-        // There is no hash - clean cache and return null.
-        if (StringUtils.isEmpty(responseHash)) {
-            this.browserStorage.cleanRequest();
-            return null;
-        }
-
-        // Hash contains known properties - handle and return in callback
-        const currentAuthority = this.browserStorage.getCachedAuthority();
-        const authClient = await this.createAuthCodeClient(currentAuthority);
-        const interactionHandler = new RedirectHandler(authClient, this.browserStorage);
-        return interactionHandler.handleCodeResponse(responseHash, this.browserCrypto);
-=======
         super(configuration);
->>>>>>> af3b14e8
     }
 
     /**
@@ -162,50 +56,6 @@
     }
 
     /**
-<<<<<<< HEAD
-     * Use when you want to obtain an access_token for your API by redirecting the user's browser window to the authorization endpoint. This function redirects
-     * the page, so any code that follows this function will not execute.
-	 *
-	 * IMPORTANT: It is NOT recommended to have code that is dependent on the resolution of the Promise. This function will navigate away from the current
-	 * browser window. It currently returns a Promise in order to reflect the asynchronous nature of the code running in this function.
-     *
-     * @param {@link (RedirectRequest:type)}
-     */
-    async acquireTokenRedirect(request: RedirectRequest): Promise<void> {
-        this.preflightBrowserEnvironmentCheck();
-
-        try {
-            // Preflight request
-            const validRequest: AuthorizationUrlRequest = this.preflightInteractiveRequest(request);
-
-            // Create auth code request and generate PKCE params
-            const authCodeRequest: AuthorizationCodeRequest = await this.initializeAuthorizationCodeRequest(validRequest);
-
-            // Initialize the client
-            const authClient: AuthorizationCodeClient = await this.createAuthCodeClient(validRequest.authority);
-
-            // Create redirect interaction handler.
-            const interactionHandler = new RedirectHandler(authClient, this.browserStorage);
-
-            // Create acquire token url.
-            const navigateUrl = await authClient.getAuthCodeUrl(validRequest);
-
-            const redirectStartPage = (request && request.redirectStartPage) || window.location.href;
-            // Show the UI once the url has been created. Response will come back in the hash, which will be handled in the handleRedirectCallback function.
-            interactionHandler.initiateAuthRequest(navigateUrl, authCodeRequest, redirectStartPage, this.browserCrypto);
-        } catch (e) {
-            this.browserStorage.cleanRequest();
-            throw e;
-        }
-    }
-
-    // #endregion
-
-    // #region Popup Flow
-
-    /**
-=======
->>>>>>> af3b14e8
      * Use when initiating the login process via opening a popup window in the user's browser
      *
      * @param {@link (PopupRequest:type)}
@@ -216,123 +66,8 @@
         return this.acquireTokenPopup(request || DEFAULT_REQUEST);
     }
 
-<<<<<<< HEAD
-    /**
-     * Use when you want to obtain an access_token for your API via opening a popup window in the user's browser
-     * @param {@link (PopupRequest:type)}
-     *
-     * @returns {Promise.<AuthenticationResult>} - a promise that is fulfilled when this function has completed, or rejected if an error was raised. Returns the {@link AuthResponse} object
-     */
-    async acquireTokenPopup(request: PopupRequest): Promise<AuthenticationResult> {
-        this.preflightBrowserEnvironmentCheck();
-
-        try {
-            // Preflight request
-            const validRequest: AuthorizationUrlRequest = this.preflightInteractiveRequest(request);
-
-            // Create auth code request and generate PKCE params
-            const authCodeRequest: AuthorizationCodeRequest = await this.initializeAuthorizationCodeRequest(validRequest);
-
-            // Initialize the client
-            const authClient: AuthorizationCodeClient = await this.createAuthCodeClient(validRequest.authority);
-
-            // Create acquire token url.
-            const navigateUrl = await authClient.getAuthCodeUrl(validRequest);
-
-            // Acquire token with popup
-            return await this.popupTokenHelper(navigateUrl, authCodeRequest, authClient);
-        } catch (e) {
-            this.browserStorage.cleanRequest();
-            throw e;
-        }
-    }
-
-    /**
-     * Helper which acquires an authorization code with a popup from given url, and exchanges the code for a set of OAuth tokens.
-     * @param navigateUrl
-     */
-    private async popupTokenHelper(navigateUrl: string, authCodeRequest: AuthorizationCodeRequest, authClient: AuthorizationCodeClient): Promise<AuthenticationResult> {
-        // Create popup interaction handler.
-        const interactionHandler = new PopupHandler(authClient, this.browserStorage);
-        // Show the UI once the url has been created. Get the window handle for the popup.
-        const popupWindow: Window = interactionHandler.initiateAuthRequest(navigateUrl, authCodeRequest);
-        // Monitor the window for the hash. Return the string value and close the popup when the hash is received. Default timeout is 60 seconds.
-        const hash = await interactionHandler.monitorPopupForHash(popupWindow, this.config.system.windowHashTimeout);
-        // Handle response from hash string.
-        return await interactionHandler.handleCodeResponse(hash);
-    }
-
-    // #endregion
-
-    // #region Silent Flow
-
-    /**
-     * This function uses a hidden iframe to fetch an authorization code from the eSTS. There are cases where this may not work:
-     * - Any browser using a form of Intelligent Tracking Prevention
-     * - If there is not an established session with the service
-     *
-     * In these cases, the request must be done inside a popup or full frame redirect.
-     *
-     * For the cases where interaction is required, you cannot send a request with prompt=none.
-     *
-     * If your refresh token has expired, you can use this function to fetch a new set of tokens silently as long as
-     * you session on the server still exists.
-     * @param {@link AuthorizationUrlRequest}
-     *
-     * @returns {Promise.<AuthenticationResult>} - a promise that is fulfilled when this function has completed, or rejected if an error was raised. Returns the {@link AuthResponse} object
-     */
-    async ssoSilent(request: AuthorizationUrlRequest): Promise<AuthenticationResult> {
-        this.preflightBrowserEnvironmentCheck();
-
-        // Check that we have some SSO data
-        if (StringUtils.isEmpty(request.loginHint) && StringUtils.isEmpty(request.sid)) {
-            throw BrowserAuthError.createSilentSSOInsufficientInfoError();
-        }
-
-        // Check that prompt is set to none, throw error if it is set to anything else.
-        if (request.prompt && request.prompt !== PromptValue.NONE) {
-            throw BrowserAuthError.createSilentPromptValueError(request.prompt);
-        }
-
-        // Create silent request
-        const silentRequest: AuthorizationUrlRequest = this.initializeAuthorizationRequest({
-            ...request,
-            prompt: PromptValue.NONE
-        });
-
-        // Create auth code request and generate PKCE params
-        const authCodeRequest: AuthorizationCodeRequest = await this.initializeAuthorizationCodeRequest(silentRequest);
-
-        // Get scopeString for iframe ID
-        const scopeString = silentRequest.scopes ? silentRequest.scopes.join(" ") : "";
-
-        // Initialize the client
-        const authClient: AuthorizationCodeClient = await this.createAuthCodeClient(silentRequest.authority);
-
-        // Create authorize request url
-        const navigateUrl = await authClient.getAuthCodeUrl(silentRequest);
-
-        return this.silentTokenHelper(navigateUrl, authCodeRequest, authClient, scopeString);
-    }
-
-    /**
-     * Use this function to obtain a token before every call to the API / resource provider
-     *
-     * MSAL return's a cached token when available
-     * Or it send's a request to the STS to obtain a new token using a refresh token.
-     *
-     * @param {@link (SilentRequest:type)}
-     *
-     * To renew idToken, please pass clientId as the only scope in the Authentication Parameters
-     * @returns {Promise.<AuthenticationResult>} - a promise that is fulfilled when this function has completed, or rejected if an error was raised. Returns the {@link AuthResponse} object
-     *
-     */
     async acquireTokenSilent(request: SilentRequest): Promise<AuthenticationResult> {
         this.preflightBrowserEnvironmentCheck();
-
-=======
-    async acquireTokenSilent(request: SilentRequest): Promise<AuthenticationResult> {
->>>>>>> af3b14e8
         const silentRequest: SilentFlowRequest = {
             ...request,
             ...this.initializeBaseRequest(request)
@@ -346,291 +81,4 @@
             return this.acquireTokenByRefreshToken(request);
         }
     }
-<<<<<<< HEAD
-
-    // #endregion
-
-    // #region Logout
-
-    /**
-     * Use to log out the current user, and redirect the user to the postLogoutRedirectUri.
-     * Default behaviour is to redirect the user to `window.location.href`.
-     * @param {@link (EndSessionRequest:type)} 
-     */
-    async logout(logoutRequest?: EndSessionRequest): Promise<void> {
-        this.preflightBrowserEnvironmentCheck();
-
-        const validLogoutRequest = this.initializeLogoutRequest(logoutRequest);
-        const authClient = await this.createAuthCodeClient(validLogoutRequest && validLogoutRequest.authority);
-        // create logout string and navigate user window to logout. Auth module will clear cache.
-        const logoutUri: string = authClient.getLogoutUri(validLogoutRequest);
-        BrowserUtils.navigateWindow(logoutUri);
-    }
-
-    // #endregion
-
-    // #region Account APIs
-
-    /**
-     * Returns all accounts that MSAL currently has data for.
-     * (the account object is created at the time of successful login)
-     * or null when no state is found
-     * @returns {@link AccountInfo[]} - Array of account objects in cache
-     */
-    getAllAccounts(): AccountInfo[] {
-        return this.isBrowserEnvironment ? this.browserStorage.getAllAccounts() : [];
-    }
-
-    /**
-     * Returns the signed in account matching username.
-     * (the account object is created at the time of successful login)
-     * or null when no state is found
-     * @returns {@link AccountInfo} - the account object stored in MSAL
-     */
-    getAccountByUsername(userName: string): AccountInfo {
-        const allAccounts = this.getAllAccounts();
-        return allAccounts && allAccounts.length ? allAccounts.filter(accountObj => accountObj.username.toLowerCase() === userName.toLowerCase())[0] : null;
-    }
-
-    // #endregion
-
-    // #region Helpers
-
-    /**
-     *
-     * Use to get the redirect uri configured in MSAL or null.
-     * @returns {string} redirect URL
-     *
-     */
-    private getRedirectUri(requestRedirectUri?: string): string {
-        return requestRedirectUri || this.config.auth.redirectUri || BrowserUtils.getCurrentUri();
-    }
-
-    /**
-     * Use to get the post logout redirect uri configured in MSAL or null.
-     *
-     * @returns {string} post logout redirect URL
-     */
-    private getPostLogoutRedirectUri(requestPostLogoutRedirectUri?: string): string {
-        return requestPostLogoutRedirectUri || this.config.auth.postLogoutRedirectUri || BrowserUtils.getCurrentUri();
-    }
-
-    /**
-     * Used to get a discovered version of the default authority.
-     */
-    private async getDiscoveredDefaultAuthority(): Promise<Authority> {
-        if (!this.defaultAuthority) {
-            this.defaultAuthority = await AuthorityFactory.createDiscoveredInstance(this.config.auth.authority, this.config.system.networkClient);
-        }
-        return this.defaultAuthority;
-    }
-
-    /**
-     * Helper to check whether interaction is in progress.
-     */
-    private interactionInProgress(): boolean {
-        // Check whether value in cache is present and equal to expected value
-        return (this.browserStorage.getItem(this.browserStorage.generateCacheKey(BrowserConstants.INTERACTION_STATUS_KEY), CacheSchemaType.TEMPORARY) as string) === BrowserConstants.INTERACTION_IN_PROGRESS_VALUE;
-    }
-
-    /**
-     * Creates an Authorization Code Client with the given authority, or the default authority.
-     * @param authorityUrl 
-     */
-    private async createAuthCodeClient(authorityUrl?: string): Promise<AuthorizationCodeClient> {
-        // Create auth module.
-        const clientConfig = await this.getClientConfiguration(authorityUrl);
-        return new AuthorizationCodeClient(clientConfig);
-    }
-
-    /**
-     * Creates an Silent Flow Client with the given authority, or the default authority.
-     * @param authorityUrl 
-     */
-    private async createSilentFlowClient(authorityUrl?: string): Promise<SilentFlowClient> {
-        // Create auth module.
-        const clientConfig = await this.getClientConfiguration(authorityUrl);
-        return new SilentFlowClient(clientConfig);
-    }
-
-    /**
-     * Creates a Client Configuration object with the given request authority, or the default authority.
-     * @param requestAuthority 
-     */
-    private async getClientConfiguration(requestAuthority?: string): Promise<ClientConfiguration> {
-        // If the requestAuthority is passed and is not equivalent to the default configured authority, create new authority and discover endpoints. Return default authority otherwise.
-        const discoveredAuthority = (!StringUtils.isEmpty(requestAuthority) && requestAuthority !== this.config.auth.authority) ? await AuthorityFactory.createDiscoveredInstance(requestAuthority, this.config.system.networkClient) 
-            : await this.getDiscoveredDefaultAuthority();
-        return {
-            authOptions: {
-                clientId: this.config.auth.clientId,
-                authority: discoveredAuthority,
-                knownAuthorities: this.config.auth.knownAuthorities,
-                cloudDiscoveryMetadata: this.config.auth.cloudDiscoveryMetadata
-            },
-            systemOptions: {
-                tokenRenewalOffsetSeconds: this.config.system.tokenRenewalOffsetSeconds
-            },
-            loggerOptions: {
-                loggerCallback: this.config.system.loggerOptions.loggerCallback,
-                piiLoggingEnabled: this.config.system.loggerOptions.piiLoggingEnabled
-            },
-            cryptoInterface: this.browserCrypto,
-            networkInterface: this.networkClient,
-            storageInterface: this.browserStorage,
-            libraryInfo: {
-                sku: BrowserConstants.MSAL_SKU,
-                version: version,
-                cpu: "",
-                os: ""
-            }
-        };
-    }
-
-    /**
-     * Helper to validate app environment before making an interactive request.
-     */
-    private preflightInteractiveRequest(request: RedirectRequest|PopupRequest): AuthorizationUrlRequest {
-        // block the reload if it occurred inside a hidden iframe
-        BrowserUtils.blockReloadInHiddenIframes();
-
-        // Check if interaction is in progress. Throw error if true.
-        if (this.interactionInProgress()) {
-            throw BrowserAuthError.createInteractionInProgressError();
-        }
-        
-        return this.initializeAuthorizationRequest(request);
-    }
-
-    /**
-     * Helper to validate app environment before making a silent request
-     * @param request 
-     */
-    private preflightBrowserEnvironmentCheck(): void {
-        // Block request if not in browser environment
-        BrowserUtils.blockNonBrowserEnvironment(this.isBrowserEnvironment);
-
-        // block the reload if it occurred inside a hidden iframe
-        BrowserUtils.blockReloadInHiddenIframes();
-    }
-
-    /**
-     * Initializer function for all request APIs
-     * @param request 
-     */
-    private initializeBaseRequest(request: BaseAuthRequest): BaseAuthRequest {
-        const validatedRequest: BaseAuthRequest = {
-            ...request
-        };
-
-        if (StringUtils.isEmpty(validatedRequest.authority)) {
-            validatedRequest.authority = this.config.auth.authority;
-        }
-
-        validatedRequest.correlationId = (request && request.correlationId) || this.browserCrypto.createNewGuid();
-
-        return validatedRequest;
-    }
-
-    /**
-     * Generates a request that will contain the openid and profile scopes.
-     * @param request 
-     */
-    private setDefaultScopes(request: BaseAuthRequest): BaseAuthRequest {
-        return {
-            ...request,
-            scopes: [...((request && request.scopes) || []), ...DEFAULT_REQUEST.scopes]
-        };
-    }
-
-    /**
-     * Helper to initialize required request parameters for interactive APIs and ssoSilent()
-     * @param request
-     */
-    private initializeAuthorizationRequest(request: AuthorizationUrlRequest|RedirectRequest|PopupRequest): AuthorizationUrlRequest {
-        let validatedRequest: AuthorizationUrlRequest = {
-            ...request
-        };
-
-        validatedRequest.redirectUri = this.getRedirectUri(validatedRequest.redirectUri);
-
-        // Check for ADAL SSO
-        if (StringUtils.isEmpty(validatedRequest.loginHint)) {
-            // Only check for adal token if no SSO params are being used
-            const adalIdTokenString = this.browserStorage.getItem(PersistentCacheKeys.ADAL_ID_TOKEN, CacheSchemaType.TEMPORARY) as string;
-            if (!StringUtils.isEmpty(adalIdTokenString)) {
-                const adalIdToken = new IdToken(adalIdTokenString, this.browserCrypto);
-                this.browserStorage.removeItem(PersistentCacheKeys.ADAL_ID_TOKEN);
-                if (adalIdToken.claims && adalIdToken.claims.upn) {
-                    validatedRequest.loginHint = adalIdToken.claims.upn;
-                }
-            }
-        }
-
-        validatedRequest.state = ProtocolUtils.setRequestState(
-            (request && request.state) || "",
-            this.browserCrypto
-        );
-
-        if (StringUtils.isEmpty(validatedRequest.nonce)) {
-            validatedRequest.nonce = this.browserCrypto.createNewGuid();
-        }
-        
-        validatedRequest.responseMode = ResponseMode.FRAGMENT;
-
-        validatedRequest = {
-            ...validatedRequest,
-            ...this.initializeBaseRequest(validatedRequest)
-        };
-
-        this.browserStorage.updateCacheEntries(validatedRequest.state, validatedRequest.nonce, validatedRequest.authority);
-
-        return {
-            ...validatedRequest,
-            ...this.setDefaultScopes(validatedRequest)
-        };
-    }
-
-    /**
-     * Generates an auth code request tied to the url request.
-     * @param request 
-     */
-    private async initializeAuthorizationCodeRequest(request: AuthorizationUrlRequest): Promise<AuthorizationCodeRequest> {
-        const generatedPkceParams = await this.browserCrypto.generatePkceCodes();
-
-        const authCodeRequest: AuthorizationCodeRequest = {
-            ...request,
-            redirectUri: request.redirectUri,
-            code: "",
-            codeVerifier: generatedPkceParams.verifier
-        };
-
-        request.codeChallenge = generatedPkceParams.challenge;
-        request.codeChallengeMethod = Constants.S256_CODE_CHALLENGE_METHOD;
-
-        return authCodeRequest;
-    }
-
-    /**
-     * Initializer for the logout request.
-     * @param logoutRequest 
-     */
-    private initializeLogoutRequest(logoutRequest?: EndSessionRequest): EndSessionRequest {
-        const validLogoutRequest = {
-            ...logoutRequest
-        };
-        if (StringUtils.isEmpty(validLogoutRequest.authority)) {
-            validLogoutRequest.authority = this.config.auth.authority;
-        }
-
-        validLogoutRequest.correlationId = (validLogoutRequest && validLogoutRequest.correlationId) || this.browserCrypto.createNewGuid();
-
-        validLogoutRequest.postLogoutRedirectUri = this.getPostLogoutRedirectUri(logoutRequest ? logoutRequest.postLogoutRedirectUri : "");
-        
-        return validLogoutRequest;
-    }
-
-    // #endregion
-=======
->>>>>>> af3b14e8
 }