--- conflicted
+++ resolved
@@ -197,15 +197,9 @@
             this.logger.verbose("acquireTokenSilent - attempting to acquire token from web flow");
             const silentCacheClient = this.createSilentCacheClient(request.correlationId);
             const silentRequest = await silentCacheClient.initializeSilentRequest(request, account);
-<<<<<<< HEAD
-            result = silentCacheClient.acquireToken(silentRequest).catch(async (error: AuthError) => {
-                if (request.silentTokenRetrievalStrategy === SilentTokenRetrievalStrategy.CacheOnly) {
-                    throw error;
-=======
             result = silentCacheClient.acquireToken(silentRequest).catch(async () => {
                 if (request.silentTokenRetrievalStrategy === SilentTokenRetrievalStrategy.CacheOnly) {
                     throw new AuthError("", "Can't make network call when SilentTokenRetrievalStrategy is set to CacheOnly");
->>>>>>> 8eebabc8
                 }
 
                 return this.acquireTokenByRefreshToken(silentRequest);
