/*
 * Copyright (c) Microsoft Corporation. All rights reserved.
 * Licensed under the MIT License.
 */
import {
    AuthorizationCodeClient,
    INetworkModule,
    UrlString,
    StringUtils,
    PromptValue,
    ServerError,
    Authority,
    AuthorityFactory,
    InteractionRequiredAuthError,
    TrustedAuthority,
    AuthorizationUrlRequest,
    PersistentCacheKeys,
    IdToken,
    ProtocolUtils,
    AuthorizationCodeRequest,
    Constants,
    CacheSchemaType,
    AuthenticationResult,
    SilentFlowRequest,
    AccountInfo,
    ResponseMode,
    ClientConfiguration,
    SilentFlowClient,
    EndSessionRequest,
    BaseAuthRequest,
    Logger,
    ServerTelemetryManager,
    ServerTelemetryRequest,
    ServerAuthorizationCodeResponse
} from "@azure/msal-common";
import { buildConfiguration, Configuration } from "../config/Configuration";
import { BrowserStorage } from "../cache/BrowserStorage";
import { CryptoOps } from "../crypto/CryptoOps";
import { RedirectHandler } from "../interaction_handler/RedirectHandler";
import { PopupHandler } from "../interaction_handler/PopupHandler";
import { SilentHandler } from "../interaction_handler/SilentHandler";
import { BrowserAuthError } from "../error/BrowserAuthError";
import { BrowserConstants, TemporaryCacheKeys, ApiId, DEFAULT_REQUEST, InteractionType } from "../utils/BrowserConstants";
import { BrowserUtils } from "../utils/BrowserUtils";
import { version } from "../../package.json";
import { IPublicClientApplication } from "./IPublicClientApplication";
import { RedirectRequest } from "../request/RedirectRequest";
import { PopupRequest } from "../request/PopupRequest";
import { SilentRequest } from "../request/SilentRequest";
import { BrowserProtocolUtils, BrowserStateObject } from "../utils/BrowserProtocolUtils";

/**
 * The PublicClientApplication class is the object exposed by the library to perform authentication and authorization functions in Single Page Applications
 * to obtain JWT tokens as described in the OAuth 2.0 Authorization Code Flow with PKCE specification.
 */
export class PublicClientApplication implements IPublicClientApplication {

    // Crypto interface implementation
    private readonly browserCrypto: CryptoOps;

    // Storage interface implementation
    private readonly browserStorage: BrowserStorage;

    // Network interface implementation
    private readonly networkClient: INetworkModule;

    // Response promise
    private readonly tokenExchangePromise: Promise<AuthenticationResult>;

    // Input configuration by developer/user
    private config: Configuration;

    // Default authority
    private defaultAuthority: Authority;

    // Logger
    private logger: Logger;

    /**
     * @constructor
     * Constructor for the PublicClientApplication used to instantiate the PublicClientApplication object
     *
     * Important attributes in the Configuration object for auth are:
     * - clientID: the application ID of your application. You can obtain one by registering your application with our Application registration portal : https://portal.azure.com/#blade/Microsoft_AAD_IAM/ActiveDirectoryMenuBlade/RegisteredAppsPreview
     * - authority: the authority URL for your application.
     * - redirect_uri: the uri of your application registered in the portal.
     *
     * In Azure AD, authority is a URL indicating the Azure active directory that MSAL uses to obtain tokens.
     * It is of the form https://login.microsoftonline.com/{Enter_the_Tenant_Info_Here}
     * If your application supports Accounts in one organizational directory, replace "Enter_the_Tenant_Info_Here" value with the Tenant Id or Tenant name (for example, contoso.microsoft.com).
     * If your application supports Accounts in any organizational directory, replace "Enter_the_Tenant_Info_Here" value with organizations.
     * If your application supports Accounts in any organizational directory and personal Microsoft accounts, replace "Enter_the_Tenant_Info_Here" value with common.
     * To restrict support to Personal Microsoft accounts only, replace "Enter_the_Tenant_Info_Here" value with consumers.
     *
     * In Azure B2C, authority is of the form https://{instance}/tfp/{tenant}/{policyName}/
     * Full B2C functionality will be available in this library in future versions.
     *
     * @param {@link (Configuration:type)} configuration object for the MSAL PublicClientApplication instance
     */
    constructor(configuration: Configuration) {
        // Set the configuration.
        this.config = buildConfiguration(configuration);

        // Initialize the crypto class.
        this.browserCrypto = new CryptoOps();

        // Initialize the network module class.
        this.networkClient = this.config.system.networkClient;

        // Initialize the browser storage class.
        this.browserStorage = new BrowserStorage(this.config.auth.clientId, this.config.cache);

        // Initialize logger
        this.logger = new Logger(this.config.system.loggerOptions);

        // Initialize default authority instance
        TrustedAuthority.setTrustedAuthoritiesFromConfig(this.config.auth.knownAuthorities, this.config.auth.cloudDiscoveryMetadata);

        this.defaultAuthority = null;
    }

    // #region Redirect Flow
    
    /**
     * Event handler function which allows users to fire events after the PublicClientApplication object
     * has loaded during redirect flows. This should be invoked on all page loads involved in redirect
     * auth flows.
     * @returns {Promise.<AuthenticationResult | null>} token response or null. If the return value is null, then no auth redirect was detected.
     */
    async handleRedirectPromise(): Promise<AuthenticationResult | null> {
        return this.handleRedirectResponse();
    }

    /**
     * Checks if navigateToLoginRequestUrl is set, and:
     * - if true, performs logic to cache and navigate
     * - if false, handles hash string and parses response
     */
    private async handleRedirectResponse(): Promise<AuthenticationResult | null> {
        const responseHash = this.getRedirectResponseHash();
        if (StringUtils.isEmpty(responseHash)) {
            // Not a recognized server response hash or hash not associated with a redirect request
            return null;
        }

        // If navigateToLoginRequestUrl is true, get the url where the redirect request was initiated
        const loginRequestUrl = this.browserStorage.getItem(this.browserStorage.generateCacheKey(TemporaryCacheKeys.ORIGIN_URI), CacheSchemaType.TEMPORARY) as string;
        const loginRequestUrlNormalized = UrlString.removeHashFromUrl(loginRequestUrl || "");
        const currentUrlNormalized = UrlString.removeHashFromUrl(window.location.href);

        if (loginRequestUrlNormalized === currentUrlNormalized && this.config.auth.navigateToLoginRequestUrl) {
            if (loginRequestUrl.indexOf("#") > -1) {
                // Replace current hash with non-msal hash, if present
                BrowserUtils.replaceHash(loginRequestUrl);
            }
            // We are on the page we need to navigate to - handle hash
            return this.handleHash(responseHash);
        } else if (!this.config.auth.navigateToLoginRequestUrl) {
            return this.handleHash(responseHash);
        } else if (!BrowserUtils.isInIframe()) {
            // Returned from authority using redirect - need to perform navigation before processing response
            // Cache the hash to be retrieved after the next redirect
            const hashKey = this.browserStorage.generateCacheKey(TemporaryCacheKeys.URL_HASH);
            this.browserStorage.setItem(hashKey, responseHash, CacheSchemaType.TEMPORARY);
            if (!loginRequestUrl || loginRequestUrl === "null") {
                // Redirect to home page if login request url is null (real null or the string null)
                const homepage = BrowserUtils.getHomepage();
                // Cache the homepage under ORIGIN_URI to ensure cached hash is processed on homepage
                this.browserStorage.setItem(this.browserStorage.generateCacheKey(TemporaryCacheKeys.ORIGIN_URI), homepage, CacheSchemaType.TEMPORARY);
                this.logger.warning("Unable to get valid login request url from cache, redirecting to home page");
                BrowserUtils.navigateWindow(homepage, true);
            } else {
                // Navigate to page that initiated the redirect request
                BrowserUtils.navigateWindow(loginRequestUrl, true);
            }
        }

        return null;
    }

    /**
     * Gets the response hash for a redirect request
     * Returns null if interactionType in the state value is not "redirect" or the hash does not contain known properties
     * @returns {string}
     */
    private getRedirectResponseHash(): string | null {
        // Get current location hash from window or cache.
        const { location: { hash } } = window;
        const isResponseHash: boolean = UrlString.hashContainsKnownProperties(hash);
        const cachedHash: string = this.browserStorage.getItem(this.browserStorage.generateCacheKey(TemporaryCacheKeys.URL_HASH), CacheSchemaType.TEMPORARY) as string;
        this.browserStorage.removeItem(this.browserStorage.generateCacheKey(TemporaryCacheKeys.URL_HASH));

        const responseHash: string = isResponseHash ? hash : cachedHash;
        if (responseHash) {
            // Deserialize hash fragment response parameters.
            const serverParams: ServerAuthorizationCodeResponse = UrlString.getDeserializedHash(responseHash);
            const platformStateObj: BrowserStateObject = BrowserProtocolUtils.extractBrowserRequestState(this.browserCrypto, serverParams.state);
            if (platformStateObj.interactionType !== InteractionType.REDIRECT) {
                return null;
            } else {
                BrowserUtils.clearHash();
                return responseHash;
            }
        }

        this.browserStorage.cleanRequest();
        return null;
    }

    /**
	 * Checks if hash exists and handles in window.
	 * @param responseHash
	 * @param interactionHandler
	 */
    private async handleHash(responseHash: string): Promise<AuthenticationResult> {
        const encodedTokenRequest = this.browserStorage.getItem(this.browserStorage.generateCacheKey(TemporaryCacheKeys.REQUEST_PARAMS), CacheSchemaType.TEMPORARY) as string;
        const cachedRequest = JSON.parse(this.browserCrypto.base64Decode(encodedTokenRequest)) as AuthorizationCodeRequest;
        const serverTelemetryManager = this.initializeServerTelemetryManager(ApiId.handleRedirectPromise, cachedRequest.correlationId);

        try {
            // Hash contains known properties - handle and return in callback
            const currentAuthority = this.browserStorage.getCachedAuthority();
            const authClient = await this.createAuthCodeClient(serverTelemetryManager, currentAuthority);
            const interactionHandler = new RedirectHandler(authClient, this.browserStorage);
            return await interactionHandler.handleCodeResponse(responseHash, this.browserCrypto);
        } catch (e) {
            serverTelemetryManager.cacheFailedRequest(e);
            this.browserStorage.cleanRequest();
            throw e;
        }
    }

    /**
     * Use when initiating the login process by redirecting the user's browser to the authorization endpoint. This function redirects the page, so
     * any code that follows this function will not execute.
	 *
	 * IMPORTANT: It is NOT recommended to have code that is dependent on the resolution of the Promise. This function will navigate away from the current
	 * browser window. It currently returns a Promise in order to reflect the asynchronous nature of the code running in this function.
	 *
     * @param {@link (RedirectRequest:type)}
     */
    async loginRedirect(request?: RedirectRequest): Promise<void> {
        return this.acquireTokenRedirect(request || DEFAULT_REQUEST);
    }

    /**
     * Use when you want to obtain an access_token for your API by redirecting the user's browser window to the authorization endpoint. This function redirects
     * the page, so any code that follows this function will not execute.
	 *
	 * IMPORTANT: It is NOT recommended to have code that is dependent on the resolution of the Promise. This function will navigate away from the current
	 * browser window. It currently returns a Promise in order to reflect the asynchronous nature of the code running in this function.
     *
     * @param {@link (RedirectRequest:type)}
     */
    async acquireTokenRedirect(request: RedirectRequest): Promise<void> {
        // Preflight request
        const validRequest: AuthorizationUrlRequest = this.preflightInteractiveRequest(request, InteractionType.REDIRECT);
        const serverTelemetryManager = this.initializeServerTelemetryManager(ApiId.acquireTokenRedirect, validRequest.correlationId);
        
        try {
            // Create auth code request and generate PKCE params
            const authCodeRequest: AuthorizationCodeRequest = await this.initializeAuthorizationCodeRequest(validRequest);

            // Initialize the client
            const authClient: AuthorizationCodeClient = await this.createAuthCodeClient(serverTelemetryManager, validRequest.authority);

            // Create redirect interaction handler.
            const interactionHandler = new RedirectHandler(authClient, this.browserStorage);

            // Create acquire token url.
            const navigateUrl = await authClient.getAuthCodeUrl(validRequest);

            const redirectStartPage = (request && request.redirectStartPage) || window.location.href;
            // Show the UI once the url has been created. Response will come back in the hash, which will be handled in the handleRedirectCallback function.
            interactionHandler.initiateAuthRequest(navigateUrl, authCodeRequest, redirectStartPage, this.browserCrypto);
        } catch (e) {
            serverTelemetryManager.cacheFailedRequest(e);
            this.browserStorage.cleanRequest();
            throw e;
        }
    }

    // #endregion

    // #region Popup Flow

    /**
     * Use when initiating the login process via opening a popup window in the user's browser
     *
     * @param {@link (PopupRequest:type)}
     *
     * @returns {Promise.<AuthenticationResult>} - a promise that is fulfilled when this function has completed, or rejected if an error was raised. Returns the {@link AuthResponse} object
     */
<<<<<<< HEAD
    loginPopup(request: PopupRequest): Promise<AuthenticationResult> {
        if (false) { // flag is set to true: Office Add-Ins
            return this.acquireTokenPopup(request);
        } else { // flag false: all browsers
            const popup = PopupHandler.openSizedPopup();
            return this.acquireTokenPopup(request, popup);
        }
=======
    async loginPopup(request?: PopupRequest): Promise<AuthenticationResult> {
        return this.acquireTokenPopup(request || DEFAULT_REQUEST);
>>>>>>> d8090f80
    }

    /**
     * Use when you want to obtain an access_token for your API via opening a popup window in the user's browser
     * @param {@link (PopupRequest:type)}
     *
     * @returns {Promise.<AuthenticationResult>} - a promise that is fulfilled when this function has completed, or rejected if an error was raised. Returns the {@link AuthResponse} object
     */
<<<<<<< HEAD
    async acquireTokenPopup(request: PopupRequest, popup?: Window|null): Promise<AuthenticationResult> {
=======
    async acquireTokenPopup(request: PopupRequest): Promise<AuthenticationResult> {
        // Preflight request
        const validRequest: AuthorizationUrlRequest = this.preflightInteractiveRequest(request, InteractionType.POPUP);
        const serverTelemetryManager = this.initializeServerTelemetryManager(ApiId.acquireTokenPopup, validRequest.correlationId);
        
>>>>>>> d8090f80
        try {
            // Create auth code request and generate PKCE params
            const authCodeRequest: AuthorizationCodeRequest = await this.initializeAuthorizationCodeRequest(validRequest);

            // Initialize the client
            const authClient: AuthorizationCodeClient = await this.createAuthCodeClient(serverTelemetryManager, validRequest.authority);

            // Create acquire token url.
            const navigateUrl = await authClient.getAuthCodeUrl(validRequest);

<<<<<<< HEAD
            // Acquire token with popup
            return await this.popupTokenHelper(navigateUrl, authCodeRequest, authClient, popup);
=======
            // Create popup interaction handler.
            const interactionHandler = new PopupHandler(authClient, this.browserStorage);

            // Show the UI once the url has been created. Get the window handle for the popup.
            const popupWindow: Window = interactionHandler.initiateAuthRequest(navigateUrl, authCodeRequest);

            // Monitor the window for the hash. Return the string value and close the popup when the hash is received. Default timeout is 60 seconds.
            const hash = await interactionHandler.monitorPopupForHash(popupWindow, this.config.system.windowHashTimeout);

            // Handle response from hash string.
            return await interactionHandler.handleCodeResponse(hash);
>>>>>>> d8090f80
        } catch (e) {
            serverTelemetryManager.cacheFailedRequest(e);
            this.browserStorage.cleanRequest();
            throw e;
        }
    }

<<<<<<< HEAD
    /**
     * Helper which acquires an authorization code with a popup from given url, and exchanges the code for a set of OAuth tokens.
     * @param navigateUrl
     */
    private async popupTokenHelper(navigateUrl: string, authCodeRequest: AuthorizationCodeRequest, authClient: AuthorizationCodeClient, popup?: Window|null): Promise<AuthenticationResult> {
        // Create popup interaction handler.
        const interactionHandler = new PopupHandler(authClient, this.browserStorage);
        // Show the UI once the url has been created. Get the window handle for the popup.
        const popupWindow = interactionHandler.initiateAuthRequest(navigateUrl, authCodeRequest, popup);
        // Monitor the window for the hash. Return the string value and close the popup when the hash is received. Default timeout is 60 seconds.
        const hash = await interactionHandler.monitorPopupForHash(popupWindow, this.config.system.windowHashTimeout);
        // Handle response from hash string.
        return await interactionHandler.handleCodeResponse(hash);
    }

=======
>>>>>>> d8090f80
    // #endregion

    // #region Silent Flow

    /**
     * This function uses a hidden iframe to fetch an authorization code from the eSTS. There are cases where this may not work:
     * - Any browser using a form of Intelligent Tracking Prevention
     * - If there is not an established session with the service
     *
     * In these cases, the request must be done inside a popup or full frame redirect.
     *
     * For the cases where interaction is required, you cannot send a request with prompt=none.
     *
     * If your refresh token has expired, you can use this function to fetch a new set of tokens silently as long as
     * you session on the server still exists.
     * @param {@link AuthorizationUrlRequest}
     *
     * @returns {Promise.<AuthenticationResult>} - a promise that is fulfilled when this function has completed, or rejected if an error was raised. Returns the {@link AuthResponse} object
     */
    async ssoSilent(request: AuthorizationUrlRequest): Promise<AuthenticationResult> {
        // block the reload if it occurred inside a hidden iframe
        BrowserUtils.blockReloadInHiddenIframes();

        // Check that we have some SSO data
        if (StringUtils.isEmpty(request.loginHint) && StringUtils.isEmpty(request.sid)) {
            throw BrowserAuthError.createSilentSSOInsufficientInfoError();
        }

        // Check that prompt is set to none, throw error if it is set to anything else.
        if (request.prompt && request.prompt !== PromptValue.NONE) {
            throw BrowserAuthError.createSilentPromptValueError(request.prompt);
        }

        // Create silent request
        const silentRequest: AuthorizationUrlRequest = this.initializeAuthorizationRequest({
            ...request,
            prompt: PromptValue.NONE
        }, InteractionType.SILENT);

        const serverTelemetryManager = this.initializeServerTelemetryManager(ApiId.ssoSilent, silentRequest.correlationId);

        try {
            // Create auth code request and generate PKCE params
            const authCodeRequest: AuthorizationCodeRequest = await this.initializeAuthorizationCodeRequest(silentRequest);

            // Get scopeString for iframe ID
            const scopeString = silentRequest.scopes ? silentRequest.scopes.join(" ") : "";

            // Initialize the client
            const authClient: AuthorizationCodeClient = await this.createAuthCodeClient(serverTelemetryManager, silentRequest.authority);

            // Create authorize request url
            const navigateUrl = await authClient.getAuthCodeUrl(silentRequest);

            return await this.silentTokenHelper(navigateUrl, authCodeRequest, authClient, scopeString);
        } catch (e) {
            serverTelemetryManager.cacheFailedRequest(e);
            this.browserStorage.cleanRequest();
            throw e;
        }
    }

    /**
     * Use this function to obtain a token before every call to the API / resource provider
     *
     * MSAL return's a cached token when available
     * Or it send's a request to the STS to obtain a new token using a refresh token.
     *
     * @param {@link (SilentRequest:type)}
     *
     * To renew idToken, please pass clientId as the only scope in the Authentication Parameters
     * @returns {Promise.<AuthenticationResult>} - a promise that is fulfilled when this function has completed, or rejected if an error was raised. Returns the {@link AuthResponse} object
     *
     */
    async acquireTokenSilent(request: SilentRequest): Promise<AuthenticationResult> {
        // block the reload if it occurred inside a hidden iframe
        BrowserUtils.blockReloadInHiddenIframes();
        const silentRequest: SilentFlowRequest = {
            ...request,
            ...this.initializeBaseRequest(request)
        };
        let serverTelemetryManager = this.initializeServerTelemetryManager(ApiId.acquireTokenSilent_silentFlow, silentRequest.correlationId);
        try {
            const silentAuthClient = await this.createSilentFlowClient(serverTelemetryManager, silentRequest.authority);
            // Send request to renew token. Auth module will throw errors if token cannot be renewed.
            return await silentAuthClient.acquireToken(silentRequest);
        } catch (e) {
            serverTelemetryManager.cacheFailedRequest(e);
            const isServerError = e instanceof ServerError;
            const isInteractionRequiredError = e instanceof InteractionRequiredAuthError;
            const isInvalidGrantError = (e.errorCode === BrowserConstants.INVALID_GRANT_ERROR);
            if (isServerError && isInvalidGrantError && !isInteractionRequiredError) {
                const silentAuthUrlRequest: AuthorizationUrlRequest = this.initializeAuthorizationRequest({
                    ...silentRequest,
                    redirectUri: request.redirectUri,
                    prompt: PromptValue.NONE
                }, InteractionType.SILENT);
                serverTelemetryManager = this.initializeServerTelemetryManager(ApiId.acquireTokenSilent_authCode, silentAuthUrlRequest.correlationId);

                try {
                    // Create auth code request and generate PKCE params
                    const authCodeRequest: AuthorizationCodeRequest = await this.initializeAuthorizationCodeRequest(silentAuthUrlRequest);

                    // Initialize the client
                    const authClient: AuthorizationCodeClient = await this.createAuthCodeClient(serverTelemetryManager, silentAuthUrlRequest.authority);

                    // Create authorize request url
                    const navigateUrl = await authClient.getAuthCodeUrl(silentAuthUrlRequest);

                    // Get scopeString for iframe ID
                    const scopeString = silentAuthUrlRequest.scopes ? silentAuthUrlRequest.scopes.join(" ") : "";

                    return await this.silentTokenHelper(navigateUrl, authCodeRequest, authClient, scopeString);
                } catch (e) {
                    serverTelemetryManager.cacheFailedRequest(e);
                    this.browserStorage.cleanRequest();
                    throw e;
                }
            }

            throw e;
        }
    }

    /**
     * Helper which acquires an authorization code silently using a hidden iframe from given url
     * using the scopes requested as part of the id, and exchanges the code for a set of OAuth tokens.
     * @param navigateUrl
     * @param userRequestScopes
     */
    private async silentTokenHelper(navigateUrl: string, authCodeRequest: AuthorizationCodeRequest, authClient: AuthorizationCodeClient, userRequestScopes: string): Promise<AuthenticationResult> {
        // Create silent handler
        const silentHandler = new SilentHandler(authClient, this.browserStorage, this.config.system.loadFrameTimeout);
        // Get the frame handle for the silent request
        const msalFrame = await silentHandler.initiateAuthRequest(navigateUrl, authCodeRequest, userRequestScopes);
        // Monitor the window for the hash. Return the string value and close the popup when the hash is received. Default timeout is 60 seconds.
        const hash = await silentHandler.monitorIframeForHash(msalFrame, this.config.system.iframeHashTimeout);
        // Handle response from hash string
        return silentHandler.handleCodeResponse(hash);
    }

    // #endregion

    // #region Logout

    /**
     * Use to log out the current user, and redirect the user to the postLogoutRedirectUri.
     * Default behaviour is to redirect the user to `window.location.href`.
     * @param {@link (EndSessionRequest:type)} 
     */
    async logout(logoutRequest?: EndSessionRequest): Promise<void> {
        const validLogoutRequest = this.initializeLogoutRequest(logoutRequest);
        const authClient = await this.createAuthCodeClient(null, validLogoutRequest && validLogoutRequest.authority);
        // create logout string and navigate user window to logout. Auth module will clear cache.
        const logoutUri: string = authClient.getLogoutUri(validLogoutRequest);
        BrowserUtils.navigateWindow(logoutUri);
    }

    // #endregion

    // #region Account APIs

    /**
     * Returns all accounts that MSAL currently has data for.
     * (the account object is created at the time of successful login)
     * or null when no state is found
     * @returns {@link AccountInfo[]} - Array of account objects in cache
     */
    getAllAccounts(): AccountInfo[] {
        return this.browserStorage.getAllAccounts();
    }

    /**
     * Returns the signed in account matching username.
     * (the account object is created at the time of successful login)
     * or null when no state is found
     * @returns {@link AccountInfo} - the account object stored in MSAL
     */
    getAccountByUsername(userName: string): AccountInfo|null {
        const allAccounts = this.getAllAccounts();
        return allAccounts && allAccounts.length ? allAccounts.filter(accountObj => accountObj.username.toLowerCase() === userName.toLowerCase())[0] : null;
    }

    // #endregion

    // #region Helpers

    /**
     *
     * Use to get the redirect uri configured in MSAL or null.
     * @returns {string} redirect URL
     *
     */
    private getRedirectUri(requestRedirectUri?: string): string {
        return requestRedirectUri || this.config.auth.redirectUri || BrowserUtils.getCurrentUri();
    }

    /**
     * Use to get the post logout redirect uri configured in MSAL or null.
     *
     * @returns {string} post logout redirect URL
     */
    private getPostLogoutRedirectUri(requestPostLogoutRedirectUri?: string): string {
        return requestPostLogoutRedirectUri || this.config.auth.postLogoutRedirectUri || BrowserUtils.getCurrentUri();
    }

    /**
     * Used to get a discovered version of the default authority.
     */
    private async getDiscoveredDefaultAuthority(): Promise<Authority> {
        if (!this.defaultAuthority) {
            this.defaultAuthority = await AuthorityFactory.createDiscoveredInstance(this.config.auth.authority, this.config.system.networkClient);
        }
        return this.defaultAuthority;
    }

    /**
     * Helper to check whether interaction is in progress.
     */
    private interactionInProgress(): boolean {
        // Check whether value in cache is present and equal to expected value
        return (this.browserStorage.getItem(this.browserStorage.generateCacheKey(BrowserConstants.INTERACTION_STATUS_KEY), CacheSchemaType.TEMPORARY) as string) === BrowserConstants.INTERACTION_IN_PROGRESS_VALUE;
    }

    /**
     * Creates an Authorization Code Client with the given authority, or the default authority.
     * @param authorityUrl 
     */
    private async createAuthCodeClient(serverTelemetryManager: ServerTelemetryManager, authorityUrl?: string): Promise<AuthorizationCodeClient> {
        // Create auth module.
        const clientConfig = await this.getClientConfiguration(serverTelemetryManager, authorityUrl);
        return new AuthorizationCodeClient(clientConfig);
    }

    /**
     * Creates an Silent Flow Client with the given authority, or the default authority.
     * @param authorityUrl 
     */
    private async createSilentFlowClient(serverTelemetryManager: ServerTelemetryManager, authorityUrl?: string): Promise<SilentFlowClient> {
        // Create auth module.
        const clientConfig = await this.getClientConfiguration(serverTelemetryManager, authorityUrl);
        return new SilentFlowClient(clientConfig);
    }

    /**
     * Creates a Client Configuration object with the given request authority, or the default authority.
     * @param requestAuthority 
     */
    private async getClientConfiguration(serverTelemetryManager: ServerTelemetryManager, requestAuthority?: string): Promise<ClientConfiguration> {
        // If the requestAuthority is passed and is not equivalent to the default configured authority, create new authority and discover endpoints. Return default authority otherwise.
        const discoveredAuthority = (!StringUtils.isEmpty(requestAuthority) && requestAuthority !== this.config.auth.authority) ? await AuthorityFactory.createDiscoveredInstance(requestAuthority, this.config.system.networkClient) 
            : await this.getDiscoveredDefaultAuthority();
        return {
            authOptions: {
                clientId: this.config.auth.clientId,
                authority: discoveredAuthority,
                knownAuthorities: this.config.auth.knownAuthorities,
                cloudDiscoveryMetadata: this.config.auth.cloudDiscoveryMetadata
            },
            systemOptions: {
                tokenRenewalOffsetSeconds: this.config.system.tokenRenewalOffsetSeconds
            },
            loggerOptions: {
                loggerCallback: this.config.system.loggerOptions.loggerCallback,
                piiLoggingEnabled: this.config.system.loggerOptions.piiLoggingEnabled
            },
            cryptoInterface: this.browserCrypto,
            networkInterface: this.networkClient,
            storageInterface: this.browserStorage,
            serverTelemetryManager: serverTelemetryManager,
            libraryInfo: {
                sku: BrowserConstants.MSAL_SKU,
                version: version,
                cpu: "",
                os: ""
            }
        };
    }

    /**
     * Helper to validate app environment before making a request.
     */
    private preflightInteractiveRequest(request: RedirectRequest|PopupRequest, interactionType: InteractionType): AuthorizationUrlRequest {
        // block the reload if it occurred inside a hidden iframe
        BrowserUtils.blockReloadInHiddenIframes();

        // Check if interaction is in progress. Throw error if true.
        if (this.interactionInProgress()) {
            throw BrowserAuthError.createInteractionInProgressError();
        }
        
        return this.initializeAuthorizationRequest(request, interactionType);
    }

    /**
     * Initializer function for all request APIs
     * @param request 
     */
    private initializeBaseRequest(request: BaseAuthRequest): BaseAuthRequest {
        const validatedRequest: BaseAuthRequest = {
            ...request
        };

        if (StringUtils.isEmpty(validatedRequest.authority)) {
            validatedRequest.authority = this.config.auth.authority;
        }

        validatedRequest.correlationId = (request && request.correlationId) || this.browserCrypto.createNewGuid();

        return validatedRequest;
    }

    private initializeServerTelemetryManager(apiId: number, correlationId: string, forceRefresh?: boolean): ServerTelemetryManager {
        const telemetryPayload: ServerTelemetryRequest = {
            clientId: this.config.auth.clientId,
            correlationId: correlationId,
            apiId: apiId,
            forceRefresh: forceRefresh || false
        };

        return new ServerTelemetryManager(telemetryPayload, this.browserStorage);
    }

    /**
     * Generates a request that will contain the openid and profile scopes.
     * @param request 
     */
    private setDefaultScopes(request: BaseAuthRequest): BaseAuthRequest {
        return {
            ...request,
            scopes: [...((request && request.scopes) || []), ...DEFAULT_REQUEST.scopes]
        };
    }

    /**
     * Helper to initialize required request parameters for interactive APIs and ssoSilent()
     * @param request
     */
    private initializeAuthorizationRequest(request: AuthorizationUrlRequest|RedirectRequest|PopupRequest, interactionType: InteractionType): AuthorizationUrlRequest {
        let validatedRequest: AuthorizationUrlRequest = {
            ...request
        };

        validatedRequest.redirectUri = this.getRedirectUri(validatedRequest.redirectUri);

        // Check for ADAL SSO
        if (StringUtils.isEmpty(validatedRequest.loginHint)) {
            // Only check for adal token if no SSO params are being used
            const adalIdTokenString = this.browserStorage.getItem(PersistentCacheKeys.ADAL_ID_TOKEN, CacheSchemaType.TEMPORARY) as string;
            if (!StringUtils.isEmpty(adalIdTokenString)) {
                const adalIdToken = new IdToken(adalIdTokenString, this.browserCrypto);
                this.browserStorage.removeItem(PersistentCacheKeys.ADAL_ID_TOKEN);
                if (adalIdToken.claims && adalIdToken.claims.upn) {
                    validatedRequest.loginHint = adalIdToken.claims.upn;
                }
            }
        }

        const browserState: BrowserStateObject = {
            interactionType: interactionType
        };

        validatedRequest.state = ProtocolUtils.setRequestState(
            this.browserCrypto,
            (request && request.state) || "",
            browserState
        );

        if (StringUtils.isEmpty(validatedRequest.nonce)) {
            validatedRequest.nonce = this.browserCrypto.createNewGuid();
        }

        validatedRequest.responseMode = ResponseMode.FRAGMENT;

        validatedRequest = {
            ...validatedRequest,
            ...this.initializeBaseRequest(validatedRequest)
        };

        this.browserStorage.updateCacheEntries(validatedRequest.state, validatedRequest.nonce, validatedRequest.authority);

        return {
            ...validatedRequest,
            ...this.setDefaultScopes(validatedRequest)
        };
    }

    /**
     * Generates an auth code request tied to the url request.
     * @param request 
     */
    private async initializeAuthorizationCodeRequest(request: AuthorizationUrlRequest): Promise<AuthorizationCodeRequest> {
        const generatedPkceParams = await this.browserCrypto.generatePkceCodes();

        const authCodeRequest: AuthorizationCodeRequest = {
            ...request,
            redirectUri: request.redirectUri,
            code: "",
            codeVerifier: generatedPkceParams.verifier
        };

        request.codeChallenge = generatedPkceParams.challenge;
        request.codeChallengeMethod = Constants.S256_CODE_CHALLENGE_METHOD;

        return authCodeRequest;
    }

    /**
     * Initializer for the logout request.
     * @param logoutRequest 
     */
    private initializeLogoutRequest(logoutRequest?: EndSessionRequest): EndSessionRequest {
        const validLogoutRequest = {
            ...logoutRequest
        };
        if (StringUtils.isEmpty(validLogoutRequest.authority)) {
            validLogoutRequest.authority = this.config.auth.authority;
        }

        validLogoutRequest.correlationId = (validLogoutRequest && validLogoutRequest.correlationId) || this.browserCrypto.createNewGuid();

        validLogoutRequest.postLogoutRedirectUri = this.getPostLogoutRedirectUri(logoutRequest ? logoutRequest.postLogoutRedirectUri : "");
        
        return validLogoutRequest;
    }

    // #endregion
}<|MERGE_RESOLUTION|>--- conflicted
+++ resolved
@@ -291,18 +291,13 @@
      *
      * @returns {Promise.<AuthenticationResult>} - a promise that is fulfilled when this function has completed, or rejected if an error was raised. Returns the {@link AuthResponse} object
      */
-<<<<<<< HEAD
     loginPopup(request: PopupRequest): Promise<AuthenticationResult> {
         if (false) { // flag is set to true: Office Add-Ins
-            return this.acquireTokenPopup(request);
+            return this.acquireTokenPopup(request || DEFAULT_REQUEST);
         } else { // flag false: all browsers
             const popup = PopupHandler.openSizedPopup();
-            return this.acquireTokenPopup(request, popup);
-        }
-=======
-    async loginPopup(request?: PopupRequest): Promise<AuthenticationResult> {
-        return this.acquireTokenPopup(request || DEFAULT_REQUEST);
->>>>>>> d8090f80
+            return this.acquireTokenPopup(request || DEFAULT_REQUEST, popup);
+        }
     }
 
     /**
@@ -311,15 +306,11 @@
      *
      * @returns {Promise.<AuthenticationResult>} - a promise that is fulfilled when this function has completed, or rejected if an error was raised. Returns the {@link AuthResponse} object
      */
-<<<<<<< HEAD
     async acquireTokenPopup(request: PopupRequest, popup?: Window|null): Promise<AuthenticationResult> {
-=======
-    async acquireTokenPopup(request: PopupRequest): Promise<AuthenticationResult> {
         // Preflight request
         const validRequest: AuthorizationUrlRequest = this.preflightInteractiveRequest(request, InteractionType.POPUP);
         const serverTelemetryManager = this.initializeServerTelemetryManager(ApiId.acquireTokenPopup, validRequest.correlationId);
         
->>>>>>> d8090f80
         try {
             // Create auth code request and generate PKCE params
             const authCodeRequest: AuthorizationCodeRequest = await this.initializeAuthorizationCodeRequest(validRequest);
@@ -330,22 +321,17 @@
             // Create acquire token url.
             const navigateUrl = await authClient.getAuthCodeUrl(validRequest);
 
-<<<<<<< HEAD
-            // Acquire token with popup
-            return await this.popupTokenHelper(navigateUrl, authCodeRequest, authClient, popup);
-=======
             // Create popup interaction handler.
             const interactionHandler = new PopupHandler(authClient, this.browserStorage);
 
             // Show the UI once the url has been created. Get the window handle for the popup.
-            const popupWindow: Window = interactionHandler.initiateAuthRequest(navigateUrl, authCodeRequest);
+            const popupWindow: Window = interactionHandler.initiateAuthRequest(navigateUrl, authCodeRequest, popup);
 
             // Monitor the window for the hash. Return the string value and close the popup when the hash is received. Default timeout is 60 seconds.
             const hash = await interactionHandler.monitorPopupForHash(popupWindow, this.config.system.windowHashTimeout);
 
             // Handle response from hash string.
             return await interactionHandler.handleCodeResponse(hash);
->>>>>>> d8090f80
         } catch (e) {
             serverTelemetryManager.cacheFailedRequest(e);
             this.browserStorage.cleanRequest();
@@ -353,24 +339,6 @@
         }
     }
 
-<<<<<<< HEAD
-    /**
-     * Helper which acquires an authorization code with a popup from given url, and exchanges the code for a set of OAuth tokens.
-     * @param navigateUrl
-     */
-    private async popupTokenHelper(navigateUrl: string, authCodeRequest: AuthorizationCodeRequest, authClient: AuthorizationCodeClient, popup?: Window|null): Promise<AuthenticationResult> {
-        // Create popup interaction handler.
-        const interactionHandler = new PopupHandler(authClient, this.browserStorage);
-        // Show the UI once the url has been created. Get the window handle for the popup.
-        const popupWindow = interactionHandler.initiateAuthRequest(navigateUrl, authCodeRequest, popup);
-        // Monitor the window for the hash. Return the string value and close the popup when the hash is received. Default timeout is 60 seconds.
-        const hash = await interactionHandler.monitorPopupForHash(popupWindow, this.config.system.windowHashTimeout);
-        // Handle response from hash string.
-        return await interactionHandler.handleCodeResponse(hash);
-    }
-
-=======
->>>>>>> d8090f80
     // #endregion
 
     // #region Silent Flow
