/*
 * Copyright (c) Microsoft Corporation. All rights reserved.
 * Licensed under the MIT License.
 */

/**
 * Account object with the following signature:
 * - homeAccountId          - Home account identifier for this account object
 * - environment            - Entity which issued the token represented by the domain of the issuer (e.g. login.microsoftonline.com)
 * - tenantId               - Full tenant or organizational id that this account belongs to
 * - username               - preferred_username claim of the id_token that represents this account
 * - localAccountId         - Local, tenant-specific account identifer for this account object, usually used in legacy cases
 * - name                   - Full name for the account, including given name and family name
 * - idTokenClaims          - Object contains claims from ID token
 * - localAccountId         - The user's account ID
 */
export type AccountInfo = {
    homeAccountId: string;
    environment: string;
    tenantId: string;
    username: string;
    localAccountId: string;
    name?: string;
<<<<<<< HEAD
    idTokenClaims?: object;
    localAccountId?: string;
=======
>>>>>>> ba82d564
};<|MERGE_RESOLUTION|>--- conflicted
+++ resolved
@@ -21,9 +21,5 @@
     username: string;
     localAccountId: string;
     name?: string;
-<<<<<<< HEAD
     idTokenClaims?: object;
-    localAccountId?: string;
-=======
->>>>>>> ba82d564
 };