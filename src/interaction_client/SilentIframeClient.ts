/*
 * Copyright (c) Microsoft Corporation. All rights reserved.
 * Licensed under the MIT License.
 */

import { AuthenticationResult, ICrypto, Logger, StringUtils, PromptValue, CommonAuthorizationCodeRequest, AuthorizationCodeClient, AuthError, Constants, UrlString, ServerAuthorizationCodeResponse, ProtocolUtils, IPerformanceClient, PerformanceEvents } from "@azure/msal-common";
import { StandardInteractionClient } from "./StandardInteractionClient";
import { AuthorizationUrlRequest } from "../request/AuthorizationUrlRequest";
import { BrowserConfiguration } from "../config/Configuration";
import { BrowserCacheManager } from "../cache/BrowserCacheManager";
import { EventHandler } from "../event/EventHandler";
import { INavigationClient } from "../navigation/INavigationClient";
import { BrowserAuthError } from "../error/BrowserAuthError";
import { InteractionType, ApiId } from "../utils/BrowserConstants";
import { SilentHandler } from "../interaction_handler/SilentHandler";
import { SsoSilentRequest } from "../request/SsoSilentRequest";
import { NativeMessageHandler } from "../broker/nativeBroker/NativeMessageHandler";
import { NativeInteractionClient } from "./NativeInteractionClient";

export class SilentIframeClient extends StandardInteractionClient {
    protected apiId: ApiId;
    protected nativeStorage: BrowserCacheManager;

    constructor(config: BrowserConfiguration, storageImpl: BrowserCacheManager, browserCrypto: ICrypto, logger: Logger, eventHandler: EventHandler, navigationClient: INavigationClient, apiId: ApiId, performanceClient: IPerformanceClient, nativeStorageImpl: BrowserCacheManager, nativeMessageHandler?: NativeMessageHandler, correlationId?: string) {
        super(config, storageImpl, browserCrypto, logger, eventHandler, navigationClient, performanceClient, nativeMessageHandler, correlationId);
        this.apiId = apiId;
        this.nativeStorage = nativeStorageImpl;
    }

    /**
     * Acquires a token silently by opening a hidden iframe to the /authorize endpoint with prompt=none or prompt=no_session
     * @param request
     */
    async acquireToken(request: SsoSilentRequest, preQueueTime?: number): Promise<AuthenticationResult> {
        this.logger.verbose("acquireTokenByIframe called");
        const queueTime = this.performanceClient.calculateQueuedTime(preQueueTime);
        this.performanceClient.addQueueMeasurement(PerformanceEvents.SilentIframeClientAcquireToken, queueTime, request.correlationId);

        const acquireTokenMeasurement = this.performanceClient.startMeasurement(PerformanceEvents.SilentIframeClientAcquireToken, request.correlationId);
        // Check that we have some SSO data
        if (StringUtils.isEmpty(request.loginHint) && StringUtils.isEmpty(request.sid) && (!request.account || StringUtils.isEmpty(request.account.username))) {
            this.logger.warning("No user hint provided. The authorization server may need more information to complete this request.");
        }

        // Check that prompt is set to none or no_session, throw error if it is set to anything else.
        if (request.prompt && (request.prompt !== PromptValue.NONE) && (request.prompt !== PromptValue.NO_SESSION)) {
            acquireTokenMeasurement.endMeasurement({
                success: false
            });
            throw BrowserAuthError.createSilentPromptValueError(request.prompt);
        }

        // Create silent request
        const preInitializeTime = this.performanceClient.getCurrentTime();
        const silentRequest: AuthorizationUrlRequest = await this.initializeAuthorizationRequest({
            ...request,
            prompt: request.prompt || PromptValue.NONE
        }, InteractionType.Silent, preInitializeTime);
        this.browserStorage.updateCacheEntries(silentRequest.state, silentRequest.nonce, silentRequest.authority, silentRequest.loginHint || Constants.EMPTY_STRING, silentRequest.account || null);

        const serverTelemetryManager = this.initializeServerTelemetryManager(this.apiId);

        try {
            // Initialize the client
            const preInitializeClientTime = this.performanceClient.getCurrentTime();
            const authClient: AuthorizationCodeClient = await this.createAuthCodeClient(serverTelemetryManager, silentRequest.authority, silentRequest.azureCloudOptions, preInitializeClientTime);
            this.logger.verbose("Auth code client created");

            const preSilentTokenTime = this.performanceClient.getCurrentTime();
            return await this.silentTokenHelper(authClient, silentRequest, preSilentTokenTime).then((result: AuthenticationResult) => {
                acquireTokenMeasurement.endMeasurement({
                    success: true,
                    fromCache: false,
                    requestId: result.requestId
                });
                return result;
            });
        } catch (e) {
            if (e instanceof AuthError) {
                (e as AuthError).setCorrelationId(this.correlationId);
            }
            serverTelemetryManager.cacheFailedRequest(e);
            this.browserStorage.cleanRequestByState(silentRequest.state);
            acquireTokenMeasurement.endMeasurement({
                errorCode: e instanceof AuthError && e.errorCode || undefined,
                subErrorCode: e instanceof AuthError && e.subError || undefined,
                success: false
            });
            throw e;
        }
    }

    /**
     * Currently Unsupported
     */
    logout(): Promise<void> {
        // Synchronous so we must reject
        return Promise.reject(BrowserAuthError.createSilentLogoutUnsupportedError());
    }

    /**
     * Helper which acquires an authorization code silently using a hidden iframe from given url
     * using the scopes requested as part of the id, and exchanges the code for a set of OAuth tokens.
     * @param navigateUrl
     * @param userRequestScopes
     */
    protected async silentTokenHelper(authClient: AuthorizationCodeClient, silentRequest: AuthorizationUrlRequest, preQueueTime?: number): Promise<AuthenticationResult> {
        const queueTime = this.performanceClient.calculateQueuedTime(preQueueTime);
        this.performanceClient.addQueueMeasurement(PerformanceEvents.SilentIframeClientTokenHelper, queueTime, silentRequest.correlationId);


        // Create auth code request and generate PKCE params
        const preInitializeTime = this.performanceClient.getCurrentTime();
        const authCodeRequest: CommonAuthorizationCodeRequest = await this.initializeAuthorizationCodeRequest(silentRequest, preInitializeTime);
        // Create authorize request url
        const preAuthCodeUrlTime = this.performanceClient.getCurrentTime();
        const navigateUrl = await authClient.getAuthCodeUrl({
            ...silentRequest,
            nativeBroker: NativeMessageHandler.isNativeAvailable(this.config, this.logger, this.nativeMessageHandler, silentRequest.authenticationScheme)
        }); //TODO: calculate here? AuthCodeClient is in msal-common
        // Create silent handler
<<<<<<< HEAD
        const silentHandler = new SilentHandler(authClient, this.browserStorage, authCodeRequest, this.logger, this.config.system.navigateFrameWait, this.performanceClient);
=======
        const silentHandler = new SilentHandler(authClient, this.browserStorage, authCodeRequest, this.logger, this.config.system);
>>>>>>> 72ad69e9
        // Get the frame handle for the silent request
        const preInitiateRequestTime = this.performanceClient.getCurrentTime();
        const msalFrame = await silentHandler.initiateAuthRequest(navigateUrl, preInitiateRequestTime);
        // Monitor the window for the hash. Return the string value and close the popup when the hash is received. Default timeout is 60 seconds.
        const preMonitorIframeTime = this.performanceClient.getCurrentTime();
        const hash = await silentHandler.monitorIframeForHash(msalFrame, this.config.system.iframeHashTimeout, preMonitorIframeTime);
        // Deserialize hash fragment response parameters.
        const serverParams: ServerAuthorizationCodeResponse = UrlString.getDeserializedHash(hash);
        const state = this.validateAndExtractStateFromHash(serverParams, InteractionType.Silent, authCodeRequest.correlationId);

        if (serverParams.accountId) {
            this.logger.verbose("Account id found in hash, calling WAM for token");
            if (!this.nativeMessageHandler) {
                throw BrowserAuthError.createNativeConnectionNotEstablishedError();
            }
            const nativeInteractionClient = new NativeInteractionClient(this.config, this.browserStorage, this.browserCrypto, this.logger, this.eventHandler, this.navigationClient, this.apiId, this.performanceClient, this.nativeMessageHandler, serverParams.accountId, this.browserStorage, this.correlationId);
            const { userRequestState } = ProtocolUtils.parseRequestState(this.browserCrypto, state);
            return nativeInteractionClient.acquireToken({
                ...silentRequest,
                state: userRequestState,
                prompt: silentRequest.prompt || PromptValue.NONE
            }).finally(() => {
                this.browserStorage.cleanRequestByState(state);
            });
        }

        // Handle response from hash string
        return silentHandler.handleCodeResponseFromHash(hash, state, authClient.authority, this.networkClient);
    }
}<|MERGE_RESOLUTION|>--- conflicted
+++ resolved
@@ -119,11 +119,7 @@
             nativeBroker: NativeMessageHandler.isNativeAvailable(this.config, this.logger, this.nativeMessageHandler, silentRequest.authenticationScheme)
         }); //TODO: calculate here? AuthCodeClient is in msal-common
         // Create silent handler
-<<<<<<< HEAD
-        const silentHandler = new SilentHandler(authClient, this.browserStorage, authCodeRequest, this.logger, this.config.system.navigateFrameWait, this.performanceClient);
-=======
-        const silentHandler = new SilentHandler(authClient, this.browserStorage, authCodeRequest, this.logger, this.config.system);
->>>>>>> 72ad69e9
+        const silentHandler = new SilentHandler(authClient, this.browserStorage, authCodeRequest, this.logger, this.config.system, this.performanceClient);
         // Get the frame handle for the silent request
         const preInitiateRequestTime = this.performanceClient.getCurrentTime();
         const msalFrame = await silentHandler.initiateAuthRequest(navigateUrl, preInitiateRequestTime);
