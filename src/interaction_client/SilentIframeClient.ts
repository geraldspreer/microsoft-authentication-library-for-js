--- conflicted
+++ resolved
@@ -43,10 +43,7 @@
             throw BrowserAuthError.createSilentPromptValueError(request.prompt);
         }
 
-<<<<<<< HEAD
-=======
         const acquireTokenMeasurement = this.performanceClient.startMeasurement(PerformanceEvents.SilentIframeClientAcquireToken, request.correlationId);
->>>>>>> 001ca19f
 
         // Create silent request
         const silentRequest: AuthorizationUrlRequest = await this.initializeAuthorizationRequest({
@@ -70,16 +67,9 @@
 
             return await this.silentTokenHelper(navigateUrl, authCodeRequest, authClient, this.logger)
                 .then((result: AuthenticationResult) => {
-<<<<<<< HEAD
-                    endMeasurement({
-                        success: true,
-                        fromCache: false
-                    })
-=======
                     acquireTokenMeasurement.endMeasurement({
                         success: true
                     });
->>>>>>> 001ca19f
                     return result;
                 });
         } catch (e) {
