/*
 * Copyright (c) Microsoft Corporation. All rights reserved.
 * Licensed under the MIT License.
 */

import {
    Separators,
    CacheAccountType,
    CacheType,
} from "../../utils/Constants";
import { Authority } from "../../authority/Authority";
import { AuthToken } from "../../account/AuthToken";
import { ICrypto } from "../../crypto/ICrypto";
import { buildClientInfo } from "../../account/ClientInfo";
import { StringUtils } from "../../utils/StringUtils";
import { TrustedAuthority } from "../../authority/TrustedAuthority";
import { AccountInfo } from "../../account/AccountInfo";
import { ClientAuthError } from "../../error/ClientAuthError";

/**
 * Type that defines required and optional parameters for an Account field (based on universal cache schema implemented by all MSALs).
 *
 * Key : Value Schema
 *
 * Key: <home_account_id>-<environment>-<realm*>
 *
 * Value Schema:
 * {
 *      homeAccountId: home account identifier for the auth scheme,
 *      environment: entity that issued the token, represented as a full host
 *      realm: Full tenant or organizational identifier that the account belongs to
 *      localAccountId: Original tenant-specific accountID, usually used for legacy cases
 *      username: primary username that represents the user, usually corresponds to preferred_username in the v2 endpt
 *      authorityType: Accounts authority type as a string
 *      name: Full name for the account, including given name and family name,
 *      clientInfo: Full base64 encoded client info received from ESTS
 *      lastModificationTime: last time this entity was modified in the cache
 *      lastModificationApp: 
 *      oboAssertion: access token passed in as part of OBO request
 * }
 */
export class AccountEntity {
    homeAccountId: string;
    environment: string;
    realm: string;
    localAccountId: string;
    username: string;
    authorityType: string;
    name?: string;
    clientInfo?: string;
    lastModificationTime?: string;
    lastModificationApp?: string;
    oboAssertion?: string;

    /**
     * Generate Account Id key component as per the schema: <home_account_id>-<environment>
     */
    generateAccountId(): string {
        const accountId: Array<string> = [this.homeAccountId, this.environment];
        return accountId.join(Separators.CACHE_KEY_SEPARATOR).toLowerCase();
    }

    /**
     * Generate Account Cache Key as per the schema: <home_account_id>-<environment>-<realm*>
     */
    generateAccountKey(): string {
        return AccountEntity.generateAccountCacheKey({
            homeAccountId: this.homeAccountId,
            environment: this.environment,
            tenantId: this.realm,
            username: this.username
        });
    }

    /**
     * returns the type of the cache (in this case account)
     */
    generateType(): number {
        switch (this.authorityType) {
            case CacheAccountType.ADFS_ACCOUNT_TYPE:
                return CacheType.ADFS;
            case CacheAccountType.MSAV1_ACCOUNT_TYPE:
                return CacheType.MSA;
            case CacheAccountType.MSSTS_ACCOUNT_TYPE:
                return CacheType.MSSTS;
            case CacheAccountType.GENERIC_ACCOUNT_TYPE:
                return CacheType.GENERIC;
            default: {
                throw ClientAuthError.createUnexpectedAccountTypeError();
            }
        }
    }

    /**
     * Returns the AccountInfo interface for this account.
     */
    getAccountInfo(): AccountInfo {
        return {
            homeAccountId: this.homeAccountId,
            environment: this.environment,
            tenantId: this.realm,
            username: this.username
        };
    }

    /**
     * Generates account key from interface
     * @param accountInterface
     */
    static generateAccountCacheKey(accountInterface: AccountInfo): string {
        const accountKey = [
            accountInterface.homeAccountId,
            accountInterface.environment || "",
            accountInterface.tenantId || "",
        ];

        return accountKey.join(Separators.CACHE_KEY_SEPARATOR).toLowerCase();
    }
    
    /**
     * Build Account cache from IdToken, clientInfo and authority/policy
     * @param clientInfo
     * @param authority
     * @param idToken
     * @param policy
     */
    static createAccount(
        clientInfo: string,
        authority: Authority,
<<<<<<< HEAD
        idToken: AuthToken,
        crypto: ICrypto
=======
        idToken: IdToken,
        crypto: ICrypto,
        oboAssertion?: string
>>>>>>> d27b6766
    ): AccountEntity {
        const account: AccountEntity = new AccountEntity();

        account.authorityType = CacheAccountType.MSSTS_ACCOUNT_TYPE;
        account.clientInfo = clientInfo;
        const clientInfoObj = buildClientInfo(clientInfo, crypto);
        account.homeAccountId = `${clientInfoObj.uid}${Separators.CLIENT_INFO_SEPARATOR}${clientInfoObj.utid}`;

        const reqEnvironment = authority.canonicalAuthorityUrlComponents.HostNameAndPort;
        const env = TrustedAuthority.getCloudDiscoveryMetadata(reqEnvironment) ? TrustedAuthority.getCloudDiscoveryMetadata(reqEnvironment).preferred_cache : "";
        if (StringUtils.isEmpty(env)) {
            throw ClientAuthError.createInvalidCacheEnvironmentError();
        }

        account.environment = env;
        account.realm = idToken.claims.tid;
        account.oboAssertion = oboAssertion;

        if (idToken) {
            // How do you account for MSA CID here?
            const localAccountId = !StringUtils.isEmpty(idToken.claims.oid)
                ? idToken.claims.oid
                : idToken.claims.sid;
            account.localAccountId = localAccountId;

            /*
             * In B2C scenarios the emails claim is used instead of preferred_username and it is an array. In most cases it will contain a single email.
             * This field should not be relied upon if a custom policy is configured to return more than 1 email.
             */
            account.username = idToken.claims.preferred_username || (idToken.claims.emails? idToken.claims.emails[0]: "");
            account.name = idToken.claims.name;
        }

        return account;
    }

    /**
     * Build ADFS account type
     * @param authority
     * @param idToken
     */
    static createADFSAccount(
        authority: Authority,
<<<<<<< HEAD
        idToken: AuthToken
=======
        idToken: IdToken,
        oboAssertion?: string
>>>>>>> d27b6766
    ): AccountEntity {
        const account: AccountEntity = new AccountEntity();

        account.authorityType = CacheAccountType.ADFS_ACCOUNT_TYPE;
        account.homeAccountId = idToken.claims.sub;
        account.oboAssertion = oboAssertion;

        const reqEnvironment = authority.canonicalAuthorityUrlComponents.HostNameAndPort;
        const env = TrustedAuthority.getCloudDiscoveryMetadata(reqEnvironment) ? TrustedAuthority.getCloudDiscoveryMetadata(reqEnvironment).preferred_cache : "";

        if (StringUtils.isEmpty(env)) {
            throw ClientAuthError.createInvalidCacheEnvironmentError();
        }

        account.environment = env;
        account.username = idToken.claims.upn;
        /*
         * add uniqueName to claims
         * account.name = idToken.claims.uniqueName;
         */

        return account;
    }

    /**
     * Validates an entity: checks for all expected params
     * @param entity
     */
    static isAccountEntity(entity: object): boolean {

        return (
            entity.hasOwnProperty("homeAccountId") &&
            entity.hasOwnProperty("environment") &&
            entity.hasOwnProperty("realm") &&
            entity.hasOwnProperty("localAccountId") &&
            entity.hasOwnProperty("username") &&
            entity.hasOwnProperty("authorityType")
        );
    }
}<|MERGE_RESOLUTION|>--- conflicted
+++ resolved
@@ -127,14 +127,9 @@
     static createAccount(
         clientInfo: string,
         authority: Authority,
-<<<<<<< HEAD
         idToken: AuthToken,
-        crypto: ICrypto
-=======
-        idToken: IdToken,
         crypto: ICrypto,
         oboAssertion?: string
->>>>>>> d27b6766
     ): AccountEntity {
         const account: AccountEntity = new AccountEntity();
 
@@ -178,12 +173,8 @@
      */
     static createADFSAccount(
         authority: Authority,
-<<<<<<< HEAD
-        idToken: AuthToken
-=======
-        idToken: IdToken,
+        idToken: AuthToken,
         oboAssertion?: string
->>>>>>> d27b6766
     ): AccountEntity {
         const account: AccountEntity = new AccountEntity();
 
