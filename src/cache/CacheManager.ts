--- conflicted
+++ resolved
@@ -203,8 +203,6 @@
     }
 
     /**
-<<<<<<< HEAD
-=======
      * retrieve an account entity given the cache key
      * @param key
      */
@@ -247,7 +245,7 @@
     }
 
     /**
->>>>>>> 3af8909f
+     *>>>>>>> dev
      * retrieve accounts matching all provided filters; if no filter is set, get all accounts
      * not checking for casing as keys are all generated in lower case, remember to convert to lower case if object properties are compared
      * @param homeAccountId
