/*
 * Copyright (c) Microsoft Corporation. All rights reserved.
 * Licensed under the MIT License.
 */

import { ICrypto, IPerformanceClient, JoseHeader, Logger, PerformanceEvents, PkceCodes, SignedHttpRequest, SignedHttpRequestParameters } from "@azure/msal-common";
import { GuidGenerator } from "./GuidGenerator";
import { Base64Encode } from "../encode/Base64Encode";
import { Base64Decode } from "../encode/Base64Decode";
import { PkceGenerator } from "./PkceGenerator";
import { BrowserCrypto } from "./BrowserCrypto";
import { BrowserStringUtils } from "../utils/BrowserStringUtils";
import { BrowserAuthError } from "../error/BrowserAuthError";
<<<<<<< HEAD
import { AsyncMemoryStorage } from "../cache/AsyncMemoryStorage";
import { CryptoOptions } from "../config/Configuration";
=======
import { CryptoKeyStore } from "../cache/CryptoKeyStore";
>>>>>>> a15c1e4e

export type CachedKeyPair = {
    publicKey: CryptoKey,
    privateKey: CryptoKey,
    requestMethod?: string,
    requestUri?: string
};

/**
 * This class implements MSAL's crypto interface, which allows it to perform base64 encoding and decoding, generating cryptographically random GUIDs and 
 * implementing Proof Key for Code Exchange specs for the OAuth Authorization Code Flow using PKCE (rfc here: https://tools.ietf.org/html/rfc7636).
 */
export class CryptoOps implements ICrypto {

    private browserCrypto: BrowserCrypto;
    private guidGenerator: GuidGenerator;
    private b64Encode: Base64Encode;
    private b64Decode: Base64Decode;
    private pkceGenerator: PkceGenerator;
    private logger: Logger;

    /**
     * CryptoOps can be used in contexts outside a PCA instance,
     * meaning there won't be a performance manager available.
     */
    private performanceClient: IPerformanceClient | undefined;

    private static POP_KEY_USAGES: Array<KeyUsage> = ["sign", "verify"];
    private static EXTRACTABLE: boolean = true;
    private cache: CryptoKeyStore;

    constructor(logger: Logger, performanceClient?: IPerformanceClient, cryptoConfig?: CryptoOptions) {
        this.logger = logger;
        // Browser crypto needs to be validated first before any other classes can be set.
        this.browserCrypto = new BrowserCrypto(this.logger, cryptoConfig);
        this.b64Encode = new Base64Encode();
        this.b64Decode = new Base64Decode();
        this.guidGenerator = new GuidGenerator(this.browserCrypto);
        this.pkceGenerator = new PkceGenerator(this.browserCrypto);
        this.cache = new CryptoKeyStore(this.logger);
        this.performanceClient = performanceClient;
    }

    /**
     * Creates a new random GUID - used to populate state and nonce.
     * @returns string (GUID)
     */
    createNewGuid(): string {
        return this.guidGenerator.generateGuid();
    }

    /**
     * Encodes input string to base64.
     * @param input 
     */
    base64Encode(input: string): string {
        return this.b64Encode.encode(input);
    }    
    
    /**
     * Decodes input string from base64.
     * @param input 
     */
    base64Decode(input: string): string {
        return this.b64Decode.decode(input);
    }

    /**
     * Generates PKCE codes used in Authorization Code Flow.
     */
    async generatePkceCodes(): Promise<PkceCodes> {
        return this.pkceGenerator.generateCodes();
    }

    /**
     * Generates a keypair, stores it and returns a thumbprint
     * @param request
     */
    async getPublicKeyThumbprint(request: SignedHttpRequestParameters): Promise<string> {
        const publicKeyThumbMeasurement = this.performanceClient?.startMeasurement(PerformanceEvents.CryptoOptsGetPublicKeyThumbprint, request.correlationId);

        // Generate Keypair
        const keyPair: CryptoKeyPair = await this.browserCrypto.generateKeyPair(CryptoOps.EXTRACTABLE, CryptoOps.POP_KEY_USAGES);

        // Generate Thumbprint for Public Key
        const publicKeyJwk: JsonWebKey = await this.browserCrypto.exportJwk(keyPair.publicKey);
        
        const pubKeyThumprintObj: JsonWebKey = {
            e: publicKeyJwk.e,
            kty: publicKeyJwk.kty,
            n: publicKeyJwk.n
        };
        
        const publicJwkString: string = BrowserStringUtils.getSortedObjectString(pubKeyThumprintObj);
        const publicJwkHash = await this.hashString(publicJwkString);

        // Generate Thumbprint for Private Key
        const privateKeyJwk: JsonWebKey = await this.browserCrypto.exportJwk(keyPair.privateKey);
        // Re-import private key to make it unextractable
        const unextractablePrivateKey: CryptoKey = await this.browserCrypto.importJwk(privateKeyJwk, false, ["sign"]);

        // Store Keypair data in keystore
        await this.cache.asymmetricKeys.setItem(
            publicJwkHash, 
            {
                privateKey: unextractablePrivateKey,
                publicKey: keyPair.publicKey,
                requestMethod: request.resourceRequestMethod,
                requestUri: request.resourceRequestUri
            }
        );

        if (publicKeyThumbMeasurement) {
            publicKeyThumbMeasurement.endMeasurement({
                success: true
            });
        }

        return publicJwkHash;
    }

    /**
     * Removes cryptographic keypair from key store matching the keyId passed in
     * @param kid 
     */
    async removeTokenBindingKey(kid: string): Promise<boolean> {
        await this.cache.asymmetricKeys.removeItem(kid);
        const keyFound = await this.cache.asymmetricKeys.containsKey(kid);
        return !keyFound;
    }

    /**
     * Removes all cryptographic keys from IndexedDB storage
     */
    async clearKeystore(): Promise<boolean> {
        return await this.cache.clear();
    }

    /**
     * Signs the given object as a jwt payload with private key retrieved by given kid.
     * @param payload 
     * @param kid 
     */
    async signJwt(payload: SignedHttpRequest, kid: string, correlationId?: string): Promise<string> {
        const signJwtMeasurement = this.performanceClient?.startMeasurement(PerformanceEvents.CryptoOptsSignJwt, correlationId);
        const cachedKeyPair = await this.cache.asymmetricKeys.getItem(kid);
        
        if (!cachedKeyPair) {
            throw BrowserAuthError.createSigningKeyNotFoundInStorageError(kid);
        }

        // Get public key as JWK
        const publicKeyJwk = await this.browserCrypto.exportJwk(cachedKeyPair.publicKey);
        const publicKeyJwkString = BrowserStringUtils.getSortedObjectString(publicKeyJwk);

        // Base64URL encode public key thumbprint with keyId only: BASE64URL({ kid: "FULL_PUBLIC_KEY_HASH" })
        const encodedKeyIdThumbprint = this.b64Encode.urlEncode(JSON.stringify({ kid: kid }));
        
        // Generate header
        const shrHeader = JoseHeader.getShrHeaderString({ kid: encodedKeyIdThumbprint, alg: publicKeyJwk.alg });
        const encodedShrHeader = this.b64Encode.urlEncode(shrHeader);

        // Generate payload
        payload.cnf = {
            jwk: JSON.parse(publicKeyJwkString)
        };
        const encodedPayload = this.b64Encode.urlEncode(JSON.stringify(payload));

        // Form token string
        const tokenString = `${encodedShrHeader}.${encodedPayload}`;

        // Sign token
        const tokenBuffer = BrowserStringUtils.stringToArrayBuffer(tokenString);
        const signatureBuffer = await this.browserCrypto.sign(cachedKeyPair.privateKey, tokenBuffer);
        const encodedSignature = this.b64Encode.urlEncodeArr(new Uint8Array(signatureBuffer));

        const signedJwt = `${tokenString}.${encodedSignature}`;

        if (signJwtMeasurement) {
            signJwtMeasurement.endMeasurement({
                success: true
            });
        }

        return signedJwt;
    }

    /**
     * Returns the SHA-256 hash of an input string
     * @param plainText
     */
    async hashString(plainText: string): Promise<string> {
        const hashBuffer: ArrayBuffer = await this.browserCrypto.sha256Digest(plainText);
        const hashBytes = new Uint8Array(hashBuffer);
        return this.b64Encode.urlEncodeArr(hashBytes);
    }
}<|MERGE_RESOLUTION|>--- conflicted
+++ resolved
@@ -11,12 +11,8 @@
 import { BrowserCrypto } from "./BrowserCrypto";
 import { BrowserStringUtils } from "../utils/BrowserStringUtils";
 import { BrowserAuthError } from "../error/BrowserAuthError";
-<<<<<<< HEAD
-import { AsyncMemoryStorage } from "../cache/AsyncMemoryStorage";
+import { CryptoKeyStore } from "../cache/CryptoKeyStore";
 import { CryptoOptions } from "../config/Configuration";
-=======
-import { CryptoKeyStore } from "../cache/CryptoKeyStore";
->>>>>>> a15c1e4e
 
 export type CachedKeyPair = {
     publicKey: CryptoKey,
