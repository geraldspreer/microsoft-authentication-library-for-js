/*
 * Copyright (c) Microsoft Corporation. All rights reserved.
 * Licensed under the MIT License.
 */

import { INetworkModule } from "../network/INetworkModule";
import { ICrypto, PkceCodes } from "../crypto/ICrypto";
import { AuthError } from "../error/AuthError";
import { ILoggerCallback, LogLevel } from "../logger/Logger";
import { Constants } from "../utils/Constants";
import { version } from "../../package.json";
import { Authority } from "../authority/Authority";
<<<<<<< HEAD
import { IInstanceDiscoveryMetadata } from "../authority/IInstanceDiscoveryMetadata";
=======
import { CacheManager, DefaultStorageClass } from "../cache/CacheManager";
>>>>>>> 783bef90

// Token renewal offset default in seconds
const DEFAULT_TOKEN_RENEWAL_OFFSET_SEC = 300;

/**
 * Use the configuration object to configure MSAL Modules and initialize the base interfaces for MSAL.
 *
 * This object allows you to configure important elements of MSAL functionality:
 * - logger: logging for application
 * - storage: this is where you configure storage implementation.
 * - network: this is where you can configure network implementation.
 * - crypto: implementation of crypto functions
 */
export type ClientConfiguration = {
    authOptions: AuthOptions,
    systemOptions?: SystemOptions,
    loggerOptions?: LoggerOptions,
    storageInterface?: CacheManager,
    networkInterface?: INetworkModule,
    cryptoInterface?: ICrypto,
    libraryInfo?: LibraryInfo
};

/**
 * @type AuthOptions: Use this to configure the auth options in the Configuration object
 *
 *  - clientId                    - Client ID of your app registered with our Application registration portal : https://portal.azure.com/#blade/Microsoft_AAD_IAM/ActiveDirectoryMenuBlade/RegisteredAppsPreview in Microsoft Identity Platform
 *  - authority                   - You can configure a specific authority, defaults to " " or "https://login.microsoftonline.com/common"
 */
export type AuthOptions = {
    clientId: string;
    authority?: Authority;
    knownAuthorities?: Array<string>;
    instanceMetadata?: Array<IInstanceDiscoveryMetadata>;
    redirectUri?: string | (() => string);
    postLogoutRedirectUri?: string | (() => string);
};

/**
 * Telemetry Config Options
 * - applicationName              - Name of the consuming apps application
 * - applicationVersion           - Version of the consuming application
 * - telemetryEmitter             - Function where telemetry events are flushed to
 */
export type TelemetryOptions = {
    applicationName: string;
    applicationVersion: string;
    // TODO, add onlyAddFailureTelemetry option
};

/**
 * Library Specific Options
 *
 * - tokenRenewalOffsetSeconds    - sets the window of offset needed to renew the token before expiry
 * - telemetry                    - Telemetry options for library network requests
 */
export type SystemOptions = {
    tokenRenewalOffsetSeconds?: number;
    telemetry?: TelemetryOptions;
};

/**
 * Logger options to configure the logging that MSAL does.
 */
export type LoggerOptions = {
    loggerCallback?: ILoggerCallback,
    piiLoggingEnabled?: boolean,
    logLevel?: LogLevel
};

/**
 * Telemetry info about library
 */
export type LibraryInfo = {
    sku: string,
    version: string,
    cpu: string,
    os: string
};

const DEFAULT_AUTH_OPTIONS: AuthOptions = {
    clientId: "",
    authority: null,
    knownAuthorities: [],
    instanceMetadata: [],
    redirectUri: "",
    postLogoutRedirectUri: ""
};

export const DEFAULT_SYSTEM_OPTIONS: SystemOptions = {
    tokenRenewalOffsetSeconds: DEFAULT_TOKEN_RENEWAL_OFFSET_SEC,
    telemetry: null
};

const DEFAULT_LOGGER_IMPLEMENTATION: LoggerOptions = {
    loggerCallback: () => {
        // allow users to not set loggerCallback
    },
    piiLoggingEnabled: false,
    logLevel: LogLevel.Info
};

const DEFAULT_NETWORK_IMPLEMENTATION: INetworkModule = {
    async sendGetRequestAsync<T>(): Promise<T> {
        const notImplErr = "Network interface - sendGetRequestAsync() has not been implemented";
        throw AuthError.createUnexpectedError(notImplErr);
    },
    async sendPostRequestAsync<T>(): Promise<T> {
        const notImplErr = "Network interface - sendPostRequestAsync() has not been implemented";
        throw AuthError.createUnexpectedError(notImplErr);
    }
};

const DEFAULT_CRYPTO_IMPLEMENTATION: ICrypto = {
    createNewGuid: (): string => {
        const notImplErr = "Crypto interface - createNewGuid() has not been implemented";
        throw AuthError.createUnexpectedError(notImplErr);
    },
    base64Decode: (): string => {
        const notImplErr = "Crypto interface - base64Decode() has not been implemented";
        throw AuthError.createUnexpectedError(notImplErr);
    },
    base64Encode: (): string => {
        const notImplErr = "Crypto interface - base64Encode() has not been implemented";
        throw AuthError.createUnexpectedError(notImplErr);
    },
    async generatePkceCodes(): Promise<PkceCodes> {
        const notImplErr = "Crypto interface - generatePkceCodes() has not been implemented";
        throw AuthError.createUnexpectedError(notImplErr);
    }
};

const DEFAULT_LIBRARY_INFO: LibraryInfo = {
    sku: Constants.SKU,
    version: version,
    cpu: "",
    os: ""
};

/**
 * Function that sets the default options when not explicitly configured from app developer
 *
 * @param Configuration
 *
 * @returns Configuration
 */
export function buildClientConfiguration(
    {
        authOptions: userAuthOptions,
        systemOptions: userSystemOptions,
        loggerOptions: userLoggerOption,
        storageInterface: storageImplementation,
        networkInterface: networkImplementation,
        cryptoInterface: cryptoImplementation,
        libraryInfo: libraryInfo
    } : ClientConfiguration): ClientConfiguration {
    return {
        authOptions: { ...DEFAULT_AUTH_OPTIONS, ...userAuthOptions },
        systemOptions: { ...DEFAULT_SYSTEM_OPTIONS, ...userSystemOptions },
        loggerOptions: { ...DEFAULT_LOGGER_IMPLEMENTATION, ...userLoggerOption },
        storageInterface: storageImplementation || new DefaultStorageClass(),
        networkInterface: networkImplementation || DEFAULT_NETWORK_IMPLEMENTATION,
        cryptoInterface: cryptoImplementation || DEFAULT_CRYPTO_IMPLEMENTATION,
        libraryInfo: { ...DEFAULT_LIBRARY_INFO, ...libraryInfo }
    };
}<|MERGE_RESOLUTION|>--- conflicted
+++ resolved
@@ -10,11 +10,8 @@
 import { Constants } from "../utils/Constants";
 import { version } from "../../package.json";
 import { Authority } from "../authority/Authority";
-<<<<<<< HEAD
 import { IInstanceDiscoveryMetadata } from "../authority/IInstanceDiscoveryMetadata";
-=======
 import { CacheManager, DefaultStorageClass } from "../cache/CacheManager";
->>>>>>> 783bef90
 
 // Token renewal offset default in seconds
 const DEFAULT_TOKEN_RENEWAL_OFFSET_SEC = 300;
