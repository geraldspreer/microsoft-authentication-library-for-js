/*
 * Copyright (c) Microsoft Corporation. All rights reserved.
 * Licensed under the MIT License.
 */

import { ICacheStorage } from "../cache/interface/ICacheStorage";
import { INetworkModule } from "../network/INetworkModule";
import { ICrypto, PkceCodes } from "../crypto/ICrypto";
import { AuthError } from "../error/AuthError";
import { ILoggerCallback, LogLevel } from "../logger/Logger";
import { Constants } from "../utils/Constants";
import { version } from "../../package.json";
<<<<<<< HEAD
import { InMemoryCache } from "../cache/utils/CacheTypes";
=======
>>>>>>> 9fc217f0
import { Authority } from "../authority/Authority";

// Token renewal offset default in seconds
const DEFAULT_TOKEN_RENEWAL_OFFSET_SEC = 300;

/**
 * Use the configuration object to configure MSAL Modules and initialize the base interfaces for MSAL.
 *
 * This object allows you to configure important elements of MSAL functionality:
 * - logger: logging for application
 * - storage: this is where you configure storage implementation.
 * - network: this is where you can configure network implementation.
 * - crypto: implementation of crypto functions
 */
export type ClientConfiguration = {
    authOptions: AuthOptions,
    systemOptions?: SystemOptions,
    loggerOptions?: LoggerOptions,
    storageInterface?: ICacheStorage,
    networkInterface?: INetworkModule,
    cryptoInterface?: ICrypto,
    libraryInfo?: LibraryInfo
};

/**
 * @type AuthOptions: Use this to configure the auth options in the Configuration object
 *
 *  - clientId                    - Client ID of your app registered with our Application registration portal : https://portal.azure.com/#blade/Microsoft_AAD_IAM/ActiveDirectoryMenuBlade/RegisteredAppsPreview in Microsoft Identity Platform
 *  - authority                   - You can configure a specific authority, defaults to " " or "https://login.microsoftonline.com/common"
 */
export type AuthOptions = {
    clientId: string;
    authority?: Authority;
    knownAuthorities?: Array<string>;
    redirectUri?: string | (() => string);
    postLogoutRedirectUri?: string | (() => string);
};

/**
 * Telemetry Config Options
 * - applicationName              - Name of the consuming apps application
 * - applicationVersion           - Version of the consuming application
 * - telemetryEmitter             - Function where telemetry events are flushed to
 */
export type TelemetryOptions = {
    applicationName: string;
    applicationVersion: string;
    // TODO, add onlyAddFailureTelemetry option
};

/**
 * Library Specific Options
 *
 * - tokenRenewalOffsetSeconds    - sets the window of offset needed to renew the token before expiry
 * - telemetry                    - Telemetry options for library network requests
 */
export type SystemOptions = {
    storeInMemory?: boolean;
    tokenRenewalOffsetSeconds?: number;
    telemetry?: TelemetryOptions;
};

/**
 * Logger options to configure the logging that MSAL does.
 */
export type LoggerOptions = {
    loggerCallback?: ILoggerCallback,
    piiLoggingEnabled?: boolean,
    logLevel?: LogLevel
};

/**
 * Telemetry info about library
 */
export type LibraryInfo = {
    sku: string,
    version: string,
    cpu: string,
    os: string
};

const DEFAULT_AUTH_OPTIONS: AuthOptions = {
    clientId: "",
    authority: null,
    knownAuthorities: [],
    redirectUri: "",
    postLogoutRedirectUri: ""
};

export const DEFAULT_SYSTEM_OPTIONS: SystemOptions = {
    storeInMemory: true,
    tokenRenewalOffsetSeconds: DEFAULT_TOKEN_RENEWAL_OFFSET_SEC,
    telemetry: null
};

const DEFAULT_LOGGER_IMPLEMENTATION: LoggerOptions = {
    loggerCallback: () => {
        // allow users to not set loggerCallback
    },
    piiLoggingEnabled: false,
    logLevel: LogLevel.Info
};

const DEFAULT_STORAGE_IMPLEMENTATION: ICacheStorage = {
    clear: () => {
        const notImplErr = "Storage interface - clear() has not been implemented for the cacheStorage interface.";
        throw AuthError.createUnexpectedError(notImplErr);
    },
    containsKey: (): boolean => {
        const notImplErr = "Storage interface - containsKey() has not been implemented for the cacheStorage interface.";
        throw AuthError.createUnexpectedError(notImplErr);
    },
    getItem: (): object => {
        const notImplErr = "Storage interface - getItem() has not been implemented for the cacheStorage interface.";
        throw AuthError.createUnexpectedError(notImplErr);
    },
    getKeys: (): string[] => {
        const notImplErr = "Storage interface - getKeys() has not been implemented for the cacheStorage interface.";
        throw AuthError.createUnexpectedError(notImplErr);
    },
    removeItem: () => {
        const notImplErr = "Storage interface - removeItem() has not been implemented for the cacheStorage interface.";
        throw AuthError.createUnexpectedError(notImplErr);
    },
    setItem: () => {
        const notImplErr = "Storage interface - setItem() has not been implemented for the cacheStorage interface.";
        throw AuthError.createUnexpectedError(notImplErr);
    },
    getCache: (): object => {
        const notImplErr = "Storage interface - getCache() has not been implemented for the cacheStorage interface.";
        throw AuthError.createUnexpectedError(notImplErr);
    },
    setCache: () => {
        const notImplErr = "Storage interface - setCache() has not been implemented for the cacheStorage interface.";
        throw AuthError.createUnexpectedError(notImplErr);
    }
};

const DEFAULT_NETWORK_IMPLEMENTATION: INetworkModule = {
    async sendGetRequestAsync<T>(): Promise<T> {
        const notImplErr = "Network interface - sendGetRequestAsync() has not been implemented";
        throw AuthError.createUnexpectedError(notImplErr);
    },
    async sendPostRequestAsync<T>(): Promise<T> {
        const notImplErr = "Network interface - sendPostRequestAsync() has not been implemented";
        throw AuthError.createUnexpectedError(notImplErr);
    }
};

const DEFAULT_CRYPTO_IMPLEMENTATION: ICrypto = {
    createNewGuid: (): string => {
        const notImplErr = "Crypto interface - createNewGuid() has not been implemented";
        throw AuthError.createUnexpectedError(notImplErr);
    },
    base64Decode: (): string => {
        const notImplErr = "Crypto interface - base64Decode() has not been implemented";
        throw AuthError.createUnexpectedError(notImplErr);
    },
    base64Encode: (): string => {
        const notImplErr = "Crypto interface - base64Encode() has not been implemented";
        throw AuthError.createUnexpectedError(notImplErr);
    },
    async generatePkceCodes(): Promise<PkceCodes> {
        const notImplErr = "Crypto interface - generatePkceCodes() has not been implemented";
        throw AuthError.createUnexpectedError(notImplErr);
    }
};

const DEFAULT_LIBRARY_INFO: LibraryInfo = {
    sku: Constants.SKU,
    version: version,
    cpu: "",
    os: ""
};

/**
 * Function that sets the default options when not explicitly configured from app developer
 *
 * @param Configuration
 *
 * @returns Configuration
 */
export function buildClientConfiguration(
    {
        authOptions: userAuthOptions,
        systemOptions: userSystemOptions,
        loggerOptions: userLoggerOption,
        storageInterface: storageImplementation,
        networkInterface: networkImplementation,
        cryptoInterface: cryptoImplementation,
        libraryInfo: libraryInfo
    } : ClientConfiguration): ClientConfiguration {
    return {
        authOptions: { ...DEFAULT_AUTH_OPTIONS, ...userAuthOptions },
        systemOptions: { ...DEFAULT_SYSTEM_OPTIONS, ...userSystemOptions },
        loggerOptions: { ...DEFAULT_LOGGER_IMPLEMENTATION, ...userLoggerOption },
        storageInterface: storageImplementation || DEFAULT_STORAGE_IMPLEMENTATION,
        networkInterface: networkImplementation || DEFAULT_NETWORK_IMPLEMENTATION,
        cryptoInterface: cryptoImplementation || DEFAULT_CRYPTO_IMPLEMENTATION,
        libraryInfo: { ...DEFAULT_LIBRARY_INFO, ...libraryInfo }
    };
}<|MERGE_RESOLUTION|>--- conflicted
+++ resolved
@@ -10,10 +10,6 @@
 import { ILoggerCallback, LogLevel } from "../logger/Logger";
 import { Constants } from "../utils/Constants";
 import { version } from "../../package.json";
-<<<<<<< HEAD
-import { InMemoryCache } from "../cache/utils/CacheTypes";
-=======
->>>>>>> 9fc217f0
 import { Authority } from "../authority/Authority";
 
 // Token renewal offset default in seconds
