--- conflicted
+++ resolved
@@ -36,11 +36,7 @@
         failures += 1;
         console.error(`Failed to update version for ${packageJson.name}`);
     }
-<<<<<<< HEAD
-}
-=======
 };
->>>>>>> 479c057d
 
 libFolders.forEach((lib) => {
     const packagePath = path.resolve(LIB_DIR, lib);
