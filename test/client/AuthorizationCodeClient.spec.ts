import sinon from "sinon";
import {
    Authority,
    AuthorizationCodeClient,
    CommonAuthorizationCodeRequest,
    CommonAuthorizationUrlRequest,
    Constants,
    ServerError,
    IdToken,
    CacheManager,
    AccountInfo,
    AccountEntity,
    AuthToken,
    ICrypto,
    TokenClaims,
    SignedHttpRequest,
    ClientAuthError
} from "../../src";
import {
    ALTERNATE_OPENID_CONFIG_RESPONSE,
    AUTHENTICATION_RESULT,
    DEFAULT_OPENID_CONFIG_RESPONSE,
    TEST_CONFIG,
    TEST_TOKENS,
    TEST_URIS,
    TEST_DATA_CLIENT_INFO,
    RANDOM_TEST_GUID,
    TEST_STATE_VALUES,
    TEST_POP_VALUES,
    POP_AUTHENTICATION_RESULT,
    TEST_ACCOUNT_INFO,
    CORS_SIMPLE_REQUEST_HEADERS
} from "../test_kit/StringConstants";
import { ClientConfiguration } from "../../src/config/ClientConfiguration";
import { BaseClient } from "../../src/client/BaseClient";
import { AADServerParamKeys, PromptValue, ResponseMode, SSOTypes, AuthenticationScheme, ThrottlingConstants } from "../../src/utils/Constants";
import { ClientTestUtils, MockStorageClass } from "./ClientTestUtils";
<<<<<<< HEAD
=======
import { version } from "../../src/packageMetadata";
import { TestError } from "../test_kit/TestErrors";
>>>>>>> b255d768

describe("AuthorizationCodeClient unit tests", () => {
    afterEach(() => {
        sinon.restore();
    });

    describe("Constructor", () => {

        it("creates a AuthorizationCodeClient that extends BaseClient", async () => {
            sinon.stub(Authority.prototype, <any>"getEndpointMetadataFromNetwork").resolves(DEFAULT_OPENID_CONFIG_RESPONSE.body);
            const config: ClientConfiguration = await ClientTestUtils.createTestClientConfiguration();
            const client = new AuthorizationCodeClient(config);
            expect(client).not.toBeNull();
            expect(client instanceof AuthorizationCodeClient).toBe(true);
            expect(client instanceof BaseClient).toBe(true);
        });
    });

    describe("Authorization url creation", () => {

        it("Creates an authorization url with default parameters", async () => {
            sinon.stub(Authority.prototype, <any>"getEndpointMetadataFromNetwork").resolves(DEFAULT_OPENID_CONFIG_RESPONSE.body);
            const config: ClientConfiguration = await ClientTestUtils.createTestClientConfiguration();
            const client = new AuthorizationCodeClient(config);

            const authCodeUrlRequest: CommonAuthorizationUrlRequest = {
                authority: TEST_CONFIG.validAuthority,
                responseMode: ResponseMode.QUERY,
                redirectUri: TEST_URIS.TEST_REDIRECT_URI_LOCALHOST,
                scopes: TEST_CONFIG.DEFAULT_SCOPES,
                codeChallenge: TEST_CONFIG.TEST_CHALLENGE,
                codeChallengeMethod: Constants.S256_CODE_CHALLENGE_METHOD,
                correlationId: RANDOM_TEST_GUID,
                authenticationScheme: AuthenticationScheme.BEARER
            };
            const loginUrl = await client.getAuthCodeUrl(authCodeUrlRequest);
            expect(loginUrl.includes(Constants.DEFAULT_AUTHORITY)).toBe(true);
            expect(loginUrl.includes(DEFAULT_OPENID_CONFIG_RESPONSE.body.authorization_endpoint.replace("{tenant}", "common"))).toBe(true);
            expect(loginUrl.includes(`${AADServerParamKeys.SCOPE}=${Constants.OPENID_SCOPE}%20${Constants.PROFILE_SCOPE}%20${Constants.OFFLINE_ACCESS_SCOPE}`)).toBe(true);
            expect(loginUrl.includes(`${AADServerParamKeys.RESPONSE_TYPE}=${Constants.CODE_RESPONSE_TYPE}`)).toBe(true);
            expect(loginUrl.includes(`${AADServerParamKeys.CLIENT_ID}=${TEST_CONFIG.MSAL_CLIENT_ID}`)).toBe(true);
            expect(loginUrl.includes(`${AADServerParamKeys.REDIRECT_URI}=${encodeURIComponent(TEST_URIS.TEST_REDIRECT_URI_LOCALHOST)}`)).toBe(true);
            expect(loginUrl.includes(`${AADServerParamKeys.RESPONSE_MODE}=${encodeURIComponent(ResponseMode.QUERY)}`)).toBe(true);
            expect(loginUrl.includes(`${AADServerParamKeys.CODE_CHALLENGE}=${encodeURIComponent(TEST_CONFIG.TEST_CHALLENGE)}`)).toBe(true);
            expect(loginUrl.includes(`${AADServerParamKeys.CODE_CHALLENGE_METHOD}=${encodeURIComponent(Constants.S256_CODE_CHALLENGE_METHOD)}`)).toBe(true);
        });

        it("Creates an authorization url passing in optional parameters", async () => {
            // Override with alternate authority openid_config
            sinon.stub(Authority.prototype, <any>"getEndpointMetadataFromNetwork").resolves(DEFAULT_OPENID_CONFIG_RESPONSE.body);

            const config: ClientConfiguration = await ClientTestUtils.createTestClientConfiguration();
            const client = new AuthorizationCodeClient(config);

            const authCodeUrlRequest: CommonAuthorizationUrlRequest = {
                redirectUri: TEST_URIS.TEST_REDIRECT_URI_LOCALHOST,
                scopes: [...TEST_CONFIG.DEFAULT_GRAPH_SCOPE, ...TEST_CONFIG.DEFAULT_SCOPES],
                authority: TEST_CONFIG.validAuthority,
                responseMode: ResponseMode.FORM_POST,
                codeChallenge: TEST_CONFIG.TEST_CHALLENGE,
                codeChallengeMethod: TEST_CONFIG.CODE_CHALLENGE_METHOD,
                state: TEST_CONFIG.STATE,
                prompt: PromptValue.LOGIN,
                loginHint: TEST_CONFIG.LOGIN_HINT,
                domainHint: TEST_CONFIG.DOMAIN_HINT,
                claims: TEST_CONFIG.CLAIMS,
                nonce: TEST_CONFIG.NONCE,
                correlationId: RANDOM_TEST_GUID,
                authenticationScheme: AuthenticationScheme.BEARER
            };
            const loginUrl = await client.getAuthCodeUrl(authCodeUrlRequest);
            expect(loginUrl.includes(TEST_CONFIG.validAuthority)).toBe(true);
            expect(loginUrl.includes(DEFAULT_OPENID_CONFIG_RESPONSE.body.authorization_endpoint.replace("{tenant}", "common"))).toBe(true);
            expect(loginUrl.includes(`${AADServerParamKeys.SCOPE}=${TEST_CONFIG.DEFAULT_GRAPH_SCOPE}%20${Constants.OPENID_SCOPE}%20${Constants.PROFILE_SCOPE}%20${Constants.OFFLINE_ACCESS_SCOPE}`)).toBe(true);
            expect(loginUrl.includes(`${AADServerParamKeys.RESPONSE_TYPE}=${Constants.CODE_RESPONSE_TYPE}`)).toBe(true);
            expect(loginUrl.includes(`${AADServerParamKeys.CLIENT_ID}=${TEST_CONFIG.MSAL_CLIENT_ID}`)).toBe(true);
            expect(loginUrl.includes(`${AADServerParamKeys.REDIRECT_URI}=${encodeURIComponent(TEST_URIS.TEST_REDIRECT_URI_LOCALHOST)}`)).toBe(true);
            expect(loginUrl.includes(`${AADServerParamKeys.RESPONSE_MODE}=${encodeURIComponent(ResponseMode.FORM_POST)}`)).toBe(true);
            expect(loginUrl.includes(`${AADServerParamKeys.STATE}=${encodeURIComponent(TEST_CONFIG.STATE)}`)).toBe(true);
            expect(loginUrl.includes(`${AADServerParamKeys.PROMPT}=${PromptValue.LOGIN}`)).toBe(true);
            expect(loginUrl.includes(`${AADServerParamKeys.NONCE}=${encodeURIComponent(TEST_CONFIG.NONCE)}`)).toBe(true);
            expect(loginUrl.includes(`${AADServerParamKeys.CODE_CHALLENGE}=${encodeURIComponent(TEST_CONFIG.TEST_CHALLENGE)}`)).toBe(true);
            expect(loginUrl.includes(`${AADServerParamKeys.CODE_CHALLENGE_METHOD}=${encodeURIComponent(TEST_CONFIG.CODE_CHALLENGE_METHOD)}`)).toBe(true);
            expect(loginUrl.includes(`${SSOTypes.LOGIN_HINT}=${encodeURIComponent(TEST_CONFIG.LOGIN_HINT)}`)).toBe(true);
            expect(loginUrl.includes(`${SSOTypes.DOMAIN_HINT}=${encodeURIComponent(TEST_CONFIG.DOMAIN_HINT)}`)).toBe(true);
            expect(loginUrl.includes(`${AADServerParamKeys.CLAIMS}=${encodeURIComponent(TEST_CONFIG.CLAIMS)}`)).toBe(true);
        });

        it("Prefers sid over loginHint if both provided and prompt=None", async () => {
            // Override with alternate authority openid_config
            sinon.stub(Authority.prototype, <any>"getEndpointMetadataFromNetwork").resolves(ALTERNATE_OPENID_CONFIG_RESPONSE.body);

            const config: ClientConfiguration = await ClientTestUtils.createTestClientConfiguration();
            const client = new AuthorizationCodeClient(config);

            const authCodeUrlRequest: CommonAuthorizationUrlRequest = {
                redirectUri: TEST_URIS.TEST_REDIRECT_URI_LOCALHOST,
                scopes: [...TEST_CONFIG.DEFAULT_GRAPH_SCOPE, ...TEST_CONFIG.DEFAULT_SCOPES],
                loginHint: TEST_CONFIG.LOGIN_HINT,
                prompt: PromptValue.NONE,
                sid: TEST_CONFIG.SID,
                correlationId: RANDOM_TEST_GUID,
                authenticationScheme: AuthenticationScheme.BEARER,
                authority: TEST_CONFIG.validAuthority,
                responseMode: ResponseMode.FRAGMENT
            };
            const loginUrl = await client.getAuthCodeUrl(authCodeUrlRequest);
            expect(loginUrl).toEqual(expect.not.arrayContaining([`${SSOTypes.LOGIN_HINT}=`]));
            expect(loginUrl.includes(`${SSOTypes.SID}=${encodeURIComponent(TEST_CONFIG.SID)}`)).toBe(true);
        });

        it("Prefers loginHint over sid if both provided and prompt!=None", async () => {
            // Override with alternate authority openid_config
            sinon.stub(Authority.prototype, <any>"getEndpointMetadataFromNetwork").resolves(ALTERNATE_OPENID_CONFIG_RESPONSE.body);

            const config: ClientConfiguration = await ClientTestUtils.createTestClientConfiguration();
            const client = new AuthorizationCodeClient(config);

            const authCodeUrlRequest: CommonAuthorizationUrlRequest = {
                redirectUri: TEST_URIS.TEST_REDIRECT_URI_LOCALHOST,
                scopes: [...TEST_CONFIG.DEFAULT_GRAPH_SCOPE, ...TEST_CONFIG.DEFAULT_SCOPES],
                loginHint: TEST_CONFIG.LOGIN_HINT,
                prompt: PromptValue.LOGIN,
                sid: TEST_CONFIG.SID,
                correlationId: RANDOM_TEST_GUID,
                authenticationScheme: AuthenticationScheme.BEARER,
                authority: TEST_CONFIG.validAuthority,
                responseMode: ResponseMode.FRAGMENT
            };
            const loginUrl = await client.getAuthCodeUrl(authCodeUrlRequest);
            expect(loginUrl.includes(`${SSOTypes.LOGIN_HINT}=${encodeURIComponent(TEST_CONFIG.LOGIN_HINT)}`)).toBe(true);
            expect(loginUrl.includes(`${SSOTypes.SID}=`)).toBe(false);
        });

        it("Ignores sid if prompt!=None", async () => {
            // Override with alternate authority openid_config
            sinon.stub(Authority.prototype, <any>"getEndpointMetadataFromNetwork").resolves(ALTERNATE_OPENID_CONFIG_RESPONSE.body);

            const config: ClientConfiguration = await ClientTestUtils.createTestClientConfiguration();
            const client = new AuthorizationCodeClient(config);

            const authCodeUrlRequest: CommonAuthorizationUrlRequest = {
                redirectUri: TEST_URIS.TEST_REDIRECT_URI_LOCALHOST,
                scopes: [...TEST_CONFIG.DEFAULT_GRAPH_SCOPE, ...TEST_CONFIG.DEFAULT_SCOPES],
                prompt: PromptValue.LOGIN,
                sid: TEST_CONFIG.SID,
                correlationId: RANDOM_TEST_GUID,
                authenticationScheme: AuthenticationScheme.BEARER,
                authority: TEST_CONFIG.validAuthority,
                responseMode: ResponseMode.FRAGMENT
            };
            const loginUrl = await client.getAuthCodeUrl(authCodeUrlRequest);
            expect(loginUrl.includes(`${SSOTypes.LOGIN_HINT}=`)).toBe(false);
            expect(loginUrl.includes(`${SSOTypes.SID}=`)).toBe(false);
        });

        it("Prefers loginHint over Account if both provided and account does not have token claims", async () => {
            // Override with alternate authority openid_config
            sinon.stub(Authority.prototype, <any>"getEndpointMetadataFromNetwork").resolves(ALTERNATE_OPENID_CONFIG_RESPONSE.body);

            const config: ClientConfiguration = await ClientTestUtils.createTestClientConfiguration();
            const client = new AuthorizationCodeClient(config);

            const authCodeUrlRequest: CommonAuthorizationUrlRequest = {
                redirectUri: TEST_URIS.TEST_REDIRECT_URI_LOCALHOST,
                scopes: [...TEST_CONFIG.DEFAULT_GRAPH_SCOPE, ...TEST_CONFIG.DEFAULT_SCOPES],
                loginHint: TEST_CONFIG.LOGIN_HINT,
                account: TEST_ACCOUNT_INFO,
                correlationId: RANDOM_TEST_GUID,
                authenticationScheme: AuthenticationScheme.BEARER,
                authority: TEST_CONFIG.validAuthority,
                responseMode: ResponseMode.FRAGMENT
            };
            const loginUrl = await client.getAuthCodeUrl(authCodeUrlRequest);
            expect(loginUrl.includes(`${SSOTypes.LOGIN_HINT}=${encodeURIComponent(TEST_CONFIG.LOGIN_HINT)}`)).toBe(true);
            expect(loginUrl.includes(`${SSOTypes.LOGIN_HINT}=${encodeURIComponent(TEST_ACCOUNT_INFO.username)}`)).toBe(false);
            expect(loginUrl.includes(`${SSOTypes.SID}=`)).toBe(false);
        });

        it("Uses sid from account if not provided in request and prompt=None, overrides login_hint", async () => {
            // Override with alternate authority openid_config
            sinon.stub(Authority.prototype, <any>"getEndpointMetadataFromNetwork").resolves(ALTERNATE_OPENID_CONFIG_RESPONSE.body);

            const config: ClientConfiguration = await ClientTestUtils.createTestClientConfiguration();
            const client = new AuthorizationCodeClient(config);
            const testAccount = TEST_ACCOUNT_INFO;
<<<<<<< HEAD
            // @ts-ignore
            const testTokenClaims: Required<Omit<TokenClaims, "home_oid"|"upn"|"cloud_instance_host_name"|"cnf"|"emails">> = {
                ver: "2.0",
                iss: `${TEST_URIS.DEFAULT_INSTANCE}9188040d-6c67-4c5b-b112-36a304b66dad/v2.0`,
                sub: "AAAAAAAAAAAAAAAAAAAAAIkzqFVrSaSaFHy782bbtaQ",
                exp: 1536361411,
                name: "Abe Lincoln",
                preferred_username: "AbeLi@microsoft.com",
                oid: "00000000-0000-0000-66f3-3332eca7ea81",
                tid: "3338040d-6c67-4c5b-b112-36a304b66dad",
                nonce: "123523",
                sid: "testSid"
=======
            const testTokenClaims: Required<Omit<TokenClaims, "home_oid"|"upn"|"cloud_instance_host_name"|"cnf"|"emails"|"iat"|"x5c_ca">> = {
                "ver": "2.0",
                "iss": `${TEST_URIS.DEFAULT_INSTANCE}9188040d-6c67-4c5b-b112-36a304b66dad/v2.0`,
                "sub": "AAAAAAAAAAAAAAAAAAAAAIkzqFVrSaSaFHy782bbtaQ",
                "exp": 1536361411,
                "name": "Abe Lincoln",
                "preferred_username": "AbeLi@microsoft.com",
                "oid": "00000000-0000-0000-66f3-3332eca7ea81",
                "tid": "3338040d-6c67-4c5b-b112-36a304b66dad",
                "nonce": "123523",
                "sid": "testSid"
>>>>>>> b255d768
            };
            testAccount.idTokenClaims = testTokenClaims;

            const authCodeUrlRequest: CommonAuthorizationUrlRequest = {
                redirectUri: TEST_URIS.TEST_REDIRECT_URI_LOCALHOST,
                scopes: [...TEST_CONFIG.DEFAULT_GRAPH_SCOPE, ...TEST_CONFIG.DEFAULT_SCOPES],
                account: testAccount,
                loginHint: TEST_CONFIG.LOGIN_HINT,
                prompt: PromptValue.NONE,
                correlationId: RANDOM_TEST_GUID,
                authenticationScheme: AuthenticationScheme.BEARER,
                authority: TEST_CONFIG.validAuthority,
                responseMode: ResponseMode.FRAGMENT
            };
            const loginUrl = await client.getAuthCodeUrl(authCodeUrlRequest);
            expect(loginUrl.includes(`${SSOTypes.SID}=${encodeURIComponent(testTokenClaims.sid)}`)).toBe(true);
            expect(loginUrl.includes(`${SSOTypes.LOGIN_HINT}=`)).toBe(false);
        });

        it("Uses loginHint instead of sid from account prompt!=None", async () => {
            // Override with alternate authority openid_config
            sinon.stub(Authority.prototype, <any>"getEndpointMetadataFromNetwork").resolves(ALTERNATE_OPENID_CONFIG_RESPONSE.body);

            const config: ClientConfiguration = await ClientTestUtils.createTestClientConfiguration();
            const client = new AuthorizationCodeClient(config);
            const testAccount = TEST_ACCOUNT_INFO;
<<<<<<< HEAD

            // @ts-ignore
            const testTokenClaims: Required<Omit<TokenClaims, "home_oid"|"upn"|"cloud_instance_host_name"|"cnf"|"emails">> = {
=======
            const testTokenClaims: Required<Omit<TokenClaims, "home_oid"|"upn"|"cloud_instance_host_name"|"cnf"|"emails"|"iat"|"x5c_ca">> = {
>>>>>>> b255d768
                ver: "2.0",
                iss: `${TEST_URIS.DEFAULT_INSTANCE}9188040d-6c67-4c5b-b112-36a304b66dad/v2.0`,
                sub: "AAAAAAAAAAAAAAAAAAAAAIkzqFVrSaSaFHy782bbtaQ",
                exp: 1536361411,
                name: "Abe Lincoln",
                preferred_username: "AbeLi@microsoft.com",
                oid: "00000000-0000-0000-66f3-3332eca7ea81",
                tid: "3338040d-6c67-4c5b-b112-36a304b66dad",
                nonce: "123523",
                sid: "testSid"
            };
            testAccount.idTokenClaims = testTokenClaims;

            const authCodeUrlRequest: CommonAuthorizationUrlRequest = {
                redirectUri: TEST_URIS.TEST_REDIRECT_URI_LOCALHOST,
                scopes: [...TEST_CONFIG.DEFAULT_GRAPH_SCOPE, ...TEST_CONFIG.DEFAULT_SCOPES],
                account: testAccount,
                loginHint: TEST_CONFIG.LOGIN_HINT,
                prompt: PromptValue.LOGIN,
                correlationId: RANDOM_TEST_GUID,
                authenticationScheme: AuthenticationScheme.BEARER,
                authority: TEST_CONFIG.validAuthority,
                responseMode: ResponseMode.FRAGMENT
            };
            const loginUrl = await client.getAuthCodeUrl(authCodeUrlRequest);
            expect(loginUrl.includes(`${SSOTypes.SID}=`)).toBe(false);
            expect(loginUrl.includes(`${SSOTypes.LOGIN_HINT}=${encodeURIComponent(TEST_CONFIG.LOGIN_HINT)}`)).toBe(true);
        });

        it("Uses login_hint instead of username if sid is not present in token claims for account or request", async () => {
            // Override with alternate authority openid_config
            sinon.stub(Authority.prototype, <any>"getEndpointMetadataFromNetwork").resolves(ALTERNATE_OPENID_CONFIG_RESPONSE.body);

            const config: ClientConfiguration = await ClientTestUtils.createTestClientConfiguration();
            const client = new AuthorizationCodeClient(config);
            const testAccount = TEST_ACCOUNT_INFO;
<<<<<<< HEAD

            // @ts-ignore
            const testTokenClaims: Required<Omit<TokenClaims, "home_oid"|"upn"|"cloud_instance_host_name"|"cnf"|"emails"|"sid">> = {
=======
            const testTokenClaims: Required<Omit<TokenClaims, "home_oid"|"upn"|"cloud_instance_host_name"|"cnf"|"emails"|"sid"|"iat"|"x5c_ca">> = {
>>>>>>> b255d768
                ver: "2.0",
                iss: `${TEST_URIS.DEFAULT_INSTANCE}9188040d-6c67-4c5b-b112-36a304b66dad/v2.0`,
                sub: "AAAAAAAAAAAAAAAAAAAAAIkzqFVrSaSaFHy782bbtaQ",
                exp: 1536361411,
                name: "Abe Lincoln",
                preferred_username: "AbeLi@microsoft.com",
                oid: "00000000-0000-0000-66f3-3332eca7ea81",
                tid: "3338040d-6c67-4c5b-b112-36a304b66dad",
                nonce: "123523"
            };
            testAccount.idTokenClaims = testTokenClaims;

            const authCodeUrlRequest: CommonAuthorizationUrlRequest = {
                redirectUri: TEST_URIS.TEST_REDIRECT_URI_LOCALHOST,
                scopes: [...TEST_CONFIG.DEFAULT_GRAPH_SCOPE, ...TEST_CONFIG.DEFAULT_SCOPES],
                account: testAccount,
                loginHint: TEST_CONFIG.LOGIN_HINT,
                correlationId: RANDOM_TEST_GUID,
                authenticationScheme: AuthenticationScheme.BEARER,
                authority: TEST_CONFIG.validAuthority,
                responseMode: ResponseMode.FRAGMENT
            };
            const loginUrl = await client.getAuthCodeUrl(authCodeUrlRequest);
            expect(loginUrl.includes(`${SSOTypes.LOGIN_HINT}=${encodeURIComponent(TEST_CONFIG.LOGIN_HINT)}`)).toBe(true);
            expect(loginUrl.includes(`${SSOTypes.SID}=`)).toBe(false);
        });

        it("Sets login_hint to Account.username if login_hint and sid are not provided", async () => {
            // Override with alternate authority openid_config
            sinon.stub(Authority.prototype, <any>"getEndpointMetadataFromNetwork").resolves(ALTERNATE_OPENID_CONFIG_RESPONSE.body);

            const config: ClientConfiguration = await ClientTestUtils.createTestClientConfiguration();
            const client = new AuthorizationCodeClient(config);

            const authCodeUrlRequest: CommonAuthorizationUrlRequest = {
                redirectUri: TEST_URIS.TEST_REDIRECT_URI_LOCALHOST,
                scopes: [...TEST_CONFIG.DEFAULT_GRAPH_SCOPE, ...TEST_CONFIG.DEFAULT_SCOPES],
                account: TEST_ACCOUNT_INFO,
                correlationId: RANDOM_TEST_GUID,
                authenticationScheme: AuthenticationScheme.BEARER,
                authority: TEST_CONFIG.validAuthority,
                responseMode: ResponseMode.FRAGMENT
            };
            const loginUrl = await client.getAuthCodeUrl(authCodeUrlRequest);
            expect(loginUrl.includes(`${SSOTypes.LOGIN_HINT}=${encodeURIComponent(TEST_ACCOUNT_INFO.username)}`)).toBe(true);
            expect(loginUrl.includes(`${SSOTypes.SID}=`)).toBe(false);
        });

        it("Ignores Account if prompt is select_account", async () => {
            // Override with alternate authority openid_config
            sinon.stub(Authority.prototype, <any>"getEndpointMetadataFromNetwork").resolves(ALTERNATE_OPENID_CONFIG_RESPONSE.body);

            const config: ClientConfiguration = await ClientTestUtils.createTestClientConfiguration();
            const client = new AuthorizationCodeClient(config);

            const authCodeUrlRequest: CommonAuthorizationUrlRequest = {
                redirectUri: TEST_URIS.TEST_REDIRECT_URI_LOCALHOST,
                scopes: [...TEST_CONFIG.DEFAULT_GRAPH_SCOPE, ...TEST_CONFIG.DEFAULT_SCOPES],
                account: TEST_ACCOUNT_INFO,
                prompt: "select_account",
                correlationId: RANDOM_TEST_GUID,
                authenticationScheme: AuthenticationScheme.BEARER,
                authority: TEST_CONFIG.validAuthority,
                responseMode: ResponseMode.FRAGMENT
            };
            const loginUrl = await client.getAuthCodeUrl(authCodeUrlRequest);
            expect(loginUrl.includes(`${SSOTypes.LOGIN_HINT}=`)).toBe(false);
            expect(loginUrl.includes(`${SSOTypes.SID}=`)).toBe(false);
        });

        it("Ignores loginHint if prompt is select_account", async () => {
            // Override with alternate authority openid_config
            sinon.stub(Authority.prototype, <any>"getEndpointMetadataFromNetwork").resolves(ALTERNATE_OPENID_CONFIG_RESPONSE.body);

            const config: ClientConfiguration = await ClientTestUtils.createTestClientConfiguration();
            const client = new AuthorizationCodeClient(config);

            const authCodeUrlRequest: CommonAuthorizationUrlRequest = {
                redirectUri: TEST_URIS.TEST_REDIRECT_URI_LOCALHOST,
                scopes: [...TEST_CONFIG.DEFAULT_GRAPH_SCOPE, ...TEST_CONFIG.DEFAULT_SCOPES],
                loginHint: "testaccount@microsoft.com",
                prompt: "select_account",
                correlationId: RANDOM_TEST_GUID,
                authenticationScheme: AuthenticationScheme.BEARER,
                authority: TEST_CONFIG.validAuthority,
                responseMode: ResponseMode.FRAGMENT
            };
            const loginUrl = await client.getAuthCodeUrl(authCodeUrlRequest);
            expect(loginUrl.includes(`${SSOTypes.LOGIN_HINT}=`)).toBe(false);
            expect(loginUrl.includes(`${SSOTypes.SID}=`)).toBe(false);
        });

        it("Ignores sid if prompt is select_account", async () => {
            // Override with alternate authority openid_config
            sinon.stub(Authority.prototype, <any>"getEndpointMetadataFromNetwork").resolves(ALTERNATE_OPENID_CONFIG_RESPONSE.body);

            const config: ClientConfiguration = await ClientTestUtils.createTestClientConfiguration();
            const client = new AuthorizationCodeClient(config);

            const authCodeUrlRequest: CommonAuthorizationUrlRequest = {
                redirectUri: TEST_URIS.TEST_REDIRECT_URI_LOCALHOST,
                scopes: [...TEST_CONFIG.DEFAULT_GRAPH_SCOPE, ...TEST_CONFIG.DEFAULT_SCOPES],
                sid: "testsid",
                prompt: "select_account",
                correlationId: RANDOM_TEST_GUID,
                authenticationScheme: AuthenticationScheme.BEARER,
                authority: TEST_CONFIG.validAuthority,
                responseMode: ResponseMode.FRAGMENT
            };
            const loginUrl = await client.getAuthCodeUrl(authCodeUrlRequest);
            expect(loginUrl.includes(`${SSOTypes.LOGIN_HINT}=`)).toBe(false);
            expect(loginUrl.includes(`${SSOTypes.SID}=`)).toBe(false);
        });

        it("Creates a login URL with scopes from given token request", async () => {
            // Override with alternate authority openid_config
            sinon.stub(Authority.prototype, <any>"getEndpointMetadataFromNetwork").resolves(ALTERNATE_OPENID_CONFIG_RESPONSE.body);

            const config: ClientConfiguration = await ClientTestUtils.createTestClientConfiguration();
            const client = new AuthorizationCodeClient(config);

            const testScope1 = "testscope1";
            const testScope2 = "testscope2";
            const loginRequest: CommonAuthorizationUrlRequest = {
                redirectUri: TEST_URIS.TEST_REDIR_URI,
                scopes: [testScope1, testScope2],
                codeChallenge: TEST_CONFIG.TEST_CHALLENGE,
                codeChallengeMethod: Constants.S256_CODE_CHALLENGE_METHOD,
                correlationId: RANDOM_TEST_GUID,
                authenticationScheme: AuthenticationScheme.BEARER,
                authority: TEST_CONFIG.validAuthority,
                responseMode: ResponseMode.FRAGMENT
            };

            const loginUrl = await client.getAuthCodeUrl(loginRequest);
            expect(loginUrl.includes(`${AADServerParamKeys.SCOPE}=${encodeURIComponent(`${testScope1} ${testScope2}`)}`)).toBe(true);
        });

        it("Does not append an extra '?' when the authorization endpoint already contains a query string", async () => {
            // Override with alternate authority openid_config
            sinon.stub(Authority.prototype, <any>"getEndpointMetadataFromNetwork").resolves({
                "token_endpoint": "https://login.windows.net/common/oauth2/v2.0/token?param1=value1",
                "issuer": "https://login.windows.net/{tenantid}/v2.0",
                "userinfo_endpoint": "https://graph.microsoft.com/oidc/userinfo",
                "authorization_endpoint": "https://login.windows.net/common/oauth2/v2.0/authorize?param1=value1",
                "end_session_endpoint": "https://login.windows.net/common/oauth2/v2.0/logout?param1=value1",
            });

            const config: ClientConfiguration = await ClientTestUtils.createTestClientConfiguration();
            const client = new AuthorizationCodeClient(config);

            const authCodeUrlRequest: CommonAuthorizationUrlRequest = {
                authority: TEST_CONFIG.validAuthority,
                responseMode: ResponseMode.QUERY,
                redirectUri: TEST_URIS.TEST_REDIRECT_URI_LOCALHOST,
                scopes: TEST_CONFIG.DEFAULT_SCOPES,
                codeChallenge: TEST_CONFIG.TEST_CHALLENGE,
                codeChallengeMethod: Constants.S256_CODE_CHALLENGE_METHOD,
                correlationId: RANDOM_TEST_GUID,
                authenticationScheme: AuthenticationScheme.BEARER
            };
            const loginUrl = await client.getAuthCodeUrl(authCodeUrlRequest);
            expect(loginUrl.split("?").length).to.equal(2);
            expect(loginUrl).to.contain(`param1=value1`);
            expect(loginUrl).to.contain(ALTERNATE_OPENID_CONFIG_RESPONSE.body.authorization_endpoint.replace("{tenant}", "common"));
            expect(loginUrl).to.contain(`${AADServerParamKeys.SCOPE}=${Constants.OPENID_SCOPE}%20${Constants.PROFILE_SCOPE}%20${Constants.OFFLINE_ACCESS_SCOPE}`);
            expect(loginUrl).to.contain(`${AADServerParamKeys.RESPONSE_TYPE}=${Constants.CODE_RESPONSE_TYPE}`);
            expect(loginUrl).to.contain(`${AADServerParamKeys.CLIENT_ID}=${TEST_CONFIG.MSAL_CLIENT_ID}`);
            expect(loginUrl).to.contain(`${AADServerParamKeys.REDIRECT_URI}=${encodeURIComponent(TEST_URIS.TEST_REDIRECT_URI_LOCALHOST)}`);
            expect(loginUrl).to.contain(`${AADServerParamKeys.RESPONSE_MODE}=${encodeURIComponent(ResponseMode.QUERY)}`);
            expect(loginUrl).to.contain(`${AADServerParamKeys.CODE_CHALLENGE}=${encodeURIComponent(TEST_CONFIG.TEST_CHALLENGE)}`);
            expect(loginUrl).to.contain(`${AADServerParamKeys.CODE_CHALLENGE_METHOD}=${encodeURIComponent(Constants.S256_CODE_CHALLENGE_METHOD)}`);
        });
    });

    describe("handleFragmentResponse()", () => {

        it("returns valid server code response", async () => {
            sinon.stub(Authority.prototype, <any>"getEndpointMetadataFromNetwork").resolves(DEFAULT_OPENID_CONFIG_RESPONSE.body);
            const config: ClientConfiguration = await ClientTestUtils.createTestClientConfiguration();
            if (!config.cryptoInterface) {
                throw TestError.createTestSetupError("configuration crypto interface not initialized correctly.");
            }
            const testSuccessHash = `#code=thisIsATestCode&client_info=${TEST_DATA_CLIENT_INFO.TEST_RAW_CLIENT_INFO}&state=${encodeURIComponent(TEST_STATE_VALUES.ENCODED_LIB_STATE)}`;
            //@ts-ignore
            config.cryptoInterface.base64Decode = (input: string): string => {
                switch (input) {
                    case TEST_DATA_CLIENT_INFO.TEST_RAW_CLIENT_INFO:
                        return TEST_DATA_CLIENT_INFO.TEST_DECODED_CLIENT_INFO;
                    case TEST_POP_VALUES.ENCODED_REQ_CNF:
                        return TEST_POP_VALUES.DECODED_REQ_CNF;
                    default:
                        return input;
                }
            };
            // @ts-ignore
            config.cryptoInterface.base64Encode = (input: string): string => {
                switch (input) {
                    case "123-test-uid":
                        return "MTIzLXRlc3QtdWlk";
                    case "456-test-utid":
                        return "NDU2LXRlc3QtdXRpZA==";
                    case TEST_POP_VALUES.DECODED_REQ_CNF:
                        return TEST_POP_VALUES.ENCODED_REQ_CNF;
                    default:
                        return input;
                }
            };
            const client: AuthorizationCodeClient = new AuthorizationCodeClient(config);
            const authCodePayload = client.handleFragmentResponse(testSuccessHash, TEST_STATE_VALUES.ENCODED_LIB_STATE);
            expect(authCodePayload.code).toBe("thisIsATestCode");
            expect(authCodePayload.state).toBe(TEST_STATE_VALUES.ENCODED_LIB_STATE);
        });

        it("returns valid server code response when state is encoded twice", async () => {
            sinon.stub(Authority.prototype, <any>"getEndpointMetadataFromNetwork").resolves(DEFAULT_OPENID_CONFIG_RESPONSE.body);
            const config: ClientConfiguration = await ClientTestUtils.createTestClientConfiguration();
            if (!config.cryptoInterface) {
                throw TestError.createTestSetupError("configuration crypto interface not initialized correctly.");
            }
            const testSuccessHash = `#code=thisIsATestCode&client_info=${TEST_DATA_CLIENT_INFO.TEST_RAW_CLIENT_INFO}&state=${encodeURIComponent(encodeURIComponent(TEST_STATE_VALUES.ENCODED_LIB_STATE))}`;
            // @ts-ignore
            config.cryptoInterface.base64Decode = (input: string): string => {
                switch (input) {
                    case TEST_DATA_CLIENT_INFO.TEST_RAW_CLIENT_INFO:
                        return TEST_DATA_CLIENT_INFO.TEST_DECODED_CLIENT_INFO;
                    case TEST_POP_VALUES.ENCODED_REQ_CNF:
                        return TEST_POP_VALUES.DECODED_REQ_CNF;
                    default:
                        return input;
                }
            };
            // @ts-ignore
            config.cryptoInterface.base64Encode = (input: string): string => {
                switch (input) {
                    case "123-test-uid":
                        return "MTIzLXRlc3QtdWlk";
                    case "456-test-utid":
                        return "NDU2LXRlc3QtdXRpZA==";
                    case TEST_POP_VALUES.DECODED_REQ_CNF:
                        return TEST_POP_VALUES.ENCODED_REQ_CNF;
                    default:
                        return input;
                }
            };
            const client: AuthorizationCodeClient = new AuthorizationCodeClient(config);
            const authCodePayload = client.handleFragmentResponse(testSuccessHash, TEST_STATE_VALUES.ENCODED_LIB_STATE);
            expect(authCodePayload.code).toBe("thisIsATestCode");
            expect(authCodePayload.state).toBe(TEST_STATE_VALUES.ENCODED_LIB_STATE);
        });

        it("throws server error when error is in hash", async () => {
            const testErrorHash = `#error=error_code&error_description=msal+error+description&state=${encodeURIComponent(TEST_STATE_VALUES.ENCODED_LIB_STATE)}`;
            sinon.stub(Authority.prototype, <any>"getEndpointMetadataFromNetwork").resolves(DEFAULT_OPENID_CONFIG_RESPONSE.body);
            const config: ClientConfiguration = await ClientTestUtils.createTestClientConfiguration();
            const client: AuthorizationCodeClient = new AuthorizationCodeClient(config);
            const cacheStorageMock = config.storageInterface as MockStorageClass;
            expect(() => client.handleFragmentResponse(testErrorHash, TEST_STATE_VALUES.ENCODED_LIB_STATE)).toThrowError("msal error description");
            expect(cacheStorageMock.getKeys().length).toBe(1);
            expect(cacheStorageMock.getAuthorityMetadataKeys().length).toBe(1)

            expect(() => client.handleFragmentResponse(testErrorHash, TEST_STATE_VALUES.ENCODED_LIB_STATE)).toThrowError(ServerError);
            expect(cacheStorageMock.getKeys().length).toBe(1);
            expect(cacheStorageMock.getAuthorityMetadataKeys().length).toBe(1)
        });
    });

    describe("Acquire a token", () => {

<<<<<<< HEAD
        it("Throws error if null code request is passed", async () => {
            sinon.stub(Authority.prototype, <any>"getEndpointMetadataFromNetwork").resolves(DEFAULT_OPENID_CONFIG_RESPONSE.body);
            const config: ClientConfiguration = await ClientTestUtils.createTestClientConfiguration();
            const client = new AuthorizationCodeClient(config);

            // @ts-ignore
            await expect(client.acquireToken(null, null)).rejects.toMatchObject(ClientAuthError.createTokenRequestCannotBeMadeError());
            // @ts-ignore
            expect(config.storageInterface.getKeys().length).toBe(1);
            // @ts-ignore
            expect(config.storageInterface.getAuthorityMetadataKeys().length).toBe(1);
        });

=======
>>>>>>> b255d768
        it("Throws error if code response does not contain authorization code", async () => {
            sinon.stub(Authority.prototype, <any>"getEndpointMetadataFromNetwork").resolves(DEFAULT_OPENID_CONFIG_RESPONSE.body);
            const config: ClientConfiguration = await ClientTestUtils.createTestClientConfiguration();
            if (!config.storageInterface) {
                throw TestError.createTestSetupError("configuration storageInterface not initialized correctly.");
            }
            const client = new AuthorizationCodeClient(config);

            const codeRequest: CommonAuthorizationCodeRequest = {
                redirectUri: TEST_URIS.TEST_REDIR_URI,
                scopes: ["scope"],
<<<<<<< HEAD
                // @ts-ignore
                code: null,
=======
                code: "",
>>>>>>> b255d768
                correlationId: RANDOM_TEST_GUID,
                authenticationScheme: AuthenticationScheme.BEARER,
                authority: TEST_CONFIG.validAuthority
            };
<<<<<<< HEAD
            // @ts-ignore
            await expect(client.acquireToken(codeRequest, null)).rejects.toMatchObject(ClientAuthError.createTokenRequestCannotBeMadeError());
            // @ts-ignore
            expect(config.storageInterface.getKeys().length).toBe(1);
            // @ts-ignore
            expect(config.storageInterface.getAuthorityMetadataKeys().length).toBe(1);
=======
            await expect(client.acquireToken(codeRequest, {
                code: ""
            })).to.be.rejectedWith(ClientAuthErrorMessage.tokenRequestCannotBeMade.desc);
            expect(config.storageInterface.getKeys().length).to.be.eq(1);
            expect(config.storageInterface.getAuthorityMetadataKeys().length).to.be.eq(1);
>>>>>>> b255d768
        });

        it("Does not add headers that do not qualify for a simple request", async () => {
            // For more information about this test see: https://developer.mozilla.org/en-US/docs/Web/HTTP/CORS
            let stubCalled = false;
            sinon.stub(Authority.prototype, <any>"getEndpointMetadataFromNetwork").resolves(DEFAULT_OPENID_CONFIG_RESPONSE.body);
            sinon.stub(AuthorizationCodeClient.prototype, <any>"executePostToTokenEndpoint").callsFake((tokenEndpoint: string, queryString: string, headers: Record<string, string>) => {
                const headerNames = Object.keys(headers);
                headerNames.forEach((name) => {
                    expect(CORS_SIMPLE_REQUEST_HEADERS).toEqual(expect.arrayContaining([name.toLowerCase()]));
                });

                stubCalled = true;
                return AUTHENTICATION_RESULT;
            });

            const config: ClientConfiguration = await ClientTestUtils.createTestClientConfiguration();
            if (!config.cryptoInterface) {
                throw TestError.createTestSetupError("configuration cryptoInterface not initialized correctly.");
            }

            // Set up required objects and mocked return values
            const testState = `eyAiaWQiOiAidGVzdGlkIiwgInRzIjogMTU5Mjg0NjQ4MiB9${Constants.RESOURCE_DELIM}userState`;
            const decodedLibState = "{ \"id\": \"testid\", \"ts\": 1592846482 }";
            // @ts-ignore
            config.cryptoInterface.base64Decode = (input: string): string => {
                switch (input) {
                    case TEST_POP_VALUES.ENCODED_REQ_CNF:
                        return TEST_POP_VALUES.DECODED_REQ_CNF;
                    case TEST_DATA_CLIENT_INFO.TEST_RAW_CLIENT_INFO:
                        return TEST_DATA_CLIENT_INFO.TEST_DECODED_CLIENT_INFO;
                    case "eyAiaWQiOiAidGVzdGlkIiwgInRzIjogMTU5Mjg0NjQ4MiB9":
                        return decodedLibState;
                    default:
                        return input;
                }
            };

            // @ts-ignore
            config.cryptoInterface.base64Encode = (input: string): string => {
                switch (input) {
                    case TEST_POP_VALUES.DECODED_REQ_CNF:
                        return TEST_POP_VALUES.ENCODED_REQ_CNF;
                    case "123-test-uid":
                        return "MTIzLXRlc3QtdWlk";
                    case "456-test-utid":
                        return "NDU2LXRlc3QtdXRpZA==";
                    case TEST_DATA_CLIENT_INFO.TEST_RAW_CLIENT_INFO:
                        return TEST_DATA_CLIENT_INFO.TEST_DECODED_CLIENT_INFO;
                    default:
                        return input;
                }
            };
            // Set up stubs
            const idTokenClaims = {
                "ver": "2.0",
                "iss": `${TEST_URIS.DEFAULT_INSTANCE}9188040d-6c67-4c5b-b112-36a304b66dad/v2.0`,
                "sub": "AAAAAAAAAAAAAAAAAAAAAIkzqFVrSaSaFHy782bbtaQ",
                "exp": 1536361411,
                "name": "Abe Lincoln",
                "preferred_username": "AbeLi@microsoft.com",
                "oid": "00000000-0000-0000-66f3-3332eca7ea81",
                "tid": "3338040d-6c67-4c5b-b112-36a304b66dad",
                "nonce": "123523",
            };
            sinon.stub(IdToken, "extractTokenClaims").returns(idTokenClaims);
            const client = new AuthorizationCodeClient(config);
            const authCodeRequest: CommonAuthorizationCodeRequest = {
                authority: Constants.DEFAULT_AUTHORITY,
                scopes: [...TEST_CONFIG.DEFAULT_GRAPH_SCOPE, ...TEST_CONFIG.DEFAULT_SCOPES],
                redirectUri: TEST_URIS.TEST_REDIRECT_URI_LOCALHOST,
                code: TEST_TOKENS.AUTHORIZATION_CODE,
                codeVerifier: TEST_CONFIG.TEST_VERIFIER,
                claims: TEST_CONFIG.CLAIMS,
                correlationId: RANDOM_TEST_GUID,
                authenticationScheme: AuthenticationScheme.BEARER
            };

            await client.acquireToken(authCodeRequest, {
                code: authCodeRequest.code,
                nonce: idTokenClaims.nonce,
                state: testState
            });

            expect(stubCalled).toBe(true);
        });

        it("Acquires a token successfully", async () => {
            sinon.stub(Authority.prototype, <any>"getEndpointMetadataFromNetwork").resolves(DEFAULT_OPENID_CONFIG_RESPONSE.body);
            sinon.stub(AuthorizationCodeClient.prototype, <any>"executePostToTokenEndpoint").resolves(AUTHENTICATION_RESULT);
            const createTokenRequestBodySpy = sinon.spy(AuthorizationCodeClient.prototype, <any>"createTokenRequestBody");

            const config: ClientConfiguration = await ClientTestUtils.createTestClientConfiguration();
            if (!config.cryptoInterface) {
                throw TestError.createTestSetupError("configuration cryptoInterface not initialized correctly.");
            }

            // Set up required objects and mocked return values
            const testState = `eyAiaWQiOiAidGVzdGlkIiwgInRzIjogMTU5Mjg0NjQ4MiB9${Constants.RESOURCE_DELIM}userState`;
            const decodedLibState = "{ \"id\": \"testid\", \"ts\": 1592846482 }";
            // @ts-ignore
            config.cryptoInterface.base64Decode = (input: string): string => {
                switch (input) {
                    case TEST_POP_VALUES.ENCODED_REQ_CNF:
                        return TEST_POP_VALUES.DECODED_REQ_CNF;
                    case TEST_DATA_CLIENT_INFO.TEST_RAW_CLIENT_INFO:
                        return TEST_DATA_CLIENT_INFO.TEST_DECODED_CLIENT_INFO;
                    case "eyAiaWQiOiAidGVzdGlkIiwgInRzIjogMTU5Mjg0NjQ4MiB9":
                        return decodedLibState;
                    default:
                        return input;
                }
            };

            // @ts-ignore
            config.cryptoInterface.base64Encode = (input: string): string => {
                switch (input) {
                    case TEST_POP_VALUES.DECODED_REQ_CNF:
                        return TEST_POP_VALUES.ENCODED_REQ_CNF;
                    case "123-test-uid":
                        return "MTIzLXRlc3QtdWlk";
                    case "456-test-utid":
                        return "NDU2LXRlc3QtdXRpZA==";
                    case TEST_DATA_CLIENT_INFO.TEST_RAW_CLIENT_INFO:
                        return TEST_DATA_CLIENT_INFO.TEST_DECODED_CLIENT_INFO;
                    default:
                        return input;
                }
            };
            // Set up stubs
            const idTokenClaims = {
                "ver": "2.0",
                "iss": `${TEST_URIS.DEFAULT_INSTANCE}9188040d-6c67-4c5b-b112-36a304b66dad/v2.0`,
                "sub": "AAAAAAAAAAAAAAAAAAAAAIkzqFVrSaSaFHy782bbtaQ",
                "exp": 1536361411,
                "name": "Abe Lincoln",
                "preferred_username": "AbeLi@microsoft.com",
                "oid": "00000000-0000-0000-66f3-3332eca7ea81",
                "tid": "3338040d-6c67-4c5b-b112-36a304b66dad",
                "nonce": "123523",
            };
            sinon.stub(IdToken, "extractTokenClaims").returns(idTokenClaims);
            const client = new AuthorizationCodeClient(config);
            const authCodeRequest: CommonAuthorizationCodeRequest = {
                authority: Constants.DEFAULT_AUTHORITY,
                scopes: [...TEST_CONFIG.DEFAULT_GRAPH_SCOPE, ...TEST_CONFIG.DEFAULT_SCOPES],
                redirectUri: TEST_URIS.TEST_REDIRECT_URI_LOCALHOST,
                code: TEST_TOKENS.AUTHORIZATION_CODE,
                codeVerifier: TEST_CONFIG.TEST_VERIFIER,
                claims: TEST_CONFIG.CLAIMS,
                correlationId: RANDOM_TEST_GUID,
                authenticationScheme: AuthenticationScheme.BEARER
            };

            const authenticationResult = await client.acquireToken(authCodeRequest, {
                code: authCodeRequest.code,
                nonce: idTokenClaims.nonce,
                state: testState
            });
            if (!authenticationResult.expiresOn) {
                throw TestError.createTestSetupError("mockedAccountInfo does not have a value");
            }

            expect(authenticationResult.accessToken).toEqual(AUTHENTICATION_RESULT.body.access_token);
            // @ts-ignore
            expect((Date.now() + (AUTHENTICATION_RESULT.body.expires_in * 1000)) >= authenticationResult.expiresOn.getMilliseconds()).toBe(true);
            expect(createTokenRequestBodySpy.calledWith(authCodeRequest)).toBeTruthy();

            const returnVal = await createTokenRequestBodySpy.returnValues[0] as string;
            expect(returnVal.includes(`${AADServerParamKeys.SCOPE}=${TEST_CONFIG.DEFAULT_GRAPH_SCOPE}%20${Constants.OPENID_SCOPE}%20${Constants.PROFILE_SCOPE}%20${Constants.OFFLINE_ACCESS_SCOPE}`)).toBe(true);
            expect(returnVal.includes(`${AADServerParamKeys.CLIENT_ID}=${TEST_CONFIG.MSAL_CLIENT_ID}`)).toBe(true);
            expect(returnVal.includes(`${AADServerParamKeys.REDIRECT_URI}=${encodeURIComponent(TEST_URIS.TEST_REDIRECT_URI_LOCALHOST)}`)).toBe(true);
            expect(returnVal.includes(`${AADServerParamKeys.CODE}=${TEST_TOKENS.AUTHORIZATION_CODE}`)
            ).toBe(true);
            expect(returnVal.includes(`${AADServerParamKeys.GRANT_TYPE}=${Constants.CODE_GRANT_TYPE}`)
            ).toBe(true);
            expect(returnVal.includes(`${AADServerParamKeys.CODE_VERIFIER}=${TEST_CONFIG.TEST_VERIFIER}`)
            ).toBe(true);
            expect(returnVal.includes(`${AADServerParamKeys.CLIENT_SECRET}=${TEST_CONFIG.MSAL_CLIENT_SECRET}`)
            ).toBe(true);
            expect(returnVal.includes(`${AADServerParamKeys.X_CLIENT_SKU}=${Constants.SKU}`)
            ).toBe(true);
            expect(returnVal.includes(`${AADServerParamKeys.X_CLIENT_VER}=${TEST_CONFIG.TEST_VERSION}`)
            ).toBe(true);
            expect(returnVal.includes(`${AADServerParamKeys.X_CLIENT_OS}=${TEST_CONFIG.TEST_OS}`)
            ).toBe(true);
            expect(returnVal.includes(`${AADServerParamKeys.X_CLIENT_CPU}=${TEST_CONFIG.TEST_CPU}`)
            ).toBe(true);
            expect(returnVal.includes(`${AADServerParamKeys.X_MS_LIB_CAPABILITY}=${ThrottlingConstants.X_MS_LIB_CAPABILITY_VALUE}`)).toBe(true);
        });

        it("Adds tokenQueryParameters to the /token request", (done) => {
            sinon.stub(Authority.prototype, <any>"getEndpointMetadataFromNetwork").resolves(DEFAULT_OPENID_CONFIG_RESPONSE.body);
            sinon.stub(AuthorizationCodeClient.prototype, <any>"executePostToTokenEndpoint").callsFake((url) => {
                expect(url.includes("/token?testParam=testValue")).toBe(true);
                done();
            });

            ClientTestUtils.createTestClientConfiguration().then(config => {
                const client = new AuthorizationCodeClient(config);
                const authCodeRequest: CommonAuthorizationCodeRequest = {
                    authority: Constants.DEFAULT_AUTHORITY,
                    scopes: [...TEST_CONFIG.DEFAULT_GRAPH_SCOPE, ...TEST_CONFIG.DEFAULT_SCOPES],
                    redirectUri: TEST_URIS.TEST_REDIRECT_URI_LOCALHOST,
                    code: TEST_TOKENS.AUTHORIZATION_CODE,
                    codeVerifier: TEST_CONFIG.TEST_VERIFIER,
                    claims: TEST_CONFIG.CLAIMS,
                    correlationId: RANDOM_TEST_GUID,
                    authenticationScheme: AuthenticationScheme.BEARER,
                    tokenQueryParameters: {
                        testParam: "testValue"
                    }
                };
    
                client.acquireToken(authCodeRequest).catch(e => {
                    // Catch errors thrown after the function call this test is testing    
                });
            });
        });

        it("Sends the required parameters when a pop token is requested", async () => {
            sinon.stub(Authority.prototype, <any>"getEndpointMetadataFromNetwork").resolves(DEFAULT_OPENID_CONFIG_RESPONSE.body);
            sinon.stub(AuthorizationCodeClient.prototype, <any>"executePostToTokenEndpoint").resolves(POP_AUTHENTICATION_RESULT);
            const createTokenRequestBodySpy = sinon.spy(AuthorizationCodeClient.prototype, <any>"createTokenRequestBody");

            const config: ClientConfiguration = await ClientTestUtils.createTestClientConfiguration();
            if (!config.cryptoInterface) {
                throw TestError.createTestSetupError("configuration cryptoInterface not initialized correctly.");
            }

            // Set up required objects and mocked return values
            const testState = `eyAiaWQiOiAidGVzdGlkIiwgInRzIjogMTU5Mjg0NjQ4MiB9${Constants.RESOURCE_DELIM}userState`;
            const decodedLibState = "{ \"id\": \"testid\", \"ts\": 1592846482 }";
<<<<<<< HEAD
            // @ts-ignore
=======
            
>>>>>>> b255d768
            config.cryptoInterface.base64Decode = (input: string): string => {
                switch (input) {
                    case TEST_POP_VALUES.ENCODED_REQ_CNF:
                        return TEST_POP_VALUES.DECODED_REQ_CNF;
                    case TEST_DATA_CLIENT_INFO.TEST_RAW_CLIENT_INFO:
                        return TEST_DATA_CLIENT_INFO.TEST_DECODED_CLIENT_INFO;
                    case "eyAiaWQiOiAidGVzdGlkIiwgInRzIjogMTU5Mjg0NjQ4MiB9":
                        return decodedLibState;
                    default:
                        return input;
                }
            };

            // @ts-ignore
            config.cryptoInterface.base64Encode = (input: string): string => {
                switch (input) {
                    case TEST_POP_VALUES.DECODED_REQ_CNF:
                        return TEST_POP_VALUES.ENCODED_REQ_CNF;
                    case "123-test-uid":
                        return "MTIzLXRlc3QtdWlk";
                    case "456-test-utid":
                        return "NDU2LXRlc3QtdXRpZA==";
                    case TEST_DATA_CLIENT_INFO.TEST_RAW_CLIENT_INFO:
                        return TEST_DATA_CLIENT_INFO.TEST_DECODED_CLIENT_INFO;
                    default:
                        return input;
                }
            };
            const signedJwt = "signedJwt";
            // @ts-ignore
            config.cryptoInterface.signJwt = async (payload: SignedHttpRequest, kid: string): Promise<string> => {
                expect(payload.at).toBe(POP_AUTHENTICATION_RESULT.body.access_token);
                return signedJwt;
            };
            // Set up stubs
            const idTokenClaims = {
                "ver": "2.0",
                "iss": `${TEST_URIS.DEFAULT_INSTANCE}9188040d-6c67-4c5b-b112-36a304b66dad/v2.0`,
                "sub": "AAAAAAAAAAAAAAAAAAAAAIkzqFVrSaSaFHy782bbtaQ",
                "exp": 1536361411,
                "name": "Abe Lincoln",
                "preferred_username": "AbeLi@microsoft.com",
                "oid": "00000000-0000-0000-66f3-3332eca7ea81",
                "tid": "3338040d-6c67-4c5b-b112-36a304b66dad",
                "nonce": "123523",
            };
            sinon.stub(AuthToken, "extractTokenClaims").callsFake((encodedToken: string, crypto: ICrypto): TokenClaims => {
                switch (encodedToken) {
                    case POP_AUTHENTICATION_RESULT.body.id_token:
                        return idTokenClaims as TokenClaims;
                    case POP_AUTHENTICATION_RESULT.body.access_token:
                        return {
                            cnf: {
                                kid: TEST_POP_VALUES.KID
                            }
                        };
                    default:
<<<<<<< HEAD
                        // @ts-ignore
                        return null;
=======
                        return {};
>>>>>>> b255d768
                }
            });
            const client = new AuthorizationCodeClient(config);
            const authCodeRequest: CommonAuthorizationCodeRequest = {
                authenticationScheme: AuthenticationScheme.POP,
                authority: Constants.DEFAULT_AUTHORITY,
                scopes: [...TEST_CONFIG.DEFAULT_GRAPH_SCOPE, ...TEST_CONFIG.DEFAULT_SCOPES],
                redirectUri: TEST_URIS.TEST_REDIRECT_URI_LOCALHOST,
                code: TEST_TOKENS.AUTHORIZATION_CODE,
                codeVerifier: TEST_CONFIG.TEST_VERIFIER,
                resourceRequestMethod: "POST",
                resourceRequestUri: TEST_URIS.TEST_RESOURCE_ENDPT_WITH_PARAMS,
                claims: TEST_CONFIG.CLAIMS,
                correlationId: RANDOM_TEST_GUID
            };

            const authenticationResult = await client.acquireToken(authCodeRequest, {
                code: authCodeRequest.code,
                nonce: idTokenClaims.nonce,
                state: testState
            });

<<<<<<< HEAD
            expect(authenticationResult.accessToken).toBe(signedJwt);
            // @ts-ignore
            expect((Date.now() + (POP_AUTHENTICATION_RESULT.body.expires_in * 1000)) >= authenticationResult.expiresOn.getMilliseconds()).toBe(true);
            expect(createTokenRequestBodySpy.calledWith(authCodeRequest)).toBeTruthy();
            const returnVal = await createTokenRequestBodySpy.returnValues[0] as string;
            expect(returnVal.includes(`${AADServerParamKeys.SCOPE}=${TEST_CONFIG.DEFAULT_GRAPH_SCOPE}%20${Constants.OPENID_SCOPE}%20${Constants.PROFILE_SCOPE}%20${Constants.OFFLINE_ACCESS_SCOPE}`)).toBe(true);
            expect(returnVal.includes(`${AADServerParamKeys.CLIENT_ID}=${TEST_CONFIG.MSAL_CLIENT_ID}`)).toBe(true);
            expect(returnVal.includes(`${AADServerParamKeys.REDIRECT_URI}=${encodeURIComponent(TEST_URIS.TEST_REDIRECT_URI_LOCALHOST)}`)).toBe(true);
            expect(returnVal.includes(`${AADServerParamKeys.CODE}=${TEST_TOKENS.AUTHORIZATION_CODE}`)).toBe(true);
            expect(returnVal.includes(`${AADServerParamKeys.GRANT_TYPE}=${Constants.CODE_GRANT_TYPE}`)).toBe(true);
            expect(returnVal.includes(`${AADServerParamKeys.CODE_VERIFIER}=${TEST_CONFIG.TEST_VERIFIER}`)).toBe(true);
            expect(returnVal.includes(`${AADServerParamKeys.CLIENT_SECRET}=${TEST_CONFIG.MSAL_CLIENT_SECRET}`)).toBe(true);
            expect(returnVal.includes(`${AADServerParamKeys.TOKEN_TYPE}=${AuthenticationScheme.POP}`)).toBe(true);
            expect(returnVal.includes(`${AADServerParamKeys.REQ_CNF}=${encodeURIComponent(TEST_POP_VALUES.ENCODED_REQ_CNF)}`)).toBe(true);
            expect(returnVal.includes(`${AADServerParamKeys.CLAIMS}=${encodeURIComponent(TEST_CONFIG.CLAIMS)}`)).toBe(true);
=======
            if (!authenticationResult.expiresOn) {
                throw TestError.createTestSetupError("configuration cryptoInterface not initialized correctly.");
            }

            expect(authenticationResult.accessToken).to.eq(signedJwt);
            expect((Date.now() + (POP_AUTHENTICATION_RESULT.body.expires_in * 1000)) >= authenticationResult.expiresOn.getMilliseconds()).to.be.true;
            expect(createTokenRequestBodySpy.calledWith(authCodeRequest)).to.be.ok;
            await expect(createTokenRequestBodySpy.returnValues[0]).to.eventually.contain(`${AADServerParamKeys.SCOPE}=${TEST_CONFIG.DEFAULT_GRAPH_SCOPE}%20${Constants.OPENID_SCOPE}%20${Constants.PROFILE_SCOPE}%20${Constants.OFFLINE_ACCESS_SCOPE}`);
            await expect(createTokenRequestBodySpy.returnValues[0]).to.eventually.contain(`${AADServerParamKeys.CLIENT_ID}=${TEST_CONFIG.MSAL_CLIENT_ID}`);
            await expect(createTokenRequestBodySpy.returnValues[0]).to.eventually.contain(`${AADServerParamKeys.REDIRECT_URI}=${encodeURIComponent(TEST_URIS.TEST_REDIRECT_URI_LOCALHOST)}`);
            await expect(createTokenRequestBodySpy.returnValues[0]).to.eventually.contain(`${AADServerParamKeys.CODE}=${TEST_TOKENS.AUTHORIZATION_CODE}`);
            await expect(createTokenRequestBodySpy.returnValues[0]).to.eventually.contain(`${AADServerParamKeys.GRANT_TYPE}=${Constants.CODE_GRANT_TYPE}`);
            await expect(createTokenRequestBodySpy.returnValues[0]).to.eventually.contain(`${AADServerParamKeys.CODE_VERIFIER}=${TEST_CONFIG.TEST_VERIFIER}`);
            await expect(createTokenRequestBodySpy.returnValues[0]).to.eventually.contain(`${AADServerParamKeys.CLIENT_SECRET}=${TEST_CONFIG.MSAL_CLIENT_SECRET}`);
            await expect(createTokenRequestBodySpy.returnValues[0]).to.eventually.contain(`${AADServerParamKeys.TOKEN_TYPE}=${AuthenticationScheme.POP}`);
            await expect(createTokenRequestBodySpy.returnValues[0]).to.eventually.contain(`${AADServerParamKeys.REQ_CNF}=${encodeURIComponent(TEST_POP_VALUES.ENCODED_REQ_CNF)}`);
            await expect(createTokenRequestBodySpy.returnValues[0]).to.eventually.contain(`${AADServerParamKeys.CLAIMS}=${encodeURIComponent(TEST_CONFIG.CLAIMS)}`);
>>>>>>> b255d768
        });

        it("properly handles expiration timestamps as strings", async () => {
            sinon.stub(Authority.prototype, <any>"getEndpointMetadataFromNetwork").resolves(DEFAULT_OPENID_CONFIG_RESPONSE.body);
            sinon.stub(AuthorizationCodeClient.prototype, <any>"executePostToTokenEndpoint").resolves({
                ...AUTHENTICATION_RESULT,
                body: {
                    ...AUTHENTICATION_RESULT.body,
                    expires_in: "3599",
                    ext_expires_in: "3599"
                }
            });
            sinon.spy(AuthorizationCodeClient.prototype, <any>"createTokenRequestBody");

            const config: ClientConfiguration = await ClientTestUtils.createTestClientConfiguration();
            if (!config.cryptoInterface) {
                throw TestError.createTestSetupError("configuration cryptoInterface not initialized correctly.");
            }
            // Set up required objects and mocked return values
            const testState = `eyAiaWQiOiAidGVzdGlkIiwgInRzIjogMTU5Mjg0NjQ4MiB9${Constants.RESOURCE_DELIM}userState`;
            const decodedLibState = "{ \"id\": \"testid\", \"ts\": 1592846482 }";
            // @ts-ignore
            config.cryptoInterface.base64Decode = (input: string): string => {
                switch (input) {
                    case TEST_POP_VALUES.ENCODED_REQ_CNF:
                        return TEST_POP_VALUES.DECODED_REQ_CNF;
                    case TEST_DATA_CLIENT_INFO.TEST_RAW_CLIENT_INFO:
                        return TEST_DATA_CLIENT_INFO.TEST_DECODED_CLIENT_INFO;
                    case "eyAiaWQiOiAidGVzdGlkIiwgInRzIjogMTU5Mjg0NjQ4MiB9":
                        return decodedLibState;
                    default:
                        return input;
                }
            };

            // @ts-ignore
            config.cryptoInterface.base64Encode = (input: string): string => {
                switch (input) {
                    case TEST_POP_VALUES.DECODED_REQ_CNF:
                        return TEST_POP_VALUES.ENCODED_REQ_CNF;
                    case "123-test-uid":
                        return "MTIzLXRlc3QtdWlk";
                    case "456-test-utid":
                        return "NDU2LXRlc3QtdXRpZA==";
                    case TEST_DATA_CLIENT_INFO.TEST_RAW_CLIENT_INFO:
                        return TEST_DATA_CLIENT_INFO.TEST_DECODED_CLIENT_INFO;
                    default:
                        return input;
                }
            };
            // Set up stubs
            const idTokenClaims = {
                "ver": "2.0",
                "iss": `${TEST_URIS.DEFAULT_INSTANCE}9188040d-6c67-4c5b-b112-36a304b66dad/v2.0`,
                "sub": "AAAAAAAAAAAAAAAAAAAAAIkzqFVrSaSaFHy782bbtaQ",
                "exp": 1536361411,
                "name": "Abe Lincoln",
                "preferred_username": "AbeLi@microsoft.com",
                "oid": "00000000-0000-0000-66f3-3332eca7ea81",
                "tid": "3338040d-6c67-4c5b-b112-36a304b66dad",
                "nonce": "123523",
            };
            sinon.stub(IdToken, "extractTokenClaims").returns(idTokenClaims);
            const client = new AuthorizationCodeClient(config);
            const authCodeRequest: CommonAuthorizationCodeRequest = {
                authority: Constants.DEFAULT_AUTHORITY,
                scopes: [...TEST_CONFIG.DEFAULT_GRAPH_SCOPE, ...TEST_CONFIG.DEFAULT_SCOPES],
                redirectUri: TEST_URIS.TEST_REDIRECT_URI_LOCALHOST,
                code: TEST_TOKENS.AUTHORIZATION_CODE,
                codeVerifier: TEST_CONFIG.TEST_VERIFIER,
                claims: TEST_CONFIG.CLAIMS,
                correlationId: RANDOM_TEST_GUID,
                authenticationScheme: AuthenticationScheme.BEARER
            };

            const authenticationResult = await client.acquireToken(authCodeRequest, {
                code: authCodeRequest.code,
                nonce: idTokenClaims.nonce,
                state: testState
            });

            expect(authenticationResult.expiresOn?.toString()).not.toBe("Invalid Date");
        });

        it("Saves refresh_in correctly to the cache", async () => {
            sinon.stub(Authority.prototype, <any>"getEndpointMetadataFromNetwork").resolves(DEFAULT_OPENID_CONFIG_RESPONSE.body);
            const authResult = {
                ...AUTHENTICATION_RESULT,
                body: {
                    ...AUTHENTICATION_RESULT.body,
                    "refresh_in": 1000
                }
            };
            sinon.stub(AuthorizationCodeClient.prototype, <any>"executePostToTokenEndpoint").resolves(authResult);
            const createTokenRequestBodySpy = sinon.spy(AuthorizationCodeClient.prototype, <any>"createTokenRequestBody");

            const config: ClientConfiguration = await ClientTestUtils.createTestClientConfiguration();
            if (!config.cryptoInterface) {
                throw TestError.createTestSetupError("configuration cryptoInterface not initialized correctly.");
            }
            // Set up required objects and mocked return values
            const testState = `eyAiaWQiOiAidGVzdGlkIiwgInRzIjogMTU5Mjg0NjQ4MiB9${Constants.RESOURCE_DELIM}userState`;
            const decodedLibState = "{ \"id\": \"testid\", \"ts\": 1592846482 }";
            // @ts-ignore
            config.cryptoInterface.base64Decode = (input: string): string => {
                switch (input) {
                    case TEST_POP_VALUES.ENCODED_REQ_CNF:
                        return TEST_POP_VALUES.DECODED_REQ_CNF;
                    case TEST_DATA_CLIENT_INFO.TEST_RAW_CLIENT_INFO:
                        return TEST_DATA_CLIENT_INFO.TEST_DECODED_CLIENT_INFO;
                    case "eyAiaWQiOiAidGVzdGlkIiwgInRzIjogMTU5Mjg0NjQ4MiB9":
                        return decodedLibState;
                    default:
                        return input;
                }
            };

            // @ts-ignore
            config.cryptoInterface.base64Encode = (input: string): string => {
                switch (input) {
                    case TEST_POP_VALUES.DECODED_REQ_CNF:
                        return TEST_POP_VALUES.ENCODED_REQ_CNF;
                    case "123-test-uid":
                        return "MTIzLXRlc3QtdWlk";
                    case "456-test-utid":
                        return "NDU2LXRlc3QtdXRpZA==";
                    case TEST_DATA_CLIENT_INFO.TEST_RAW_CLIENT_INFO:
                        return TEST_DATA_CLIENT_INFO.TEST_DECODED_CLIENT_INFO;
                    default:
                        return input;
                }
            };
            // Set up stubs
            const idTokenClaims = {
                "ver": "2.0",
                "iss": `${TEST_URIS.DEFAULT_INSTANCE}9188040d-6c67-4c5b-b112-36a304b66dad/v2.0`,
                "sub": "AAAAAAAAAAAAAAAAAAAAAIkzqFVrSaSaFHy782bbtaQ",
                "exp": 1536361411,
                "name": "Abe Lincoln",
                "preferred_username": "AbeLi@microsoft.com",
                "oid": "00000000-0000-0000-66f3-3332eca7ea81",
                "tid": "3338040d-6c67-4c5b-b112-36a304b66dad",
                "nonce": "123523",
            };
            sinon.stub(IdToken, "extractTokenClaims").returns(idTokenClaims);
            const client = new AuthorizationCodeClient(config);
            const authCodeRequest: CommonAuthorizationCodeRequest = {
                authority: Constants.DEFAULT_AUTHORITY,
                scopes: [...TEST_CONFIG.DEFAULT_GRAPH_SCOPE, ...TEST_CONFIG.DEFAULT_SCOPES],
                redirectUri: TEST_URIS.TEST_REDIRECT_URI_LOCALHOST,
                code: TEST_TOKENS.AUTHORIZATION_CODE,
                codeVerifier: TEST_CONFIG.TEST_VERIFIER,
                claims: TEST_CONFIG.CLAIMS,
                correlationId: RANDOM_TEST_GUID,
                authenticationScheme: AuthenticationScheme.BEARER
            };

            const authenticationResult = await client.acquireToken(authCodeRequest, {
                code: authCodeRequest.code,
                nonce: idTokenClaims.nonce,
                state: testState
            });
            const accessTokenKey = config.storageInterface?.getKeys().find(value => value.indexOf("accesstoken") >= 0);
            const accessTokenCacheItem = accessTokenKey ? config.storageInterface?.getAccessTokenCredential(accessTokenKey) : null;

            expect(authenticationResult.accessToken).toEqual(AUTHENTICATION_RESULT.body.access_token);
            expect(authenticationResult.expiresOn && (Date.now() + (AUTHENTICATION_RESULT.body.expires_in * 1000)) >= authenticationResult.expiresOn.getMilliseconds()).toBe(true);
            expect(createTokenRequestBodySpy.calledWith(authCodeRequest)).toBeTruthy();
            expect(accessTokenCacheItem && accessTokenCacheItem.refreshOn && accessTokenCacheItem.refreshOn === accessTokenCacheItem.cachedAt + authResult.body.refresh_in);
        });
    });

    describe("getLogoutUri()", () => {

        it("Returns a uri and clears the cache", async () => {
            sinon.stub(Authority.prototype, <any>"getEndpointMetadataFromNetwork").resolves(DEFAULT_OPENID_CONFIG_RESPONSE.body);
            const config: ClientConfiguration = await ClientTestUtils.createTestClientConfiguration();
            const client = new AuthorizationCodeClient(config);

            const removeAccountSpy = sinon.stub(MockStorageClass.prototype, "clear").returns();
            const logoutUri = client.getLogoutUri({account: null, correlationId: RANDOM_TEST_GUID});

            expect(removeAccountSpy.calledOnce).toBe(true);
            expect(logoutUri).toBe(
                `${DEFAULT_OPENID_CONFIG_RESPONSE.body.end_session_endpoint.replace("{tenant}", "common")}?${AADServerParamKeys.CLIENT_REQUEST_ID}=${RANDOM_TEST_GUID}`
            );
        });

        it("Returns a uri and clears the cache of relevant account info", async () => {
            sinon.stub(Authority.prototype, <any>"getEndpointMetadataFromNetwork").resolves(DEFAULT_OPENID_CONFIG_RESPONSE.body);
            const config: ClientConfiguration = await ClientTestUtils.createTestClientConfiguration();
            const client = new AuthorizationCodeClient(config);
            const testAccount: AccountInfo = {
                homeAccountId: TEST_DATA_CLIENT_INFO.TEST_HOME_ACCOUNT_ID,
                environment: "login.windows.net",
                tenantId: "testTenantId",
                username: "test@contoso.com",
                localAccountId: TEST_DATA_CLIENT_INFO.TEST_LOCAL_ACCOUNT_ID
            };

            const removeAccountSpy = sinon.stub(CacheManager.prototype, "removeAccount").returns(true);
            const logoutUri = client.getLogoutUri({account: testAccount, correlationId: RANDOM_TEST_GUID});

            expect(removeAccountSpy.calledWith(AccountEntity.generateAccountCacheKey(testAccount))).toBe(true);
            expect(logoutUri).toBe(
                `${DEFAULT_OPENID_CONFIG_RESPONSE.body.end_session_endpoint.replace("{tenant}", "common")}?${AADServerParamKeys.CLIENT_REQUEST_ID}=${RANDOM_TEST_GUID}`
            );
        });

        it("Returns a uri with given postLogoutUri and correlationId", async () => {
            sinon.stub(Authority.prototype, <any>"getEndpointMetadataFromNetwork").resolves(DEFAULT_OPENID_CONFIG_RESPONSE.body);
            const config: ClientConfiguration = await ClientTestUtils.createTestClientConfiguration();
            const client = new AuthorizationCodeClient(config);
            const testAccount: AccountInfo = {
                homeAccountId: TEST_DATA_CLIENT_INFO.TEST_HOME_ACCOUNT_ID,
                environment: "login.windows.net",
                tenantId: "testTenantId",
                username: "test@contoso.com",
                localAccountId: TEST_DATA_CLIENT_INFO.TEST_LOCAL_ACCOUNT_ID
            };

            const removeAccountSpy = sinon.stub(CacheManager.prototype, "removeAccount").returns(true);
            const logoutUri = client.getLogoutUri({
                account: testAccount,
                correlationId: RANDOM_TEST_GUID,
                postLogoutRedirectUri: TEST_URIS.TEST_LOGOUT_URI,
                idTokenHint: "id_token_hint"
            });

            expect(removeAccountSpy.calledWith(AccountEntity.generateAccountCacheKey(testAccount))).toBe(true);
            const testLogoutUriWithParams = `${DEFAULT_OPENID_CONFIG_RESPONSE.body.end_session_endpoint.replace("{tenant}", "common")}?${AADServerParamKeys.POST_LOGOUT_URI}=${encodeURIComponent(TEST_URIS.TEST_LOGOUT_URI)}&${AADServerParamKeys.CLIENT_REQUEST_ID}=${encodeURIComponent(RANDOM_TEST_GUID)}&${AADServerParamKeys.ID_TOKEN_HINT}=id_token_hint`;
            expect(logoutUri).toBe(testLogoutUriWithParams);
        });
    });
});<|MERGE_RESOLUTION|>--- conflicted
+++ resolved
@@ -35,11 +35,7 @@
 import { BaseClient } from "../../src/client/BaseClient";
 import { AADServerParamKeys, PromptValue, ResponseMode, SSOTypes, AuthenticationScheme, ThrottlingConstants } from "../../src/utils/Constants";
 import { ClientTestUtils, MockStorageClass } from "./ClientTestUtils";
-<<<<<<< HEAD
-=======
-import { version } from "../../src/packageMetadata";
 import { TestError } from "../test_kit/TestErrors";
->>>>>>> b255d768
 
 describe("AuthorizationCodeClient unit tests", () => {
     afterEach(() => {
@@ -226,7 +222,6 @@
             const config: ClientConfiguration = await ClientTestUtils.createTestClientConfiguration();
             const client = new AuthorizationCodeClient(config);
             const testAccount = TEST_ACCOUNT_INFO;
-<<<<<<< HEAD
             // @ts-ignore
             const testTokenClaims: Required<Omit<TokenClaims, "home_oid"|"upn"|"cloud_instance_host_name"|"cnf"|"emails">> = {
                 ver: "2.0",
@@ -239,19 +234,6 @@
                 tid: "3338040d-6c67-4c5b-b112-36a304b66dad",
                 nonce: "123523",
                 sid: "testSid"
-=======
-            const testTokenClaims: Required<Omit<TokenClaims, "home_oid"|"upn"|"cloud_instance_host_name"|"cnf"|"emails"|"iat"|"x5c_ca">> = {
-                "ver": "2.0",
-                "iss": `${TEST_URIS.DEFAULT_INSTANCE}9188040d-6c67-4c5b-b112-36a304b66dad/v2.0`,
-                "sub": "AAAAAAAAAAAAAAAAAAAAAIkzqFVrSaSaFHy782bbtaQ",
-                "exp": 1536361411,
-                "name": "Abe Lincoln",
-                "preferred_username": "AbeLi@microsoft.com",
-                "oid": "00000000-0000-0000-66f3-3332eca7ea81",
-                "tid": "3338040d-6c67-4c5b-b112-36a304b66dad",
-                "nonce": "123523",
-                "sid": "testSid"
->>>>>>> b255d768
             };
             testAccount.idTokenClaims = testTokenClaims;
 
@@ -278,13 +260,7 @@
             const config: ClientConfiguration = await ClientTestUtils.createTestClientConfiguration();
             const client = new AuthorizationCodeClient(config);
             const testAccount = TEST_ACCOUNT_INFO;
-<<<<<<< HEAD
-
-            // @ts-ignore
-            const testTokenClaims: Required<Omit<TokenClaims, "home_oid"|"upn"|"cloud_instance_host_name"|"cnf"|"emails">> = {
-=======
             const testTokenClaims: Required<Omit<TokenClaims, "home_oid"|"upn"|"cloud_instance_host_name"|"cnf"|"emails"|"iat"|"x5c_ca">> = {
->>>>>>> b255d768
                 ver: "2.0",
                 iss: `${TEST_URIS.DEFAULT_INSTANCE}9188040d-6c67-4c5b-b112-36a304b66dad/v2.0`,
                 sub: "AAAAAAAAAAAAAAAAAAAAAIkzqFVrSaSaFHy782bbtaQ",
@@ -321,13 +297,7 @@
             const config: ClientConfiguration = await ClientTestUtils.createTestClientConfiguration();
             const client = new AuthorizationCodeClient(config);
             const testAccount = TEST_ACCOUNT_INFO;
-<<<<<<< HEAD
-
-            // @ts-ignore
-            const testTokenClaims: Required<Omit<TokenClaims, "home_oid"|"upn"|"cloud_instance_host_name"|"cnf"|"emails"|"sid">> = {
-=======
             const testTokenClaims: Required<Omit<TokenClaims, "home_oid"|"upn"|"cloud_instance_host_name"|"cnf"|"emails"|"sid"|"iat"|"x5c_ca">> = {
->>>>>>> b255d768
                 ver: "2.0",
                 iss: `${TEST_URIS.DEFAULT_INSTANCE}9188040d-6c67-4c5b-b112-36a304b66dad/v2.0`,
                 sub: "AAAAAAAAAAAAAAAAAAAAAIkzqFVrSaSaFHy782bbtaQ",
@@ -597,7 +567,6 @@
 
     describe("Acquire a token", () => {
 
-<<<<<<< HEAD
         it("Throws error if null code request is passed", async () => {
             sinon.stub(Authority.prototype, <any>"getEndpointMetadataFromNetwork").resolves(DEFAULT_OPENID_CONFIG_RESPONSE.body);
             const config: ClientConfiguration = await ClientTestUtils.createTestClientConfiguration();
@@ -611,8 +580,6 @@
             expect(config.storageInterface.getAuthorityMetadataKeys().length).toBe(1);
         });
 
-=======
->>>>>>> b255d768
         it("Throws error if code response does not contain authorization code", async () => {
             sinon.stub(Authority.prototype, <any>"getEndpointMetadataFromNetwork").resolves(DEFAULT_OPENID_CONFIG_RESPONSE.body);
             const config: ClientConfiguration = await ClientTestUtils.createTestClientConfiguration();
@@ -624,30 +591,17 @@
             const codeRequest: CommonAuthorizationCodeRequest = {
                 redirectUri: TEST_URIS.TEST_REDIR_URI,
                 scopes: ["scope"],
-<<<<<<< HEAD
-                // @ts-ignore
-                code: null,
-=======
                 code: "",
->>>>>>> b255d768
                 correlationId: RANDOM_TEST_GUID,
                 authenticationScheme: AuthenticationScheme.BEARER,
                 authority: TEST_CONFIG.validAuthority
             };
-<<<<<<< HEAD
             // @ts-ignore
             await expect(client.acquireToken(codeRequest, null)).rejects.toMatchObject(ClientAuthError.createTokenRequestCannotBeMadeError());
             // @ts-ignore
             expect(config.storageInterface.getKeys().length).toBe(1);
             // @ts-ignore
             expect(config.storageInterface.getAuthorityMetadataKeys().length).toBe(1);
-=======
-            await expect(client.acquireToken(codeRequest, {
-                code: ""
-            })).to.be.rejectedWith(ClientAuthErrorMessage.tokenRequestCannotBeMade.desc);
-            expect(config.storageInterface.getKeys().length).to.be.eq(1);
-            expect(config.storageInterface.getAuthorityMetadataKeys().length).to.be.eq(1);
->>>>>>> b255d768
         });
 
         it("Does not add headers that do not qualify for a simple request", async () => {
@@ -881,11 +835,7 @@
             // Set up required objects and mocked return values
             const testState = `eyAiaWQiOiAidGVzdGlkIiwgInRzIjogMTU5Mjg0NjQ4MiB9${Constants.RESOURCE_DELIM}userState`;
             const decodedLibState = "{ \"id\": \"testid\", \"ts\": 1592846482 }";
-<<<<<<< HEAD
-            // @ts-ignore
-=======
             
->>>>>>> b255d768
             config.cryptoInterface.base64Decode = (input: string): string => {
                 switch (input) {
                     case TEST_POP_VALUES.ENCODED_REQ_CNF:
@@ -943,12 +893,7 @@
                             }
                         };
                     default:
-<<<<<<< HEAD
-                        // @ts-ignore
-                        return null;
-=======
                         return {};
->>>>>>> b255d768
                 }
             });
             const client = new AuthorizationCodeClient(config);
@@ -971,7 +916,6 @@
                 state: testState
             });
 
-<<<<<<< HEAD
             expect(authenticationResult.accessToken).toBe(signedJwt);
             // @ts-ignore
             expect((Date.now() + (POP_AUTHENTICATION_RESULT.body.expires_in * 1000)) >= authenticationResult.expiresOn.getMilliseconds()).toBe(true);
@@ -987,25 +931,6 @@
             expect(returnVal.includes(`${AADServerParamKeys.TOKEN_TYPE}=${AuthenticationScheme.POP}`)).toBe(true);
             expect(returnVal.includes(`${AADServerParamKeys.REQ_CNF}=${encodeURIComponent(TEST_POP_VALUES.ENCODED_REQ_CNF)}`)).toBe(true);
             expect(returnVal.includes(`${AADServerParamKeys.CLAIMS}=${encodeURIComponent(TEST_CONFIG.CLAIMS)}`)).toBe(true);
-=======
-            if (!authenticationResult.expiresOn) {
-                throw TestError.createTestSetupError("configuration cryptoInterface not initialized correctly.");
-            }
-
-            expect(authenticationResult.accessToken).to.eq(signedJwt);
-            expect((Date.now() + (POP_AUTHENTICATION_RESULT.body.expires_in * 1000)) >= authenticationResult.expiresOn.getMilliseconds()).to.be.true;
-            expect(createTokenRequestBodySpy.calledWith(authCodeRequest)).to.be.ok;
-            await expect(createTokenRequestBodySpy.returnValues[0]).to.eventually.contain(`${AADServerParamKeys.SCOPE}=${TEST_CONFIG.DEFAULT_GRAPH_SCOPE}%20${Constants.OPENID_SCOPE}%20${Constants.PROFILE_SCOPE}%20${Constants.OFFLINE_ACCESS_SCOPE}`);
-            await expect(createTokenRequestBodySpy.returnValues[0]).to.eventually.contain(`${AADServerParamKeys.CLIENT_ID}=${TEST_CONFIG.MSAL_CLIENT_ID}`);
-            await expect(createTokenRequestBodySpy.returnValues[0]).to.eventually.contain(`${AADServerParamKeys.REDIRECT_URI}=${encodeURIComponent(TEST_URIS.TEST_REDIRECT_URI_LOCALHOST)}`);
-            await expect(createTokenRequestBodySpy.returnValues[0]).to.eventually.contain(`${AADServerParamKeys.CODE}=${TEST_TOKENS.AUTHORIZATION_CODE}`);
-            await expect(createTokenRequestBodySpy.returnValues[0]).to.eventually.contain(`${AADServerParamKeys.GRANT_TYPE}=${Constants.CODE_GRANT_TYPE}`);
-            await expect(createTokenRequestBodySpy.returnValues[0]).to.eventually.contain(`${AADServerParamKeys.CODE_VERIFIER}=${TEST_CONFIG.TEST_VERIFIER}`);
-            await expect(createTokenRequestBodySpy.returnValues[0]).to.eventually.contain(`${AADServerParamKeys.CLIENT_SECRET}=${TEST_CONFIG.MSAL_CLIENT_SECRET}`);
-            await expect(createTokenRequestBodySpy.returnValues[0]).to.eventually.contain(`${AADServerParamKeys.TOKEN_TYPE}=${AuthenticationScheme.POP}`);
-            await expect(createTokenRequestBodySpy.returnValues[0]).to.eventually.contain(`${AADServerParamKeys.REQ_CNF}=${encodeURIComponent(TEST_POP_VALUES.ENCODED_REQ_CNF)}`);
-            await expect(createTokenRequestBodySpy.returnValues[0]).to.eventually.contain(`${AADServerParamKeys.CLAIMS}=${encodeURIComponent(TEST_CONFIG.CLAIMS)}`);
->>>>>>> b255d768
         });
 
         it("properly handles expiration timestamps as strings", async () => {
