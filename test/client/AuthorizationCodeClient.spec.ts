import * as Mocha from "mocha";
import { expect } from "chai";
import sinon from "sinon";
import chaiAsPromised from "chai-as-promised";
import {
    Authority,
    AuthorizationCodeClient,
    AuthorizationCodeRequest,
    AuthorizationUrlRequest,
    Constants,
    ClientConfigurationErrorMessage,
    ClientAuthErrorMessage,
    ServerError,
    IdToken
} from "../../src";
import {
    ALTERNATE_OPENID_CONFIG_RESPONSE,
    AUTHENTICATION_RESULT,
    DEFAULT_OPENID_CONFIG_RESPONSE,
    TEST_CONFIG,
    TEST_TOKENS,
    TEST_URIS,
    TEST_DATA_CLIENT_INFO,
    RANDOM_TEST_GUID
} from "../utils/StringConstants";
import { ClientConfiguration } from "../../src/config/ClientConfiguration";
import { BaseClient } from "../../src/client/BaseClient";
import { AADServerParamKeys, PromptValue, ResponseMode, SSOTypes } from "../../src/utils/Constants";
<<<<<<< HEAD
import { ClientTestUtils } from "./ClientTestUtils";
=======
import { ClientTestUtils, MockStorageClass } from "./ClientTestUtils";
import { B2cAuthority } from "../../src/authority/B2cAuthority";
>>>>>>> be8a3cf6

describe("AuthorizationCodeClient unit tests", () => {
    beforeEach(() => {
        ClientTestUtils.setInstanceMetadataStubs();
    });

<<<<<<< HEAD
    afterEach(() => {
        const config = null;
        sinon.restore();
=======
    beforeEach(() => {
        sinon.restore();
    });

    afterEach(() => {
        while (B2cAuthority.B2CTrustedHostList.length) {
            B2cAuthority.B2CTrustedHostList.pop();
        }
>>>>>>> be8a3cf6
    });

    describe("Constructor", () => {

        it("creates a AuthorizationCodeClient that extends BaseClient", async () => {
            sinon.stub(Authority.prototype, <any>"discoverEndpoints").resolves(DEFAULT_OPENID_CONFIG_RESPONSE);
            const config: ClientConfiguration = await ClientTestUtils.createTestClientConfiguration();
            const client = new AuthorizationCodeClient(config);
            expect(client).to.be.not.null;
            expect(client instanceof AuthorizationCodeClient).to.be.true;
            expect(client instanceof BaseClient).to.be.true;
        });
    });

    describe("Authorization url creation", () => {

        it("Creates an authorization url with default parameters", async () => {
            sinon.stub(Authority.prototype, <any>"discoverEndpoints").resolves(DEFAULT_OPENID_CONFIG_RESPONSE);
            const config: ClientConfiguration = await ClientTestUtils.createTestClientConfiguration();
            const client = new AuthorizationCodeClient(config);

            const authCodeUrlRequest: AuthorizationUrlRequest = {
                redirectUri: TEST_URIS.TEST_REDIRECT_URI_LOCALHOST,
                scopes: TEST_CONFIG.DEFAULT_SCOPES,
                codeChallenge: TEST_CONFIG.TEST_CHALLENGE,
                codeChallengeMethod: Constants.S256_CODE_CHALLENGE_METHOD
            };
            const loginUrl = await client.getAuthCodeUrl(authCodeUrlRequest);
            expect(loginUrl).to.contain(Constants.DEFAULT_AUTHORITY);
            expect(loginUrl).to.contain(DEFAULT_OPENID_CONFIG_RESPONSE.body.authorization_endpoint.replace("{tenant}", "common"));
            expect(loginUrl).to.contain(`${AADServerParamKeys.SCOPE}=${Constants.OPENID_SCOPE}%20${Constants.PROFILE_SCOPE}%20${Constants.OFFLINE_ACCESS_SCOPE}`);
            expect(loginUrl).to.contain(`${AADServerParamKeys.RESPONSE_TYPE}=${Constants.CODE_RESPONSE_TYPE}`);
            expect(loginUrl).to.contain(`${AADServerParamKeys.CLIENT_ID}=${TEST_CONFIG.MSAL_CLIENT_ID}`);
            expect(loginUrl).to.contain(`${AADServerParamKeys.REDIRECT_URI}=${encodeURIComponent(TEST_URIS.TEST_REDIRECT_URI_LOCALHOST)}`);
            expect(loginUrl).to.contain(`${AADServerParamKeys.RESPONSE_MODE}=${encodeURIComponent(ResponseMode.QUERY)}`);
            expect(loginUrl).to.contain(`${AADServerParamKeys.CODE_CHALLENGE}=${encodeURIComponent(TEST_CONFIG.TEST_CHALLENGE)}`);
			expect(loginUrl).to.contain(`${AADServerParamKeys.CODE_CHALLENGE_METHOD}=${encodeURIComponent(Constants.S256_CODE_CHALLENGE_METHOD)}`);
        });

        it("Creates an authorization url passing in optional parameters", async () => {
            // Override with alternate authority openid_config
            sinon.stub(Authority.prototype, <any>"discoverEndpoints").resolves(ALTERNATE_OPENID_CONFIG_RESPONSE);

            const config: ClientConfiguration = await ClientTestUtils.createTestClientConfiguration();
            const client = new AuthorizationCodeClient(config);

            const authCodeUrlRequest: AuthorizationUrlRequest = {
                redirectUri: TEST_URIS.TEST_REDIRECT_URI_LOCALHOST,
                scopes: [...TEST_CONFIG.DEFAULT_GRAPH_SCOPE, ...TEST_CONFIG.DEFAULT_SCOPES],
                authority: TEST_CONFIG.alternateValidAuthority,
                responseMode: ResponseMode.FORM_POST,
                codeChallenge: TEST_CONFIG.TEST_CHALLENGE,
                codeChallengeMethod: TEST_CONFIG.CODE_CHALLENGE_METHOD,
                state: TEST_CONFIG.STATE,
                prompt: PromptValue.SELECT_ACCOUNT,
                loginHint: TEST_CONFIG.LOGIN_HINT,
                domainHint: TEST_CONFIG.DOMAIN_HINT,
                claims: TEST_CONFIG.CLAIMS,
                nonce: TEST_CONFIG.NONCE,
            };
            const loginUrl = await client.getAuthCodeUrl(authCodeUrlRequest);
            expect(loginUrl).to.contain(TEST_CONFIG.alternateValidAuthority);
            expect(loginUrl).to.contain(ALTERNATE_OPENID_CONFIG_RESPONSE.body.authorization_endpoint.replace("{tenant}", "common"));
            expect(loginUrl).to.contain(`${AADServerParamKeys.SCOPE}=${TEST_CONFIG.DEFAULT_GRAPH_SCOPE}%20${Constants.OPENID_SCOPE}%20${Constants.PROFILE_SCOPE}%20${Constants.OFFLINE_ACCESS_SCOPE}`);
            expect(loginUrl).to.contain(`${AADServerParamKeys.RESPONSE_TYPE}=${Constants.CODE_RESPONSE_TYPE}`);
            expect(loginUrl).to.contain(`${AADServerParamKeys.CLIENT_ID}=${TEST_CONFIG.MSAL_CLIENT_ID}`);
            expect(loginUrl).to.contain(`${AADServerParamKeys.REDIRECT_URI}=${encodeURIComponent(TEST_URIS.TEST_REDIRECT_URI_LOCALHOST)}`);
            expect(loginUrl).to.contain(`${AADServerParamKeys.RESPONSE_MODE}=${encodeURIComponent(ResponseMode.FORM_POST)}`);
            expect(loginUrl).to.contain(`${AADServerParamKeys.STATE}=${encodeURIComponent(TEST_CONFIG.STATE)}`);
            expect(loginUrl).to.contain(`${AADServerParamKeys.NONCE}=${encodeURIComponent(TEST_CONFIG.NONCE)}`);
            expect(loginUrl).to.contain(`${AADServerParamKeys.CODE_CHALLENGE}=${encodeURIComponent(TEST_CONFIG.TEST_CHALLENGE)}`);
            expect(loginUrl).to.contain(`${AADServerParamKeys.CODE_CHALLENGE_METHOD}=${encodeURIComponent(TEST_CONFIG.CODE_CHALLENGE_METHOD)}`);
            expect(loginUrl).to.contain(`${SSOTypes.LOGIN_HINT}=${encodeURIComponent(TEST_CONFIG.LOGIN_HINT)}`);
            expect(loginUrl).to.contain(`${SSOTypes.DOMAIN_HINT}=${encodeURIComponent(TEST_CONFIG.DOMAIN_HINT)}`);
            expect(loginUrl).to.contain(`${AADServerParamKeys.CLAIMS}=${encodeURIComponent(TEST_CONFIG.CLAIMS)}`);
        });

        it("Creates a login URL with scopes from given token request", async () => {
            // Override with alternate authority openid_config
            sinon.stub(Authority.prototype, <any>"discoverEndpoints").resolves(ALTERNATE_OPENID_CONFIG_RESPONSE);

            const config: ClientConfiguration = await ClientTestUtils.createTestClientConfiguration();
            const client = new AuthorizationCodeClient(config);

            const testScope1 = "testscope1";
            const testScope2 = "testscope2";
            const loginRequest: AuthorizationUrlRequest = {
				redirectUri: TEST_URIS.TEST_REDIR_URI,
				scopes: [testScope1, testScope2],
				codeChallenge: TEST_CONFIG.TEST_CHALLENGE,
				codeChallengeMethod: Constants.S256_CODE_CHALLENGE_METHOD
            };

            const loginUrl = await client.getAuthCodeUrl(loginRequest);
            expect(loginUrl).to.contain(`${AADServerParamKeys.SCOPE}=${encodeURIComponent(`${testScope1} ${testScope2}`)}`);
        });

        it("Uses authority if given in request", async () => {
            sinon.stub(Authority.prototype, <any>"discoverEndpoints").resolves(ALTERNATE_OPENID_CONFIG_RESPONSE);
            const config: ClientConfiguration = await ClientTestUtils.createTestClientConfiguration();
            const client = new AuthorizationCodeClient(config);

            const loginRequest: AuthorizationUrlRequest = {
				redirectUri: TEST_URIS.TEST_REDIR_URI,
                scopes: TEST_CONFIG.DEFAULT_SCOPES,
				authority: `${TEST_URIS.ALTERNATE_INSTANCE}/common`,
				codeChallenge: TEST_CONFIG.TEST_CHALLENGE,
				codeChallengeMethod: Constants.S256_CODE_CHALLENGE_METHOD
            };
            const loginUrl = await client.getAuthCodeUrl(loginRequest);
            expect(loginUrl).to.contain(TEST_URIS.ALTERNATE_INSTANCE);
            expect(loginUrl).to.contain(ALTERNATE_OPENID_CONFIG_RESPONSE.body.authorization_endpoint);
            expect(loginUrl).to.contain(`${AADServerParamKeys.SCOPE}=${encodeURIComponent(`${Constants.OPENID_SCOPE} ${Constants.PROFILE_SCOPE} ${Constants.OFFLINE_ACCESS_SCOPE}`)}`);
            expect(loginUrl).to.contain(`${AADServerParamKeys.RESPONSE_TYPE}=${Constants.CODE_RESPONSE_TYPE}`);
            expect(loginUrl).to.contain(`${AADServerParamKeys.CLIENT_ID}=${TEST_CONFIG.MSAL_CLIENT_ID}`);
            expect(loginUrl).to.contain(`${AADServerParamKeys.REDIRECT_URI}=${encodeURIComponent(TEST_URIS.TEST_REDIR_URI)}`);
        });

        it("Throws error if no scopes are passed to createUrl", async () => {
            sinon.stub(Authority.prototype, <any>"discoverEndpoints").resolves(DEFAULT_OPENID_CONFIG_RESPONSE);
            const config: ClientConfiguration = await ClientTestUtils.createTestClientConfiguration();
            const client = new AuthorizationCodeClient(config);

            const emptyRequest: AuthorizationUrlRequest = {
				redirectUri: TEST_URIS.TEST_REDIR_URI,
				scopes: null,
				codeChallenge: TEST_CONFIG.TEST_CHALLENGE,
				codeChallengeMethod: Constants.S256_CODE_CHALLENGE_METHOD
			};
            await expect(client.getAuthCodeUrl(emptyRequest)).to.be.rejectedWith(ClientConfigurationErrorMessage.emptyScopesError.desc);
        });

        it("Throws error if empty scopes are passed to createUrl", async () => {
            sinon.stub(Authority.prototype, <any>"discoverEndpoints").resolves(DEFAULT_OPENID_CONFIG_RESPONSE);
            const config: ClientConfiguration = await ClientTestUtils.createTestClientConfiguration();
            const client = new AuthorizationCodeClient(config);

            const emptyRequest: AuthorizationUrlRequest = {
				redirectUri: TEST_URIS.TEST_REDIR_URI,
				scopes: [],
				codeChallenge: TEST_CONFIG.TEST_CHALLENGE,
				codeChallengeMethod: Constants.S256_CODE_CHALLENGE_METHOD
			};
            await expect(client.getAuthCodeUrl(emptyRequest)).to.be.rejectedWith(ClientConfigurationErrorMessage.emptyScopesError.desc);
        });
    });

    describe("handleFragmentResponse()", () => {

        it("returns valid server code response", async () => {
            sinon.stub(Authority.prototype, <any>"discoverEndpoints").resolves(DEFAULT_OPENID_CONFIG_RESPONSE);
            const config: ClientConfiguration = await ClientTestUtils.createTestClientConfiguration();
            const testSuccessHash = `#code=thisIsATestCode&client_info=${TEST_DATA_CLIENT_INFO.TEST_RAW_CLIENT_INFO}&state=${RANDOM_TEST_GUID}`;
            config.cryptoInterface.base64Decode = (input: string): string => {
                switch (input) {
                    case TEST_DATA_CLIENT_INFO.TEST_RAW_CLIENT_INFO:
                        return TEST_DATA_CLIENT_INFO.TEST_DECODED_CLIENT_INFO;
                    default:
                        return input;
                }
            };
            config.cryptoInterface.base64Encode = (input: string): string => {
                switch (input) {
                    case "123-test-uid":
                        return "MTIzLXRlc3QtdWlk";
                    case "456-test-utid":
                        return "NDU2LXRlc3QtdXRpZA==";
                    default:
                        return input;
                }
            };
            const client: AuthorizationCodeClient = new AuthorizationCodeClient(config);
            const code = client.handleFragmentResponse(testSuccessHash, RANDOM_TEST_GUID);
            expect(code).to.be.eq(`thisIsATestCode`);
        });

        it("throws server error when error is in hash", async () => {
            const testErrorHash = `#error=error_code&error_description=msal+error+description&state=${RANDOM_TEST_GUID}`;
            sinon.stub(Authority.prototype, <any>"discoverEndpoints").resolves(DEFAULT_OPENID_CONFIG_RESPONSE);
            const config: ClientConfiguration = await ClientTestUtils.createTestClientConfiguration();
            const client: AuthorizationCodeClient = new AuthorizationCodeClient(config);
            const cacheStorageMock = config.storageInterface as MockStorageClass;
            expect(() => client.handleFragmentResponse(testErrorHash, RANDOM_TEST_GUID)).to.throw("msal error description");
            expect(cacheStorageMock.store).to.be.empty;

            expect(() => client.handleFragmentResponse(testErrorHash, RANDOM_TEST_GUID)).to.throw(ServerError);
            expect(cacheStorageMock.store).to.be.empty;
        });
    });

    describe("Acquire a token", () => {

        it("Throws error if null code request is passed", async () => {
            sinon.stub(Authority.prototype, <any>"discoverEndpoints").resolves(DEFAULT_OPENID_CONFIG_RESPONSE);
            const config: ClientConfiguration = await ClientTestUtils.createTestClientConfiguration();
            const client = new AuthorizationCodeClient(config);

            await expect(client.acquireToken(null, "", "")).to.be.rejectedWith(ClientAuthErrorMessage.tokenRequestCannotBeMade.desc);
            expect(config.storageInterface.getKeys()).to.be.empty;
        });

        it("Throws error if code response does not contain PKCE code", async () => {
            sinon.stub(Authority.prototype, <any>"discoverEndpoints").resolves(DEFAULT_OPENID_CONFIG_RESPONSE);
            const config: ClientConfiguration = await ClientTestUtils.createTestClientConfiguration();
            const client = new AuthorizationCodeClient(config);

            const codeRequest: AuthorizationCodeRequest = {
                redirectUri: TEST_URIS.TEST_REDIR_URI,
                scopes: ["scope"],
                code: null
            };
            await expect(client.acquireToken(codeRequest, "", "")).to.be.rejectedWith(ClientAuthErrorMessage.tokenRequestCannotBeMade.desc);
            expect(config.storageInterface.getKeys()).to.be.empty;
        });

        it("Acquires a token successfully", async () => {
            sinon.stub(Authority.prototype, <any>"discoverEndpoints").resolves(DEFAULT_OPENID_CONFIG_RESPONSE);
            sinon.stub(AuthorizationCodeClient.prototype, <any>"executePostToTokenEndpoint").resolves(AUTHENTICATION_RESULT);
            const createTokenRequestBodySpy = sinon.spy(AuthorizationCodeClient.prototype, <any>"createTokenRequestBody");

            const config: ClientConfiguration = await ClientTestUtils.createTestClientConfiguration();
            // Set up required objects and mocked return values
            const testState = `eyAiaWQiOiAidGVzdGlkIiwgInRzIjogMTU5Mjg0NjQ4MiB9${Constants.RESOURCE_DELIM}userState`;
            const decodedLibState = `{ "id": "testid", "ts": 1592846482 }`;
            config.cryptoInterface.base64Decode = (input: string): string => {
                switch (input) {
                    case TEST_DATA_CLIENT_INFO.TEST_RAW_CLIENT_INFO:
                        return TEST_DATA_CLIENT_INFO.TEST_DECODED_CLIENT_INFO;
                    case `eyAiaWQiOiAidGVzdGlkIiwgInRzIjogMTU5Mjg0NjQ4MiB9`:
                        return decodedLibState;
                    default:
                        return input;
                }
            };

            config.cryptoInterface.base64Encode = (input: string): string => {
                switch (input) {
                    case "123-test-uid":
                        return "MTIzLXRlc3QtdWlk";
                    case "456-test-utid":
                        return "NDU2LXRlc3QtdXRpZA==";
                    case TEST_DATA_CLIENT_INFO.TEST_RAW_CLIENT_INFO:
                        return TEST_DATA_CLIENT_INFO.TEST_DECODED_CLIENT_INFO;
                    default:
                        return input;
                }
            };
            // Set up stubs
            const idTokenClaims = {
                "ver": "2.0",
                "iss": `${TEST_URIS.DEFAULT_INSTANCE}9188040d-6c67-4c5b-b112-36a304b66dad/v2.0`,
                "sub": "AAAAAAAAAAAAAAAAAAAAAIkzqFVrSaSaFHy782bbtaQ",
                "exp": "1536361411",
                "name": "Abe Lincoln",
                "preferred_username": "AbeLi@microsoft.com",
                "oid": "00000000-0000-0000-66f3-3332eca7ea81",
                "tid": "3338040d-6c67-4c5b-b112-36a304b66dad",
                "nonce": "123523",
            };
            sinon.stub(IdToken, "extractIdToken").returns(idTokenClaims);
            const client = new AuthorizationCodeClient(config);
            const authCodeRequest: AuthorizationCodeRequest = {
                authority: Constants.DEFAULT_AUTHORITY,
                scopes: [...TEST_CONFIG.DEFAULT_GRAPH_SCOPE, ...TEST_CONFIG.DEFAULT_SCOPES],
                redirectUri: TEST_URIS.TEST_REDIRECT_URI_LOCALHOST,
                code: TEST_TOKENS.AUTHORIZATION_CODE,
                codeVerifier: TEST_CONFIG.TEST_VERIFIER
            };

            const authenticationResult = await client.acquireToken(authCodeRequest, idTokenClaims.nonce, testState);

            expect(authenticationResult.accessToken).to.deep.eq(AUTHENTICATION_RESULT.body.access_token);
            expect(createTokenRequestBodySpy.calledWith(authCodeRequest)).to.be.ok;

            expect(createTokenRequestBodySpy.returnValues[0]).to.contain(`${AADServerParamKeys.SCOPE}=${TEST_CONFIG.DEFAULT_GRAPH_SCOPE}%20${Constants.OPENID_SCOPE}%20${Constants.PROFILE_SCOPE}%20${Constants.OFFLINE_ACCESS_SCOPE}`);
            expect(createTokenRequestBodySpy.returnValues[0]).to.contain(`${AADServerParamKeys.CLIENT_ID}=${TEST_CONFIG.MSAL_CLIENT_ID}`);
            expect(createTokenRequestBodySpy.returnValues[0]).to.contain(`${AADServerParamKeys.REDIRECT_URI}=${encodeURIComponent(TEST_URIS.TEST_REDIRECT_URI_LOCALHOST)}`);
            expect(createTokenRequestBodySpy.returnValues[0]).to.contain(`${AADServerParamKeys.CODE}=${TEST_TOKENS.AUTHORIZATION_CODE}`);
            expect(createTokenRequestBodySpy.returnValues[0]).to.contain(`${AADServerParamKeys.GRANT_TYPE}=${Constants.CODE_GRANT_TYPE}`);
            expect(createTokenRequestBodySpy.returnValues[0]).to.contain(`${AADServerParamKeys.CODE_VERIFIER}=${TEST_CONFIG.TEST_VERIFIER}`);
        });
    });
});<|MERGE_RESOLUTION|>--- conflicted
+++ resolved
@@ -26,32 +26,16 @@
 import { ClientConfiguration } from "../../src/config/ClientConfiguration";
 import { BaseClient } from "../../src/client/BaseClient";
 import { AADServerParamKeys, PromptValue, ResponseMode, SSOTypes } from "../../src/utils/Constants";
-<<<<<<< HEAD
-import { ClientTestUtils } from "./ClientTestUtils";
-=======
 import { ClientTestUtils, MockStorageClass } from "./ClientTestUtils";
-import { B2cAuthority } from "../../src/authority/B2cAuthority";
->>>>>>> be8a3cf6
 
 describe("AuthorizationCodeClient unit tests", () => {
     beforeEach(() => {
         ClientTestUtils.setInstanceMetadataStubs();
     });
 
-<<<<<<< HEAD
     afterEach(() => {
         const config = null;
         sinon.restore();
-=======
-    beforeEach(() => {
-        sinon.restore();
-    });
-
-    afterEach(() => {
-        while (B2cAuthority.B2CTrustedHostList.length) {
-            B2cAuthority.B2CTrustedHostList.pop();
-        }
->>>>>>> be8a3cf6
     });
 
     describe("Constructor", () => {
