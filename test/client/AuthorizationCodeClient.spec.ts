import sinon from "sinon";
import {
    ALTERNATE_OPENID_CONFIG_RESPONSE,
    AUTHENTICATION_RESULT,
    DEFAULT_OPENID_CONFIG_RESPONSE,
    TEST_CONFIG,
    TEST_TOKENS,
    TEST_URIS,
    TEST_DATA_CLIENT_INFO,
    RANDOM_TEST_GUID,
    TEST_STATE_VALUES,
    TEST_POP_VALUES,
    POP_AUTHENTICATION_RESULT,
    TEST_ACCOUNT_INFO,
    CORS_SIMPLE_REQUEST_HEADERS,
    TEST_SSH_VALUES,
    AUTHENTICATION_RESULT_WITH_HEADERS,
    CORS_RESPONSE_HEADERS
} from "../test_kit/StringConstants";
import { ClientConfiguration } from "../../src/config/ClientConfiguration";
import { BaseClient } from "../../src/client/BaseClient";
import { AADServerParamKeys, PromptValue, ResponseMode, SSOTypes, AuthenticationScheme, ThrottlingConstants, Constants, HeaderNames, ONE_DAY_IN_MS } from "../../src/utils/Constants";
import { ClientTestUtils, MockStorageClass } from "./ClientTestUtils";
import { TestError } from "../test_kit/TestErrors";
import { Authority } from "../../src/authority/Authority";
import { AuthorizationCodeClient } from "../../src/client/AuthorizationCodeClient";
import { CommonAuthorizationUrlRequest } from "../../src/request/CommonAuthorizationUrlRequest";
import { TokenClaims } from "../../src/account/TokenClaims";
import { ServerError } from "../../src/error/ServerError";
import { CommonAuthorizationCodeRequest } from "../../src/request/CommonAuthorizationCodeRequest";
import { AuthToken } from "../../src/account/AuthToken";
import { ICrypto } from "../../src/crypto/ICrypto";
import { ClientAuthError } from "../../src/error/ClientAuthError";
import { CcsCredentialType, ClientConfigurationError } from "../../src";

describe("AuthorizationCodeClient unit tests", () => {
    afterEach(() => {
        sinon.restore();
    });

    describe("Constructor", () => {

        it("creates a AuthorizationCodeClient that extends BaseClient", async () => {
            sinon.stub(Authority.prototype, <any>"getEndpointMetadataFromNetwork").resolves(DEFAULT_OPENID_CONFIG_RESPONSE.body);
            const config: ClientConfiguration = await ClientTestUtils.createTestClientConfiguration();
            const client = new AuthorizationCodeClient(config);
            expect(client).not.toBeNull();
            expect(client instanceof AuthorizationCodeClient).toBe(true);
            expect(client instanceof BaseClient).toBe(true);
        });
    });

    describe("Authorization url creation", () => {

        it("Creates an authorization url with default parameters", async () => {
            sinon.stub(Authority.prototype, <any>"getEndpointMetadataFromNetwork").resolves(DEFAULT_OPENID_CONFIG_RESPONSE.body);
            const config: ClientConfiguration = await ClientTestUtils.createTestClientConfiguration();
            const client = new AuthorizationCodeClient(config);

            const authCodeUrlRequest: CommonAuthorizationUrlRequest = {
                authority: TEST_CONFIG.validAuthority,
                responseMode: ResponseMode.QUERY,
                redirectUri: TEST_URIS.TEST_REDIRECT_URI_LOCALHOST,
                scopes: TEST_CONFIG.DEFAULT_SCOPES,
                codeChallenge: TEST_CONFIG.TEST_CHALLENGE,
                codeChallengeMethod: Constants.S256_CODE_CHALLENGE_METHOD,
                correlationId: RANDOM_TEST_GUID,
                authenticationScheme: AuthenticationScheme.BEARER
            };
            const loginUrl = await client.getAuthCodeUrl(authCodeUrlRequest);
            expect(loginUrl.includes(Constants.DEFAULT_AUTHORITY)).toBe(true);
            expect(loginUrl.includes(DEFAULT_OPENID_CONFIG_RESPONSE.body.authorization_endpoint.replace("{tenant}", "common"))).toBe(true);
            expect(loginUrl.includes(`${AADServerParamKeys.SCOPE}=${Constants.OPENID_SCOPE}%20${Constants.PROFILE_SCOPE}%20${Constants.OFFLINE_ACCESS_SCOPE}`)).toBe(true);
            expect(loginUrl.includes(`${AADServerParamKeys.RESPONSE_TYPE}=${Constants.CODE_RESPONSE_TYPE}`)).toBe(true);
            expect(loginUrl.includes(`${AADServerParamKeys.CLIENT_ID}=${TEST_CONFIG.MSAL_CLIENT_ID}`)).toBe(true);
            expect(loginUrl.includes(`${AADServerParamKeys.REDIRECT_URI}=${encodeURIComponent(TEST_URIS.TEST_REDIRECT_URI_LOCALHOST)}`)).toBe(true);
            expect(loginUrl.includes(`${AADServerParamKeys.RESPONSE_MODE}=${encodeURIComponent(ResponseMode.QUERY)}`)).toBe(true);
            expect(loginUrl.includes(`${AADServerParamKeys.CODE_CHALLENGE}=${encodeURIComponent(TEST_CONFIG.TEST_CHALLENGE)}`)).toBe(true);
            expect(loginUrl.includes(`${AADServerParamKeys.CODE_CHALLENGE_METHOD}=${encodeURIComponent(Constants.S256_CODE_CHALLENGE_METHOD)}`)).toBe(true);
            expect(loginUrl.includes(`${AADServerParamKeys.X_APP_NAME}=${TEST_CONFIG.applicationName}`)).toBe(true);
            expect(loginUrl.includes(`${AADServerParamKeys.X_APP_VER}=${TEST_CONFIG.applicationVersion}`)).toBe(true);
        });

        it("Creates an authorization url passing in optional parameters", async () => {
            // Override with alternate authority openid_config
            sinon.stub(Authority.prototype, <any>"getEndpointMetadataFromNetwork").resolves(DEFAULT_OPENID_CONFIG_RESPONSE.body);

            const config: ClientConfiguration = await ClientTestUtils.createTestClientConfiguration();
            const client = new AuthorizationCodeClient(config);

            const authCodeUrlRequest: CommonAuthorizationUrlRequest = {
                redirectUri: TEST_URIS.TEST_REDIRECT_URI_LOCALHOST,
                scopes: [...TEST_CONFIG.DEFAULT_GRAPH_SCOPE, ...TEST_CONFIG.DEFAULT_SCOPES],
                authority: TEST_CONFIG.validAuthority,
                responseMode: ResponseMode.FORM_POST,
                codeChallenge: TEST_CONFIG.TEST_CHALLENGE,
                codeChallengeMethod: TEST_CONFIG.CODE_CHALLENGE_METHOD,
                state: TEST_CONFIG.STATE,
                prompt: PromptValue.LOGIN,
                loginHint: TEST_CONFIG.LOGIN_HINT,
                domainHint: TEST_CONFIG.DOMAIN_HINT,
                claims: TEST_CONFIG.CLAIMS,
                nonce: TEST_CONFIG.NONCE,
                correlationId: RANDOM_TEST_GUID,
                authenticationScheme: AuthenticationScheme.BEARER
            };
            const loginUrl = await client.getAuthCodeUrl(authCodeUrlRequest);
            expect(loginUrl.includes(TEST_CONFIG.validAuthority)).toBe(true);
            expect(loginUrl.includes(DEFAULT_OPENID_CONFIG_RESPONSE.body.authorization_endpoint.replace("{tenant}", "common"))).toBe(true);
            expect(loginUrl.includes(`${AADServerParamKeys.SCOPE}=${TEST_CONFIG.DEFAULT_GRAPH_SCOPE}%20${Constants.OPENID_SCOPE}%20${Constants.PROFILE_SCOPE}%20${Constants.OFFLINE_ACCESS_SCOPE}`)).toBe(true);
            expect(loginUrl.includes(`${AADServerParamKeys.RESPONSE_TYPE}=${Constants.CODE_RESPONSE_TYPE}`)).toBe(true);
            expect(loginUrl.includes(`${AADServerParamKeys.CLIENT_ID}=${TEST_CONFIG.MSAL_CLIENT_ID}`)).toBe(true);
            expect(loginUrl.includes(`${AADServerParamKeys.REDIRECT_URI}=${encodeURIComponent(TEST_URIS.TEST_REDIRECT_URI_LOCALHOST)}`)).toBe(true);
            expect(loginUrl.includes(`${AADServerParamKeys.RESPONSE_MODE}=${encodeURIComponent(ResponseMode.FORM_POST)}`)).toBe(true);
            expect(loginUrl.includes(`${AADServerParamKeys.STATE}=${encodeURIComponent(TEST_CONFIG.STATE)}`)).toBe(true);
            expect(loginUrl.includes(`${AADServerParamKeys.PROMPT}=${PromptValue.LOGIN}`)).toBe(true);
            expect(loginUrl.includes(`${AADServerParamKeys.NONCE}=${encodeURIComponent(TEST_CONFIG.NONCE)}`)).toBe(true);
            expect(loginUrl.includes(`${AADServerParamKeys.CODE_CHALLENGE}=${encodeURIComponent(TEST_CONFIG.TEST_CHALLENGE)}`)).toBe(true);
            expect(loginUrl.includes(`${AADServerParamKeys.CODE_CHALLENGE_METHOD}=${encodeURIComponent(TEST_CONFIG.CODE_CHALLENGE_METHOD)}`)).toBe(true);
            expect(loginUrl.includes(`${SSOTypes.LOGIN_HINT}=${encodeURIComponent(TEST_CONFIG.LOGIN_HINT)}`)).toBe(true);
            expect(loginUrl.includes(`${SSOTypes.DOMAIN_HINT}=${encodeURIComponent(TEST_CONFIG.DOMAIN_HINT)}`)).toBe(true);
            expect(loginUrl.includes(`${AADServerParamKeys.CLAIMS}=${encodeURIComponent(TEST_CONFIG.CLAIMS)}`)).toBe(true);
            expect(loginUrl.includes(`${AADServerParamKeys.X_APP_NAME}=${TEST_CONFIG.applicationName}`)).toBe(true);
            expect(loginUrl.includes(`${AADServerParamKeys.X_APP_VER}=${TEST_CONFIG.applicationVersion}`)).toBe(true);
        });

        it("Adds CCS entry if loginHint is provided", async () => {
            // Override with alternate authority openid_config
            sinon.stub(Authority.prototype, <any>"getEndpointMetadataFromNetwork").resolves(ALTERNATE_OPENID_CONFIG_RESPONSE.body);

            const config: ClientConfiguration = await ClientTestUtils.createTestClientConfiguration();
            const client = new AuthorizationCodeClient(config);

            const authCodeUrlRequest: CommonAuthorizationUrlRequest = {
                redirectUri: TEST_URIS.TEST_REDIRECT_URI_LOCALHOST,
                scopes: [...TEST_CONFIG.DEFAULT_GRAPH_SCOPE, ...TEST_CONFIG.DEFAULT_SCOPES],
                loginHint: TEST_CONFIG.LOGIN_HINT,
                prompt: PromptValue.LOGIN,
                correlationId: RANDOM_TEST_GUID,
                authenticationScheme: AuthenticationScheme.BEARER,
                authority: TEST_CONFIG.validAuthority,
                responseMode: ResponseMode.FRAGMENT
            };
            const loginUrl = await client.getAuthCodeUrl(authCodeUrlRequest);
            expect(loginUrl.includes(`${SSOTypes.LOGIN_HINT}=${encodeURIComponent(TEST_CONFIG.LOGIN_HINT)}`)).toBe(true);
            expect(loginUrl.includes(`${HeaderNames.CCS_HEADER}=${encodeURIComponent(`UPN:${TEST_CONFIG.LOGIN_HINT}`)}`)).toBe(true);
        });

        it("Adds CCS entry if account is provided", async () => {
            // Override with alternate authority openid_config
            sinon.stub(Authority.prototype, <any>"getEndpointMetadataFromNetwork").resolves(ALTERNATE_OPENID_CONFIG_RESPONSE.body);

            const config: ClientConfiguration = await ClientTestUtils.createTestClientConfiguration();
            const client = new AuthorizationCodeClient(config);
            const testAccount = TEST_ACCOUNT_INFO;
            // @ts-ignore
            const testTokenClaims: Required<Omit<TokenClaims, "home_oid"|"upn"|"cloud_instance_host_name"|"cnf"|"emails"|"login_hint">> = {
                ver: "2.0",
                iss: `${TEST_URIS.DEFAULT_INSTANCE}9188040d-6c67-4c5b-b112-36a304b66dad/v2.0`,
                sub: "AAAAAAAAAAAAAAAAAAAAAIkzqFVrSaSaFHy782bbtaQ",
                exp: 1536361411,
                name: "Abe Lincoln",
                preferred_username: "AbeLi@microsoft.com",
                oid: "00000000-0000-0000-66f3-3332eca7ea81",
                tid: "3338040d-6c67-4c5b-b112-36a304b66dad",
                nonce: "123523",
                sid: "testSid"
            };

            const authCodeUrlRequest: CommonAuthorizationUrlRequest = {
                redirectUri: TEST_URIS.TEST_REDIRECT_URI_LOCALHOST,
                scopes: [...TEST_CONFIG.DEFAULT_GRAPH_SCOPE, ...TEST_CONFIG.DEFAULT_SCOPES],
                account: {
                    ...testAccount,
                    idTokenClaims: testTokenClaims
                },
                prompt: PromptValue.NONE,
                correlationId: RANDOM_TEST_GUID,
                authenticationScheme: AuthenticationScheme.BEARER,
                authority: TEST_CONFIG.validAuthority,
                responseMode: ResponseMode.FRAGMENT
            };
            const loginUrl = await client.getAuthCodeUrl(authCodeUrlRequest);
            expect(loginUrl.includes(`${SSOTypes.SID}=${encodeURIComponent(testTokenClaims.sid)}`)).toBe(true);
            expect(loginUrl.includes(`${HeaderNames.CCS_HEADER}=${encodeURIComponent(`Oid:${TEST_DATA_CLIENT_INFO.TEST_UID}@${TEST_DATA_CLIENT_INFO.TEST_UTID}`)}`)).toBe(true);
        });

        it("prefers login_hint claim over sid/upn if both provided", async () => {
            sinon.stub(Authority.prototype, <any>"getEndpointMetadataFromNetwork").resolves(ALTERNATE_OPENID_CONFIG_RESPONSE.body);

            const config: ClientConfiguration = await ClientTestUtils.createTestClientConfiguration();
            const client = new AuthorizationCodeClient(config);
            const testAccount = TEST_ACCOUNT_INFO;
            // @ts-ignore
            const testTokenClaims: Required<Omit<TokenClaims, "home_oid" | "upn" | "cloud_instance_host_name" | "cnf" | "emails">> = {
                ver: "2.0",
                iss: `${TEST_URIS.DEFAULT_INSTANCE}9188040d-6c67-4c5b-b112-36a304b66dad/v2.0`,
                sub: "AAAAAAAAAAAAAAAAAAAAAIkzqFVrSaSaFHy782bbtaQ",
                exp: 1536361411,
                name: "Abe Lincoln",
                preferred_username: "AbeLi@microsoft.com",
                oid: "00000000-0000-0000-66f3-3332eca7ea81",
                tid: "3338040d-6c67-4c5b-b112-36a304b66dad",
                nonce: "123523",
                sid: "testSid",
                login_hint: "opaque-login-hint-claim"
            };

            const authCodeUrlRequest: CommonAuthorizationUrlRequest = {
                redirectUri: TEST_URIS.TEST_REDIRECT_URI_LOCALHOST,
                scopes: [...TEST_CONFIG.DEFAULT_GRAPH_SCOPE, ...TEST_CONFIG.DEFAULT_SCOPES],
                account: {
                    ...testAccount,
                    idTokenClaims: testTokenClaims
                },
                prompt: PromptValue.NONE,
                correlationId: RANDOM_TEST_GUID,
                authenticationScheme: AuthenticationScheme.BEARER,
                authority: TEST_CONFIG.validAuthority,
                responseMode: ResponseMode.FRAGMENT
            };
            const loginUrl = await client.getAuthCodeUrl(authCodeUrlRequest);
            expect(loginUrl.includes(`${SSOTypes.SID}=${encodeURIComponent(testTokenClaims.sid)}`)).toBe(false);
            expect(loginUrl.includes(`${SSOTypes.LOGIN_HINT}=${encodeURIComponent(testTokenClaims.login_hint)}`)).toBe(true);
            expect(loginUrl.includes(`${HeaderNames.CCS_HEADER}=${encodeURIComponent(`Oid:${TEST_DATA_CLIENT_INFO.TEST_UID}@${TEST_DATA_CLIENT_INFO.TEST_UTID}`)}`)).toBe(true);
        });

        it("Prefers sid over loginHint if both provided and prompt=None", async () => {
            // Override with alternate authority openid_config
            sinon.stub(Authority.prototype, <any>"getEndpointMetadataFromNetwork").resolves(ALTERNATE_OPENID_CONFIG_RESPONSE.body);

            const config: ClientConfiguration = await ClientTestUtils.createTestClientConfiguration();
            const client = new AuthorizationCodeClient(config);

            const authCodeUrlRequest: CommonAuthorizationUrlRequest = {
                redirectUri: TEST_URIS.TEST_REDIRECT_URI_LOCALHOST,
                scopes: [...TEST_CONFIG.DEFAULT_GRAPH_SCOPE, ...TEST_CONFIG.DEFAULT_SCOPES],
                loginHint: TEST_CONFIG.LOGIN_HINT,
                prompt: PromptValue.NONE,
                sid: TEST_CONFIG.SID,
                correlationId: RANDOM_TEST_GUID,
                authenticationScheme: AuthenticationScheme.BEARER,
                authority: TEST_CONFIG.validAuthority,
                responseMode: ResponseMode.FRAGMENT
            };
            const loginUrl = await client.getAuthCodeUrl(authCodeUrlRequest);
            expect(loginUrl).toEqual(expect.not.arrayContaining([`${SSOTypes.LOGIN_HINT}=`]));
            expect(loginUrl.includes(`${SSOTypes.SID}=${encodeURIComponent(TEST_CONFIG.SID)}`)).toBe(true);
        });

        it("Prefers loginHint over sid if both provided and prompt!=None", async () => {
            // Override with alternate authority openid_config
            sinon.stub(Authority.prototype, <any>"getEndpointMetadataFromNetwork").resolves(ALTERNATE_OPENID_CONFIG_RESPONSE.body);

            const config: ClientConfiguration = await ClientTestUtils.createTestClientConfiguration();
            const client = new AuthorizationCodeClient(config);

            const authCodeUrlRequest: CommonAuthorizationUrlRequest = {
                redirectUri: TEST_URIS.TEST_REDIRECT_URI_LOCALHOST,
                scopes: [...TEST_CONFIG.DEFAULT_GRAPH_SCOPE, ...TEST_CONFIG.DEFAULT_SCOPES],
                loginHint: TEST_CONFIG.LOGIN_HINT,
                prompt: PromptValue.LOGIN,
                sid: TEST_CONFIG.SID,
                correlationId: RANDOM_TEST_GUID,
                authenticationScheme: AuthenticationScheme.BEARER,
                authority: TEST_CONFIG.validAuthority,
                responseMode: ResponseMode.FRAGMENT
            };
            const loginUrl = await client.getAuthCodeUrl(authCodeUrlRequest);
            expect(loginUrl.includes(`${SSOTypes.LOGIN_HINT}=${encodeURIComponent(TEST_CONFIG.LOGIN_HINT)}`)).toBe(true);
            expect(loginUrl.includes(`${SSOTypes.SID}=`)).toBe(false);
        });

        it("Ignores sid if prompt!=None", async () => {
            // Override with alternate authority openid_config
            sinon.stub(Authority.prototype, <any>"getEndpointMetadataFromNetwork").resolves(ALTERNATE_OPENID_CONFIG_RESPONSE.body);

            const config: ClientConfiguration = await ClientTestUtils.createTestClientConfiguration();
            const client = new AuthorizationCodeClient(config);

            const authCodeUrlRequest: CommonAuthorizationUrlRequest = {
                redirectUri: TEST_URIS.TEST_REDIRECT_URI_LOCALHOST,
                scopes: [...TEST_CONFIG.DEFAULT_GRAPH_SCOPE, ...TEST_CONFIG.DEFAULT_SCOPES],
                prompt: PromptValue.LOGIN,
                sid: TEST_CONFIG.SID,
                correlationId: RANDOM_TEST_GUID,
                authenticationScheme: AuthenticationScheme.BEARER,
                authority: TEST_CONFIG.validAuthority,
                responseMode: ResponseMode.FRAGMENT
            };
            const loginUrl = await client.getAuthCodeUrl(authCodeUrlRequest);
            expect(loginUrl.includes(`${SSOTypes.LOGIN_HINT}=`)).toBe(false);
            expect(loginUrl.includes(`${SSOTypes.SID}=`)).toBe(false);
        });

        it("Prefers loginHint over Account if both provided and account does not have token claims", async () => {
            // Override with alternate authority openid_config
            sinon.stub(Authority.prototype, <any>"getEndpointMetadataFromNetwork").resolves(ALTERNATE_OPENID_CONFIG_RESPONSE.body);

            const config: ClientConfiguration = await ClientTestUtils.createTestClientConfiguration();
            const client = new AuthorizationCodeClient(config);

            const authCodeUrlRequest: CommonAuthorizationUrlRequest = {
                redirectUri: TEST_URIS.TEST_REDIRECT_URI_LOCALHOST,
                scopes: [...TEST_CONFIG.DEFAULT_GRAPH_SCOPE, ...TEST_CONFIG.DEFAULT_SCOPES],
                loginHint: TEST_CONFIG.LOGIN_HINT,
                account: TEST_ACCOUNT_INFO,
                correlationId: RANDOM_TEST_GUID,
                authenticationScheme: AuthenticationScheme.BEARER,
                authority: TEST_CONFIG.validAuthority,
                responseMode: ResponseMode.FRAGMENT
            };
            const loginUrl = await client.getAuthCodeUrl(authCodeUrlRequest);
            expect(loginUrl.includes(`${SSOTypes.LOGIN_HINT}=${encodeURIComponent(TEST_CONFIG.LOGIN_HINT)}`)).toBe(true);
            expect(loginUrl.includes(`${SSOTypes.LOGIN_HINT}=${encodeURIComponent(TEST_ACCOUNT_INFO.username)}`)).toBe(false);
            expect(loginUrl.includes(`${SSOTypes.SID}=`)).toBe(false);
        });

        it("Uses sid from account if not provided in request and prompt=None, overrides login_hint", async () => {
            // Override with alternate authority openid_config
            sinon.stub(Authority.prototype, <any>"getEndpointMetadataFromNetwork").resolves(ALTERNATE_OPENID_CONFIG_RESPONSE.body);

            const config: ClientConfiguration = await ClientTestUtils.createTestClientConfiguration();
            const client = new AuthorizationCodeClient(config);
            const testAccount = TEST_ACCOUNT_INFO;
            // @ts-ignore
            const testTokenClaims: Required<Omit<TokenClaims, "home_oid" | "upn" | "cloud_instance_host_name" | "cnf" | "emails">> = {
                ver: "2.0",
                iss: `${TEST_URIS.DEFAULT_INSTANCE}9188040d-6c67-4c5b-b112-36a304b66dad/v2.0`,
                sub: "AAAAAAAAAAAAAAAAAAAAAIkzqFVrSaSaFHy782bbtaQ",
                exp: 1536361411,
                name: "Abe Lincoln",
                preferred_username: "AbeLi@microsoft.com",
                oid: "00000000-0000-0000-66f3-3332eca7ea81",
                tid: "3338040d-6c67-4c5b-b112-36a304b66dad",
                nonce: "123523",
                sid: "testSid"
            };

            const authCodeUrlRequest: CommonAuthorizationUrlRequest = {
                redirectUri: TEST_URIS.TEST_REDIRECT_URI_LOCALHOST,
                scopes: [...TEST_CONFIG.DEFAULT_GRAPH_SCOPE, ...TEST_CONFIG.DEFAULT_SCOPES],
                account: {
                    ...testAccount,
                    idTokenClaims: testTokenClaims
                },
                loginHint: TEST_CONFIG.LOGIN_HINT,
                prompt: PromptValue.NONE,
                correlationId: RANDOM_TEST_GUID,
                authenticationScheme: AuthenticationScheme.BEARER,
                authority: TEST_CONFIG.validAuthority,
                responseMode: ResponseMode.FRAGMENT
            };
            const loginUrl = await client.getAuthCodeUrl(authCodeUrlRequest);
            expect(loginUrl.includes(`${SSOTypes.SID}=${encodeURIComponent(testTokenClaims.sid)}`)).toBe(true);
            expect(loginUrl.includes(`${SSOTypes.LOGIN_HINT}=`)).toBe(false);
        });

        it("Uses loginHint instead of sid from account prompt!=None", async () => {
            // Override with alternate authority openid_config
            sinon.stub(Authority.prototype, <any>"getEndpointMetadataFromNetwork").resolves(ALTERNATE_OPENID_CONFIG_RESPONSE.body);

            const config: ClientConfiguration = await ClientTestUtils.createTestClientConfiguration();
            const client = new AuthorizationCodeClient(config);
            const testAccount = TEST_ACCOUNT_INFO;
            const testTokenClaims: Required<Omit<TokenClaims, "home_oid" | "upn" | "cloud_instance_host_name" | "cnf" | "emails" | "iat" | "x5c_ca" | "ts" | "at" | "u" | "p" | "m" | "login_hint" | "aud" | "nbf" | "roles" | "amr" | "idp" | "auth_time">> = {
                ver: "2.0",
                iss: `${TEST_URIS.DEFAULT_INSTANCE}9188040d-6c67-4c5b-b112-36a304b66dad/v2.0`,
                sub: "AAAAAAAAAAAAAAAAAAAAAIkzqFVrSaSaFHy782bbtaQ",
                exp: 1536361411,
                name: "Abe Lincoln",
                preferred_username: "AbeLi@microsoft.com",
                oid: "00000000-0000-0000-66f3-3332eca7ea81",
                tid: "3338040d-6c67-4c5b-b112-36a304b66dad",
                nonce: "123523",
                sid: "testSid"
            };

            const authCodeUrlRequest: CommonAuthorizationUrlRequest = {
                redirectUri: TEST_URIS.TEST_REDIRECT_URI_LOCALHOST,
                scopes: [...TEST_CONFIG.DEFAULT_GRAPH_SCOPE, ...TEST_CONFIG.DEFAULT_SCOPES],
                account: {
                    ...testAccount,
                    idTokenClaims: testTokenClaims
                },
                loginHint: TEST_CONFIG.LOGIN_HINT,
                prompt: PromptValue.LOGIN,
                correlationId: RANDOM_TEST_GUID,
                authenticationScheme: AuthenticationScheme.BEARER,
                authority: TEST_CONFIG.validAuthority,
                responseMode: ResponseMode.FRAGMENT
            };
            const loginUrl = await client.getAuthCodeUrl(authCodeUrlRequest);
            expect(loginUrl.includes(`${SSOTypes.SID}=`)).toBe(false);
            expect(loginUrl.includes(`${SSOTypes.LOGIN_HINT}=${encodeURIComponent(TEST_CONFIG.LOGIN_HINT)}`)).toBe(true);
        });

        it("Uses login_hint instead of username if sid is not present in token claims for account or request", async () => {
            // Override with alternate authority openid_config
            sinon.stub(Authority.prototype, <any>"getEndpointMetadataFromNetwork").resolves(ALTERNATE_OPENID_CONFIG_RESPONSE.body);

            const config: ClientConfiguration = await ClientTestUtils.createTestClientConfiguration();
            const client = new AuthorizationCodeClient(config);
            const testAccount = TEST_ACCOUNT_INFO;
            const testTokenClaims: Required<Omit<TokenClaims, "home_oid" | "upn" | "cloud_instance_host_name" | "cnf" | "emails" | "sid" | "iat" | "x5c_ca" | "ts" | "at" | "u" | "p" | "m" | "login_hint" | "aud" | "nbf" | "roles" | "amr" | "idp" | "auth_time">> = {
                ver: "2.0",
                iss: `${TEST_URIS.DEFAULT_INSTANCE}9188040d-6c67-4c5b-b112-36a304b66dad/v2.0`,
                sub: "AAAAAAAAAAAAAAAAAAAAAIkzqFVrSaSaFHy782bbtaQ",
                exp: 1536361411,
                name: "Abe Lincoln",
                preferred_username: "AbeLi@microsoft.com",
                oid: "00000000-0000-0000-66f3-3332eca7ea81",
                tid: "3338040d-6c67-4c5b-b112-36a304b66dad",
                nonce: "123523"
            };

            const authCodeUrlRequest: CommonAuthorizationUrlRequest = {
                redirectUri: TEST_URIS.TEST_REDIRECT_URI_LOCALHOST,
                scopes: [...TEST_CONFIG.DEFAULT_GRAPH_SCOPE, ...TEST_CONFIG.DEFAULT_SCOPES],
                account: {
                    ...testAccount,
                    idTokenClaims: testTokenClaims
                },
                loginHint: TEST_CONFIG.LOGIN_HINT,
                correlationId: RANDOM_TEST_GUID,
                authenticationScheme: AuthenticationScheme.BEARER,
                authority: TEST_CONFIG.validAuthority,
                responseMode: ResponseMode.FRAGMENT
            };
            const loginUrl = await client.getAuthCodeUrl(authCodeUrlRequest);
            expect(loginUrl.includes(`${SSOTypes.LOGIN_HINT}=${encodeURIComponent(TEST_CONFIG.LOGIN_HINT)}`)).toBe(true);
            expect(loginUrl.includes(`${SSOTypes.SID}=`)).toBe(false);
        });

        it("Sets login_hint to Account.username if login_hint and sid are not provided", async () => {
            // Override with alternate authority openid_config
            sinon.stub(Authority.prototype, <any>"getEndpointMetadataFromNetwork").resolves(ALTERNATE_OPENID_CONFIG_RESPONSE.body);

            const config: ClientConfiguration = await ClientTestUtils.createTestClientConfiguration();
            const client = new AuthorizationCodeClient(config);

            const authCodeUrlRequest: CommonAuthorizationUrlRequest = {
                redirectUri: TEST_URIS.TEST_REDIRECT_URI_LOCALHOST,
                scopes: [...TEST_CONFIG.DEFAULT_GRAPH_SCOPE, ...TEST_CONFIG.DEFAULT_SCOPES],
                account: TEST_ACCOUNT_INFO,
                correlationId: RANDOM_TEST_GUID,
                authenticationScheme: AuthenticationScheme.BEARER,
                authority: TEST_CONFIG.validAuthority,
                responseMode: ResponseMode.FRAGMENT
            };
            const loginUrl = await client.getAuthCodeUrl(authCodeUrlRequest);
            expect(loginUrl.includes(`${SSOTypes.LOGIN_HINT}=${encodeURIComponent(TEST_ACCOUNT_INFO.username)}`)).toBe(true);
            expect(loginUrl.includes(`${SSOTypes.SID}=`)).toBe(false);
        });


        it("Ignores Account if prompt is select_account", async () => {
            // Override with alternate authority openid_config
            sinon.stub(Authority.prototype, <any>"getEndpointMetadataFromNetwork").resolves(ALTERNATE_OPENID_CONFIG_RESPONSE.body);

            const config: ClientConfiguration = await ClientTestUtils.createTestClientConfiguration();
            const client = new AuthorizationCodeClient(config);

            const authCodeUrlRequest: CommonAuthorizationUrlRequest = {
                redirectUri: TEST_URIS.TEST_REDIRECT_URI_LOCALHOST,
                scopes: [...TEST_CONFIG.DEFAULT_GRAPH_SCOPE, ...TEST_CONFIG.DEFAULT_SCOPES],
                account: TEST_ACCOUNT_INFO,
                prompt: "select_account",
                correlationId: RANDOM_TEST_GUID,
                authenticationScheme: AuthenticationScheme.BEARER,
                authority: TEST_CONFIG.validAuthority,
                responseMode: ResponseMode.FRAGMENT
            };
            const loginUrl = await client.getAuthCodeUrl(authCodeUrlRequest);
            expect(loginUrl.includes(`${SSOTypes.LOGIN_HINT}=`)).toBe(false);
            expect(loginUrl.includes(`${SSOTypes.SID}=`)).toBe(false);
        });

        it("Ignores loginHint if prompt is select_account", async () => {
            // Override with alternate authority openid_config
            sinon.stub(Authority.prototype, <any>"getEndpointMetadataFromNetwork").resolves(ALTERNATE_OPENID_CONFIG_RESPONSE.body);

            const config: ClientConfiguration = await ClientTestUtils.createTestClientConfiguration();
            const client = new AuthorizationCodeClient(config);

            const authCodeUrlRequest: CommonAuthorizationUrlRequest = {
                redirectUri: TEST_URIS.TEST_REDIRECT_URI_LOCALHOST,
                scopes: [...TEST_CONFIG.DEFAULT_GRAPH_SCOPE, ...TEST_CONFIG.DEFAULT_SCOPES],
                loginHint: "testaccount@microsoft.com",
                prompt: "select_account",
                correlationId: RANDOM_TEST_GUID,
                authenticationScheme: AuthenticationScheme.BEARER,
                authority: TEST_CONFIG.validAuthority,
                responseMode: ResponseMode.FRAGMENT
            };
            const loginUrl = await client.getAuthCodeUrl(authCodeUrlRequest);
            expect(loginUrl.includes(`${SSOTypes.LOGIN_HINT}=`)).toBe(false);
            expect(loginUrl.includes(`${SSOTypes.SID}=`)).toBe(false);
        });

        it("Ignores sid if prompt is select_account", async () => {
            // Override with alternate authority openid_config
            sinon.stub(Authority.prototype, <any>"getEndpointMetadataFromNetwork").resolves(ALTERNATE_OPENID_CONFIG_RESPONSE.body);

            const config: ClientConfiguration = await ClientTestUtils.createTestClientConfiguration();
            const client = new AuthorizationCodeClient(config);

            const authCodeUrlRequest: CommonAuthorizationUrlRequest = {
                redirectUri: TEST_URIS.TEST_REDIRECT_URI_LOCALHOST,
                scopes: [...TEST_CONFIG.DEFAULT_GRAPH_SCOPE, ...TEST_CONFIG.DEFAULT_SCOPES],
                sid: "testsid",
                prompt: "select_account",
                correlationId: RANDOM_TEST_GUID,
                authenticationScheme: AuthenticationScheme.BEARER,
                authority: TEST_CONFIG.validAuthority,
                responseMode: ResponseMode.FRAGMENT
            };
            const loginUrl = await client.getAuthCodeUrl(authCodeUrlRequest);
            expect(loginUrl.includes(`${SSOTypes.LOGIN_HINT}=`)).toBe(false);
            expect(loginUrl.includes(`${SSOTypes.SID}=`)).toBe(false);
        });

        it("Creates a login URL with scopes from given token request", async () => {
            // Override with alternate authority openid_config
            sinon.stub(Authority.prototype, <any>"getEndpointMetadataFromNetwork").resolves(ALTERNATE_OPENID_CONFIG_RESPONSE.body);

            const config: ClientConfiguration = await ClientTestUtils.createTestClientConfiguration();
            const client = new AuthorizationCodeClient(config);

            const testScope1 = "testscope1";
            const testScope2 = "testscope2";
            const loginRequest: CommonAuthorizationUrlRequest = {
                redirectUri: TEST_URIS.TEST_REDIR_URI,
                scopes: [testScope1, testScope2],
                codeChallenge: TEST_CONFIG.TEST_CHALLENGE,
                codeChallengeMethod: Constants.S256_CODE_CHALLENGE_METHOD,
                correlationId: RANDOM_TEST_GUID,
                authenticationScheme: AuthenticationScheme.BEARER,
                authority: TEST_CONFIG.validAuthority,
                responseMode: ResponseMode.FRAGMENT
            };

            const loginUrl = await client.getAuthCodeUrl(loginRequest);
            expect(loginUrl.includes(`${AADServerParamKeys.SCOPE}=${encodeURIComponent(`${testScope1} ${testScope2}`)}`)).toBe(true);
        });

        it("Does not append an extra '?' when the authorization endpoint already contains a query string", async () => {
            // Override with alternate authority openid_config
            sinon.stub(Authority.prototype, <any>"getEndpointMetadataFromNetwork").resolves({
                "token_endpoint": "https://login.windows.net/common/oauth2/v2.0/token?param1=value1",
                "issuer": "https://login.windows.net/{tenantid}/v2.0",
                "userinfo_endpoint": "https://graph.microsoft.com/oidc/userinfo",
                "authorization_endpoint": "https://login.windows.net/common/oauth2/v2.0/authorize?param1=value1",
                "end_session_endpoint": "https://login.windows.net/common/oauth2/v2.0/logout?param1=value1",
            });

            const config: ClientConfiguration = await ClientTestUtils.createTestClientConfiguration();
            const client = new AuthorizationCodeClient(config);

            const authCodeUrlRequest: CommonAuthorizationUrlRequest = {
                authority: TEST_CONFIG.validAuthority,
                responseMode: ResponseMode.QUERY,
                redirectUri: TEST_URIS.TEST_REDIRECT_URI_LOCALHOST,
                scopes: TEST_CONFIG.DEFAULT_SCOPES,
                codeChallenge: TEST_CONFIG.TEST_CHALLENGE,
                codeChallengeMethod: Constants.S256_CODE_CHALLENGE_METHOD,
                correlationId: RANDOM_TEST_GUID,
                authenticationScheme: AuthenticationScheme.BEARER
            };
            const loginUrl = await client.getAuthCodeUrl(authCodeUrlRequest);
            expect(loginUrl.split("?").length).toEqual(2);
            expect(loginUrl.includes(`param1=value1`)).toBe(true);
            expect(loginUrl.includes(ALTERNATE_OPENID_CONFIG_RESPONSE.body.authorization_endpoint.replace("{tenant}", "common"))).toBe(true);
            expect(loginUrl.includes(`${AADServerParamKeys.SCOPE}=${Constants.OPENID_SCOPE}%20${Constants.PROFILE_SCOPE}%20${Constants.OFFLINE_ACCESS_SCOPE}`)).toBe(true);
            expect(loginUrl.includes(`${AADServerParamKeys.RESPONSE_TYPE}=${Constants.CODE_RESPONSE_TYPE}`)).toBe(true);
            expect(loginUrl.includes(`${AADServerParamKeys.CLIENT_ID}=${TEST_CONFIG.MSAL_CLIENT_ID}`)).toBe(true);
            expect(loginUrl.includes(`${AADServerParamKeys.REDIRECT_URI}=${encodeURIComponent(TEST_URIS.TEST_REDIRECT_URI_LOCALHOST)}`)).toBe(true);
            expect(loginUrl.includes(`${AADServerParamKeys.RESPONSE_MODE}=${encodeURIComponent(ResponseMode.QUERY)}`)).toBe(true);
            expect(loginUrl.includes(`${AADServerParamKeys.CODE_CHALLENGE}=${encodeURIComponent(TEST_CONFIG.TEST_CHALLENGE)}`)).toBe(true);
            expect(loginUrl.includes(`${AADServerParamKeys.CODE_CHALLENGE_METHOD}=${encodeURIComponent(Constants.S256_CODE_CHALLENGE_METHOD)}`)).toBe(true);
        });
    });

    describe("handleFragmentResponse()", () => {

        it("returns valid server code response", async () => {
            sinon.stub(Authority.prototype, <any>"getEndpointMetadataFromNetwork").resolves(DEFAULT_OPENID_CONFIG_RESPONSE.body);
            const config: ClientConfiguration = await ClientTestUtils.createTestClientConfiguration();
            if (!config.cryptoInterface) {
                throw TestError.createTestSetupError("configuration crypto interface not initialized correctly.");
            }
            const testSuccessHash = `#code=thisIsATestCode&client_info=${TEST_DATA_CLIENT_INFO.TEST_RAW_CLIENT_INFO}&state=${encodeURIComponent(TEST_STATE_VALUES.ENCODED_LIB_STATE)}`;

            sinon.stub(config.cryptoInterface, "base64Decode").callsFake(input => {
                switch (input) {
                    case TEST_DATA_CLIENT_INFO.TEST_RAW_CLIENT_INFO:
                        return TEST_DATA_CLIENT_INFO.TEST_DECODED_CLIENT_INFO;
                    case TEST_POP_VALUES.ENCODED_REQ_CNF:
                        return TEST_POP_VALUES.DECODED_REQ_CNF;
                    default:
                        return input;
                }
            });

            sinon.stub(config.cryptoInterface, "base64Encode").callsFake(input => {
                switch (input) {
                    case "123-test-uid":
                        return "MTIzLXRlc3QtdWlk";
                    case "456-test-utid":
                        return "NDU2LXRlc3QtdXRpZA==";
                    case TEST_POP_VALUES.DECODED_REQ_CNF:
                        return TEST_POP_VALUES.ENCODED_REQ_CNF;
                    default:
                        return input;
                }
            });
            const client: AuthorizationCodeClient = new AuthorizationCodeClient(config);
            const authCodePayload = client.handleFragmentResponse(testSuccessHash, TEST_STATE_VALUES.ENCODED_LIB_STATE);
            expect(authCodePayload.code).toBe("thisIsATestCode");
            expect(authCodePayload.state).toBe(TEST_STATE_VALUES.ENCODED_LIB_STATE);
        });

        it("throws server error when error is in hash", async () => {
            const testErrorHash = `#error=error_code&error_description=msal+error+description&state=${encodeURIComponent(TEST_STATE_VALUES.ENCODED_LIB_STATE)}`;
            sinon.stub(Authority.prototype, <any>"getEndpointMetadataFromNetwork").resolves(DEFAULT_OPENID_CONFIG_RESPONSE.body);
            const config: ClientConfiguration = await ClientTestUtils.createTestClientConfiguration();
            const client: AuthorizationCodeClient = new AuthorizationCodeClient(config);
            const cacheStorageMock = config.storageInterface as MockStorageClass;
            expect(() => client.handleFragmentResponse(testErrorHash, TEST_STATE_VALUES.ENCODED_LIB_STATE)).toThrowError("msal error description");
            expect(cacheStorageMock.getKeys().length).toBe(1);
            expect(cacheStorageMock.getAuthorityMetadataKeys().length).toBe(1)

            expect(() => client.handleFragmentResponse(testErrorHash, TEST_STATE_VALUES.ENCODED_LIB_STATE)).toThrowError(ServerError);
            expect(cacheStorageMock.getKeys().length).toBe(1);
            expect(cacheStorageMock.getAuthorityMetadataKeys().length).toBe(1)
        });
    });

    describe("Acquire a token", () => {

        it("Throws error if null code request is passed", async () => {
            sinon.stub(Authority.prototype, <any>"getEndpointMetadataFromNetwork").resolves(DEFAULT_OPENID_CONFIG_RESPONSE.body);
            const config: ClientConfiguration = await ClientTestUtils.createTestClientConfiguration();
            const client = new AuthorizationCodeClient(config);

            // @ts-ignore
            await expect(client.acquireToken(null, null)).rejects.toMatchObject(ClientAuthError.createTokenRequestCannotBeMadeError());
            // @ts-ignore
            expect(config.storageInterface.getKeys().length).toBe(1);
            // @ts-ignore
            expect(config.storageInterface.getAuthorityMetadataKeys().length).toBe(1);
        });

        it("Throws error if code response does not contain authorization code", async () => {
            sinon.stub(Authority.prototype, <any>"getEndpointMetadataFromNetwork").resolves(DEFAULT_OPENID_CONFIG_RESPONSE.body);
            const config: ClientConfiguration = await ClientTestUtils.createTestClientConfiguration();
            if (!config.storageInterface) {
                throw TestError.createTestSetupError("configuration storageInterface not initialized correctly.");
            }
            const client = new AuthorizationCodeClient(config);

            const codeRequest: CommonAuthorizationCodeRequest = {
                redirectUri: TEST_URIS.TEST_REDIR_URI,
                scopes: ["scope"],
                code: "",
                correlationId: RANDOM_TEST_GUID,
                authenticationScheme: AuthenticationScheme.BEARER,
                authority: TEST_CONFIG.validAuthority
            };
            // @ts-ignore
            await expect(client.acquireToken(codeRequest, null)).rejects.toMatchObject(ClientAuthError.createTokenRequestCannotBeMadeError());
            // @ts-ignore
            expect(config.storageInterface.getKeys().length).toBe(1);
            // @ts-ignore
            expect(config.storageInterface.getAuthorityMetadataKeys().length).toBe(1);
        });

        it("preventCorsPreflight=true does not add headers other than simpleRequest headers", async () => {
            // For more information about this test see: https://developer.mozilla.org/en-US/docs/Web/HTTP/CORS
            let stubCalled = false;
            sinon.stub(Authority.prototype, <any>"getEndpointMetadataFromNetwork").resolves(DEFAULT_OPENID_CONFIG_RESPONSE.body);
            sinon.stub(AuthorizationCodeClient.prototype, <any>"executePostToTokenEndpoint").callsFake((tokenEndpoint: string, queryString: string, headers: Record<string, string>) => {
                const headerNames = Object.keys(headers);
                headerNames.forEach((name) => {
                    expect(CORS_SIMPLE_REQUEST_HEADERS).toEqual(expect.arrayContaining([name.toLowerCase()]));
                });

                stubCalled = true;
                return AUTHENTICATION_RESULT;
            });

            const config: ClientConfiguration = await ClientTestUtils.createTestClientConfiguration();
            if (!config.cryptoInterface || !config.systemOptions) {
                throw TestError.createTestSetupError("configuration cryptoInterface or systemOptions not initialized correctly.");
            }
            config.systemOptions.preventCorsPreflight = true;

            // Set up required objects and mocked return values
            const testState = `eyAiaWQiOiAidGVzdGlkIiwgInRzIjogMTU5Mjg0NjQ4MiB9${Constants.RESOURCE_DELIM}userState`;
            const decodedLibState = "{ \"id\": \"testid\", \"ts\": 1592846482 }";

            sinon.stub(config.cryptoInterface, "base64Decode").callsFake(input => {
                switch (input) {
                    case TEST_POP_VALUES.ENCODED_REQ_CNF:
                        return TEST_POP_VALUES.DECODED_REQ_CNF;
                    case TEST_DATA_CLIENT_INFO.TEST_RAW_CLIENT_INFO:
                        return TEST_DATA_CLIENT_INFO.TEST_DECODED_CLIENT_INFO;
                    case "eyAiaWQiOiAidGVzdGlkIiwgInRzIjogMTU5Mjg0NjQ4MiB9":
                        return decodedLibState;
                    default:
                        return input;
                }
            });

            sinon.stub(config.cryptoInterface, "base64Encode").callsFake(input => {
                switch (input) {
                    case TEST_POP_VALUES.DECODED_REQ_CNF:
                        return TEST_POP_VALUES.ENCODED_REQ_CNF;
                    case "123-test-uid":
                        return "MTIzLXRlc3QtdWlk";
                    case "456-test-utid":
                        return "NDU2LXRlc3QtdXRpZA==";
                    case TEST_DATA_CLIENT_INFO.TEST_RAW_CLIENT_INFO:
                        return TEST_DATA_CLIENT_INFO.TEST_DECODED_CLIENT_INFO;
                    default:
                        return input;
                }
            });

            // Set up stubs
            const idTokenClaims = {
                "ver": "2.0",
                "iss": `${TEST_URIS.DEFAULT_INSTANCE}9188040d-6c67-4c5b-b112-36a304b66dad/v2.0`,
                "sub": "AAAAAAAAAAAAAAAAAAAAAIkzqFVrSaSaFHy782bbtaQ",
                "exp": 1536361411,
                "name": "Abe Lincoln",
                "preferred_username": "AbeLi@microsoft.com",
                "oid": "00000000-0000-0000-66f3-3332eca7ea81",
                "tid": "3338040d-6c67-4c5b-b112-36a304b66dad",
                "nonce": "123523",
            };
            sinon.stub(AuthToken, "extractTokenClaims").returns(idTokenClaims);
            const client = new AuthorizationCodeClient(config);
            const authCodeRequest: CommonAuthorizationCodeRequest = {
                authority: Constants.DEFAULT_AUTHORITY,
                scopes: [...TEST_CONFIG.DEFAULT_GRAPH_SCOPE, ...TEST_CONFIG.DEFAULT_SCOPES],
                redirectUri: TEST_URIS.TEST_REDIRECT_URI_LOCALHOST,
                code: TEST_TOKENS.AUTHORIZATION_CODE,
                codeVerifier: TEST_CONFIG.TEST_VERIFIER,
                claims: TEST_CONFIG.CLAIMS,
                correlationId: RANDOM_TEST_GUID,
                authenticationScheme: AuthenticationScheme.BEARER,
                ccsCredential: {
                    credential: idTokenClaims.preferred_username,
                    type: CcsCredentialType.UPN
                }
            };

            await client.acquireToken(authCodeRequest, {
                code: authCodeRequest.code,
                nonce: idTokenClaims.nonce,
                state: testState
            });

            expect(stubCalled).toBe(true);
        });

        it("preventCorsPreflight=false adds headers to request", async () => {
            // For more information about this test see: https://developer.mozilla.org/en-US/docs/Web/HTTP/CORS
            let stubCalled = false;
            sinon.stub(Authority.prototype, <any>"getEndpointMetadataFromNetwork").resolves(DEFAULT_OPENID_CONFIG_RESPONSE.body);
            const reqHeaders = [...CORS_SIMPLE_REQUEST_HEADERS, HeaderNames.CCS_HEADER.toLowerCase()];
            sinon.stub(AuthorizationCodeClient.prototype, <any>"executePostToTokenEndpoint").callsFake((tokenEndpoint: string, queryString: string, headers: Record<string, string>) => {
                const headerNames = Object.keys(headers);
                headerNames.forEach((name) => {
                    expect(reqHeaders).toEqual(expect.arrayContaining([name.toLowerCase()]));
                });

                stubCalled = true;
                return AUTHENTICATION_RESULT;
            });

            const config: ClientConfiguration = await ClientTestUtils.createTestClientConfiguration();
            if (!config.cryptoInterface || !config.systemOptions) {
                throw TestError.createTestSetupError("configuration cryptoInterface or systemOptions not initialized correctly.");
            }
            config.systemOptions.preventCorsPreflight = false;

            // Set up required objects and mocked return values
            const testState = `eyAiaWQiOiAidGVzdGlkIiwgInRzIjogMTU5Mjg0NjQ4MiB9${Constants.RESOURCE_DELIM}userState`;
            const decodedLibState = "{ \"id\": \"testid\", \"ts\": 1592846482 }";

            sinon.stub(config.cryptoInterface, "base64Decode").callsFake(input => {
                switch (input) {
                    case TEST_POP_VALUES.ENCODED_REQ_CNF:
                        return TEST_POP_VALUES.DECODED_REQ_CNF;
                    case TEST_DATA_CLIENT_INFO.TEST_RAW_CLIENT_INFO:
                        return TEST_DATA_CLIENT_INFO.TEST_DECODED_CLIENT_INFO;
                    case "eyAiaWQiOiAidGVzdGlkIiwgInRzIjogMTU5Mjg0NjQ4MiB9":
                        return decodedLibState;
                    default:
                        return input;
                }
            });

            sinon.stub(config.cryptoInterface, "base64Encode").callsFake(input => {
                switch (input) {
                    case TEST_POP_VALUES.DECODED_REQ_CNF:
                        return TEST_POP_VALUES.ENCODED_REQ_CNF;
                    case "123-test-uid":
                        return "MTIzLXRlc3QtdWlk";
                    case "456-test-utid":
                        return "NDU2LXRlc3QtdXRpZA==";
                    case TEST_DATA_CLIENT_INFO.TEST_RAW_CLIENT_INFO:
                        return TEST_DATA_CLIENT_INFO.TEST_DECODED_CLIENT_INFO;
                    default:
                        return input;
                }
            });

            // Set up stubs
            const idTokenClaims = {
                "ver": "2.0",
                "iss": `${TEST_URIS.DEFAULT_INSTANCE}9188040d-6c67-4c5b-b112-36a304b66dad/v2.0`,
                "sub": "AAAAAAAAAAAAAAAAAAAAAIkzqFVrSaSaFHy782bbtaQ",
                "exp": 1536361411,
                "name": "Abe Lincoln",
                "preferred_username": "AbeLi@microsoft.com",
                "oid": "00000000-0000-0000-66f3-3332eca7ea81",
                "tid": "3338040d-6c67-4c5b-b112-36a304b66dad",
                "nonce": "123523",
            };
            sinon.stub(AuthToken, "extractTokenClaims").returns(idTokenClaims);
            const client = new AuthorizationCodeClient(config);
            const authCodeRequest: CommonAuthorizationCodeRequest = {
                authority: Constants.DEFAULT_AUTHORITY,
                scopes: [...TEST_CONFIG.DEFAULT_GRAPH_SCOPE, ...TEST_CONFIG.DEFAULT_SCOPES],
                redirectUri: TEST_URIS.TEST_REDIRECT_URI_LOCALHOST,
                code: TEST_TOKENS.AUTHORIZATION_CODE,
                codeVerifier: TEST_CONFIG.TEST_VERIFIER,
                claims: TEST_CONFIG.CLAIMS,
                correlationId: RANDOM_TEST_GUID,
                authenticationScheme: AuthenticationScheme.BEARER,
                ccsCredential: {
                    credential: idTokenClaims.preferred_username,
                    type: CcsCredentialType.UPN
                }
            };

            await client.acquireToken(authCodeRequest, {
                code: authCodeRequest.code,
                nonce: idTokenClaims.nonce,
                state: testState
            });

            expect(stubCalled).toBe(true);
        });

        it("Does not add headers that do not qualify for a simple request", async () => {
            // For more information about this test see: https://developer.mozilla.org/en-US/docs/Web/HTTP/CORS
            let stubCalled = false;
            sinon.stub(Authority.prototype, <any>"getEndpointMetadataFromNetwork").resolves(DEFAULT_OPENID_CONFIG_RESPONSE.body);
            sinon.stub(AuthorizationCodeClient.prototype, <any>"executePostToTokenEndpoint").callsFake((tokenEndpoint: string, queryString: string, headers: Record<string, string>) => {
                const headerNames = Object.keys(headers);
                headerNames.forEach((name) => {
                    expect(CORS_SIMPLE_REQUEST_HEADERS).toEqual(expect.arrayContaining([name.toLowerCase()]));
                });

                stubCalled = true;
                return AUTHENTICATION_RESULT;
            });

            const config: ClientConfiguration = await ClientTestUtils.createTestClientConfiguration();
            if (!config.cryptoInterface) {
                throw TestError.createTestSetupError("configuration cryptoInterface not initialized correctly.");
            }

            // Set up required objects and mocked return values
            const testState = `eyAiaWQiOiAidGVzdGlkIiwgInRzIjogMTU5Mjg0NjQ4MiB9${Constants.RESOURCE_DELIM}userState`;
            const decodedLibState = "{ \"id\": \"testid\", \"ts\": 1592846482 }";

            sinon.stub(config.cryptoInterface, "base64Decode").callsFake(input => {
                switch (input) {
                    case TEST_POP_VALUES.ENCODED_REQ_CNF:
                        return TEST_POP_VALUES.DECODED_REQ_CNF;
                    case TEST_DATA_CLIENT_INFO.TEST_RAW_CLIENT_INFO:
                        return TEST_DATA_CLIENT_INFO.TEST_DECODED_CLIENT_INFO;
                    case "eyAiaWQiOiAidGVzdGlkIiwgInRzIjogMTU5Mjg0NjQ4MiB9":
                        return decodedLibState;
                    default:
                        return input;
                }
            });

            sinon.stub(config.cryptoInterface, "base64Encode").callsFake(input => {
                switch (input) {
                    case TEST_POP_VALUES.DECODED_REQ_CNF:
                        return TEST_POP_VALUES.ENCODED_REQ_CNF;
                    case "123-test-uid":
                        return "MTIzLXRlc3QtdWlk";
                    case "456-test-utid":
                        return "NDU2LXRlc3QtdXRpZA==";
                    case TEST_DATA_CLIENT_INFO.TEST_RAW_CLIENT_INFO:
                        return TEST_DATA_CLIENT_INFO.TEST_DECODED_CLIENT_INFO;
                    default:
                        return input;
                }
            });

            // Set up stubs
            const idTokenClaims = {
                "ver": "2.0",
                "iss": `${TEST_URIS.DEFAULT_INSTANCE}9188040d-6c67-4c5b-b112-36a304b66dad/v2.0`,
                "sub": "AAAAAAAAAAAAAAAAAAAAAIkzqFVrSaSaFHy782bbtaQ",
                "exp": 1536361411,
                "name": "Abe Lincoln",
                "preferred_username": "AbeLi@microsoft.com",
                "oid": "00000000-0000-0000-66f3-3332eca7ea81",
                "tid": "3338040d-6c67-4c5b-b112-36a304b66dad",
                "nonce": "123523",
            };
            sinon.stub(AuthToken, "extractTokenClaims").returns(idTokenClaims);
            const client = new AuthorizationCodeClient(config);
            const authCodeRequest: CommonAuthorizationCodeRequest = {
                authority: Constants.DEFAULT_AUTHORITY,
                scopes: [...TEST_CONFIG.DEFAULT_GRAPH_SCOPE, ...TEST_CONFIG.DEFAULT_SCOPES],
                redirectUri: TEST_URIS.TEST_REDIRECT_URI_LOCALHOST,
                code: TEST_TOKENS.AUTHORIZATION_CODE,
                codeVerifier: TEST_CONFIG.TEST_VERIFIER,
                claims: TEST_CONFIG.CLAIMS,
                correlationId: RANDOM_TEST_GUID,
                authenticationScheme: AuthenticationScheme.BEARER
            };

            await client.acquireToken(authCodeRequest, {
                code: authCodeRequest.code,
                nonce: idTokenClaims.nonce,
                state: testState
            });

            expect(stubCalled).toBe(true);
        });

        it("Throws error if max age is equal to 0 or has transpired since the last end-user authentication", async () => {
            sinon.stub(Authority.prototype, <any>"getEndpointMetadataFromNetwork").resolves(DEFAULT_OPENID_CONFIG_RESPONSE.body);
            sinon.stub(AuthorizationCodeClient.prototype, <any>"executePostToTokenEndpoint").resolves(AUTHENTICATION_RESULT);

            const config: ClientConfiguration = await ClientTestUtils.createTestClientConfiguration();
            if (!config.cryptoInterface) {
                throw TestError.createTestSetupError("configuration cryptoInterface not initialized correctly.");
            }

            // Set up required objects and mocked return values
            const testState = `eyAiaWQiOiAidGVzdGlkIiwgInRzIjogMTU5Mjg0NjQ4MiB9${Constants.RESOURCE_DELIM}userState`;
            const decodedLibState = "{ \"id\": \"testid\", \"ts\": 1592846482 }";

            sinon.stub(config.cryptoInterface, "base64Decode").callsFake(input => {
                switch (input) {
                    case TEST_POP_VALUES.ENCODED_REQ_CNF:
                        return TEST_POP_VALUES.DECODED_REQ_CNF;
                    case TEST_DATA_CLIENT_INFO.TEST_RAW_CLIENT_INFO:
                        return TEST_DATA_CLIENT_INFO.TEST_DECODED_CLIENT_INFO;
                    case "eyAiaWQiOiAidGVzdGlkIiwgInRzIjogMTU5Mjg0NjQ4MiB9":
                        return decodedLibState;
                    default:
                        return input;
                }
            });

            sinon.stub(config.cryptoInterface, "base64Encode").callsFake(input => {
                switch (input) {
                    case TEST_POP_VALUES.DECODED_REQ_CNF:
                        return TEST_POP_VALUES.ENCODED_REQ_CNF;
                    case "123-test-uid":
                        return "MTIzLXRlc3QtdWlk";
                    case "456-test-utid":
                        return "NDU2LXRlc3QtdXRpZA==";
                    case TEST_DATA_CLIENT_INFO.TEST_RAW_CLIENT_INFO:
                        return TEST_DATA_CLIENT_INFO.TEST_DECODED_CLIENT_INFO;
                    default:
                        return input;
                }
            });

            // Set up stubs
            const idTokenClaims = {
                "ver": "2.0",
                "iss": `${TEST_URIS.DEFAULT_INSTANCE}9188040d-6c67-4c5b-b112-36a304b66dad/v2.0`,
                "sub": "AAAAAAAAAAAAAAAAAAAAAIkzqFVrSaSaFHy782bbtaQ",
                "exp": 1536361411,
                "name": "Abe Lincoln",
                "preferred_username": "AbeLi@microsoft.com",
                "oid": "00000000-0000-0000-66f3-3332eca7ea81",
                "tid": "3338040d-6c67-4c5b-b112-36a304b66dad",
                "nonce": "123523",
                "auth_time": Date.now() - (ONE_DAY_IN_MS * 2)
            };
            sinon.stub(AuthToken, "extractTokenClaims").returns(idTokenClaims);
            const client = new AuthorizationCodeClient(config);
            const authCodeRequest: CommonAuthorizationCodeRequest = {
                authority: Constants.DEFAULT_AUTHORITY,
                scopes: [...TEST_CONFIG.DEFAULT_GRAPH_SCOPE, ...TEST_CONFIG.DEFAULT_SCOPES],
                redirectUri: TEST_URIS.TEST_REDIRECT_URI_LOCALHOST,
                code: TEST_TOKENS.AUTHORIZATION_CODE,
                codeVerifier: TEST_CONFIG.TEST_VERIFIER,
                claims: TEST_CONFIG.CLAIMS,
                correlationId: RANDOM_TEST_GUID,
                authenticationScheme: AuthenticationScheme.BEARER,
                maxAge: 0 // 0 indicates an immediate refresh
            };

            await expect(client.acquireToken(authCodeRequest, {
                code: authCodeRequest.code,
                nonce: idTokenClaims.nonce,
                state: testState
            })).rejects.toMatchObject(ClientAuthError.createMaxAgeTranspiredError());
        });

        it("Throws error if max age is requested and auth time is not included in the token claims", async () => {
            sinon.stub(Authority.prototype, <any>"getEndpointMetadataFromNetwork").resolves(DEFAULT_OPENID_CONFIG_RESPONSE.body);
            sinon.stub(AuthorizationCodeClient.prototype, <any>"executePostToTokenEndpoint").resolves(AUTHENTICATION_RESULT);

            const config: ClientConfiguration = await ClientTestUtils.createTestClientConfiguration();
            if (!config.cryptoInterface) {
                throw TestError.createTestSetupError("configuration cryptoInterface not initialized correctly.");
            }

            // Set up required objects and mocked return values
            const testState = `eyAiaWQiOiAidGVzdGlkIiwgInRzIjogMTU5Mjg0NjQ4MiB9${Constants.RESOURCE_DELIM}userState`;
            const decodedLibState = "{ \"id\": \"testid\", \"ts\": 1592846482 }";

            sinon.stub(config.cryptoInterface, "base64Decode").callsFake(input => {
                switch (input) {
                    case TEST_POP_VALUES.ENCODED_REQ_CNF:
                        return TEST_POP_VALUES.DECODED_REQ_CNF;
                    case TEST_DATA_CLIENT_INFO.TEST_RAW_CLIENT_INFO:
                        return TEST_DATA_CLIENT_INFO.TEST_DECODED_CLIENT_INFO;
                    case "eyAiaWQiOiAidGVzdGlkIiwgInRzIjogMTU5Mjg0NjQ4MiB9":
                        return decodedLibState;
                    default:
                        return input;
                }
            });

            sinon.stub(config.cryptoInterface, "base64Encode").callsFake(input => {
                switch (input) {
                    case TEST_POP_VALUES.DECODED_REQ_CNF:
                        return TEST_POP_VALUES.ENCODED_REQ_CNF;
                    case "123-test-uid":
                        return "MTIzLXRlc3QtdWlk";
                    case "456-test-utid":
                        return "NDU2LXRlc3QtdXRpZA==";
                    case TEST_DATA_CLIENT_INFO.TEST_RAW_CLIENT_INFO:
                        return TEST_DATA_CLIENT_INFO.TEST_DECODED_CLIENT_INFO;
                    default:
                        return input;
                }
            });

            // Set up stubs
            const idTokenClaims = {
                "ver": "2.0",
                "iss": `${TEST_URIS.DEFAULT_INSTANCE}9188040d-6c67-4c5b-b112-36a304b66dad/v2.0`,
                "sub": "AAAAAAAAAAAAAAAAAAAAAIkzqFVrSaSaFHy782bbtaQ",
                "exp": 1536361411,
                "name": "Abe Lincoln",
                "preferred_username": "AbeLi@microsoft.com",
                "oid": "00000000-0000-0000-66f3-3332eca7ea81",
                "tid": "3338040d-6c67-4c5b-b112-36a304b66dad",
                "nonce": "123523",
                // "auth_time" is missing for the purpose of this test
            };
            sinon.stub(AuthToken, "extractTokenClaims").returns(idTokenClaims);
            const client = new AuthorizationCodeClient(config);
            const authCodeRequest: CommonAuthorizationCodeRequest = {
                authority: Constants.DEFAULT_AUTHORITY,
                scopes: [...TEST_CONFIG.DEFAULT_GRAPH_SCOPE, ...TEST_CONFIG.DEFAULT_SCOPES],
                redirectUri: TEST_URIS.TEST_REDIRECT_URI_LOCALHOST,
                code: TEST_TOKENS.AUTHORIZATION_CODE,
                codeVerifier: TEST_CONFIG.TEST_VERIFIER,
                claims: TEST_CONFIG.CLAIMS,
                correlationId: RANDOM_TEST_GUID,
                authenticationScheme: AuthenticationScheme.BEARER,
                maxAge: ONE_DAY_IN_MS * 3
            };

            await expect(client.acquireToken(authCodeRequest, {
                code: authCodeRequest.code,
                nonce: idTokenClaims.nonce,
                state: testState
            })).rejects.toMatchObject(ClientAuthError.createAuthTimeNotFoundError());
        });

        it("Acquires a token successfully", async () => {
            sinon.stub(Authority.prototype, <any>"getEndpointMetadataFromNetwork").resolves(DEFAULT_OPENID_CONFIG_RESPONSE.body);
            sinon.stub(AuthorizationCodeClient.prototype, <any>"executePostToTokenEndpoint").resolves(AUTHENTICATION_RESULT);
            const createTokenRequestBodySpy = sinon.spy(AuthorizationCodeClient.prototype, <any>"createTokenRequestBody");

            const config: ClientConfiguration = await ClientTestUtils.createTestClientConfiguration();
            if (!config.cryptoInterface) {
                throw TestError.createTestSetupError("configuration cryptoInterface not initialized correctly.");
            }

            // Set up required objects and mocked return values
            const testState = `eyAiaWQiOiAidGVzdGlkIiwgInRzIjogMTU5Mjg0NjQ4MiB9${Constants.RESOURCE_DELIM}userState`;
            const decodedLibState = "{ \"id\": \"testid\", \"ts\": 1592846482 }";

            sinon.stub(config.cryptoInterface, "base64Decode").callsFake(input => {
                switch (input) {
                    case TEST_POP_VALUES.ENCODED_REQ_CNF:
                        return TEST_POP_VALUES.DECODED_REQ_CNF;
                    case TEST_DATA_CLIENT_INFO.TEST_RAW_CLIENT_INFO:
                        return TEST_DATA_CLIENT_INFO.TEST_DECODED_CLIENT_INFO;
                    case "eyAiaWQiOiAidGVzdGlkIiwgInRzIjogMTU5Mjg0NjQ4MiB9":
                        return decodedLibState;
                    default:
                        return input;
                }
            });

            sinon.stub(config.cryptoInterface, "base64Encode").callsFake(input => {
                switch (input) {
                    case TEST_POP_VALUES.DECODED_REQ_CNF:
                        return TEST_POP_VALUES.ENCODED_REQ_CNF;
                    case "123-test-uid":
                        return "MTIzLXRlc3QtdWlk";
                    case "456-test-utid":
                        return "NDU2LXRlc3QtdXRpZA==";
                    case TEST_DATA_CLIENT_INFO.TEST_RAW_CLIENT_INFO:
                        return TEST_DATA_CLIENT_INFO.TEST_DECODED_CLIENT_INFO;
                    default:
                        return input;
                }
            });

            // Set up stubs
            const idTokenClaims = {
                "ver": "2.0",
                "iss": `${TEST_URIS.DEFAULT_INSTANCE}9188040d-6c67-4c5b-b112-36a304b66dad/v2.0`,
                "sub": "AAAAAAAAAAAAAAAAAAAAAIkzqFVrSaSaFHy782bbtaQ",
                "exp": 1536361411,
                "name": "Abe Lincoln",
                "preferred_username": "AbeLi@microsoft.com",
                "oid": "00000000-0000-0000-66f3-3332eca7ea81",
                "tid": "3338040d-6c67-4c5b-b112-36a304b66dad",
                "nonce": "123523"
            };
            sinon.stub(AuthToken, "extractTokenClaims").returns(idTokenClaims);
            const client = new AuthorizationCodeClient(config);
            const authCodeRequest: CommonAuthorizationCodeRequest = {
                authority: Constants.DEFAULT_AUTHORITY,
                scopes: [...TEST_CONFIG.DEFAULT_GRAPH_SCOPE, ...TEST_CONFIG.DEFAULT_SCOPES],
                redirectUri: TEST_URIS.TEST_REDIRECT_URI_LOCALHOST,
                code: TEST_TOKENS.AUTHORIZATION_CODE,
                codeVerifier: TEST_CONFIG.TEST_VERIFIER,
                claims: TEST_CONFIG.CLAIMS,
                correlationId: RANDOM_TEST_GUID,
                authenticationScheme: AuthenticationScheme.BEARER
            };

            const authenticationResult = await client.acquireToken(authCodeRequest, {
                code: authCodeRequest.code,
                nonce: idTokenClaims.nonce,
                state: testState
            });
            if (!authenticationResult.expiresOn) {
                throw TestError.createTestSetupError("mockedAccountInfo does not have a value");
            }

            expect(authenticationResult.accessToken).toEqual(AUTHENTICATION_RESULT.body.access_token);
            // @ts-ignore
            expect((Date.now() + (AUTHENTICATION_RESULT.body.expires_in * 1000)) >= authenticationResult.expiresOn.getMilliseconds()).toBe(true);
            expect(createTokenRequestBodySpy.calledWith(authCodeRequest)).toBeTruthy();

            const returnVal = await createTokenRequestBodySpy.returnValues[0] as string;
            expect(returnVal.includes(`${AADServerParamKeys.SCOPE}=${TEST_CONFIG.DEFAULT_GRAPH_SCOPE}%20${Constants.OPENID_SCOPE}%20${Constants.PROFILE_SCOPE}%20${Constants.OFFLINE_ACCESS_SCOPE}`)).toBe(true);
            expect(returnVal.includes(`${AADServerParamKeys.CLIENT_ID}=${TEST_CONFIG.MSAL_CLIENT_ID}`)).toBe(true);
            expect(returnVal.includes(`${AADServerParamKeys.REDIRECT_URI}=${encodeURIComponent(TEST_URIS.TEST_REDIRECT_URI_LOCALHOST)}`)).toBe(true);
            expect(returnVal.includes(`${AADServerParamKeys.CODE}=${TEST_TOKENS.AUTHORIZATION_CODE}`)
            ).toBe(true);
            expect(returnVal.includes(`${AADServerParamKeys.GRANT_TYPE}=${Constants.CODE_GRANT_TYPE}`)
            ).toBe(true);
            expect(returnVal.includes(`${AADServerParamKeys.CODE_VERIFIER}=${TEST_CONFIG.TEST_VERIFIER}`)
            ).toBe(true);
            expect(returnVal.includes(`${AADServerParamKeys.CLIENT_SECRET}=${TEST_CONFIG.MSAL_CLIENT_SECRET}`)
            ).toBe(true);
            expect(returnVal.includes(`${AADServerParamKeys.X_CLIENT_SKU}=${Constants.SKU}`)
            ).toBe(true);
            expect(returnVal.includes(`${AADServerParamKeys.X_CLIENT_VER}=${TEST_CONFIG.TEST_VERSION}`)
            ).toBe(true);
            expect(returnVal.includes(`${AADServerParamKeys.X_CLIENT_OS}=${TEST_CONFIG.TEST_OS}`)
            ).toBe(true);
            expect(returnVal.includes(`${AADServerParamKeys.X_CLIENT_CPU}=${TEST_CONFIG.TEST_CPU}`)
            ).toBe(true);
            expect(returnVal.includes(`${AADServerParamKeys.X_MS_LIB_CAPABILITY}=${ThrottlingConstants.X_MS_LIB_CAPABILITY_VALUE}`)).toBe(true);
        });

        it("Acquires a token successfully when max age is provided and has not transpired yet", async () => {
            sinon.stub(Authority.prototype, <any>"getEndpointMetadataFromNetwork").resolves(DEFAULT_OPENID_CONFIG_RESPONSE.body);
            sinon.stub(AuthorizationCodeClient.prototype, <any>"executePostToTokenEndpoint").resolves(AUTHENTICATION_RESULT);
            const createTokenRequestBodySpy = sinon.spy(AuthorizationCodeClient.prototype, <any>"createTokenRequestBody");

            const config: ClientConfiguration = await ClientTestUtils.createTestClientConfiguration();
            if (!config.cryptoInterface) {
                throw TestError.createTestSetupError("configuration cryptoInterface not initialized correctly.");
            }

            // Set up required objects and mocked return values
            const testState = `eyAiaWQiOiAidGVzdGlkIiwgInRzIjogMTU5Mjg0NjQ4MiB9${Constants.RESOURCE_DELIM}userState`;
            const decodedLibState = "{ \"id\": \"testid\", \"ts\": 1592846482 }";

            sinon.stub(config.cryptoInterface, "base64Decode").callsFake(input => {
                switch (input) {
                    case TEST_POP_VALUES.ENCODED_REQ_CNF:
                        return TEST_POP_VALUES.DECODED_REQ_CNF;
                    case TEST_DATA_CLIENT_INFO.TEST_RAW_CLIENT_INFO:
                        return TEST_DATA_CLIENT_INFO.TEST_DECODED_CLIENT_INFO;
                    case "eyAiaWQiOiAidGVzdGlkIiwgInRzIjogMTU5Mjg0NjQ4MiB9":
                        return decodedLibState;
                    default:
                        return input;
                }
            });

            sinon.stub(config.cryptoInterface, "base64Encode").callsFake(input => {
                switch (input) {
                    case TEST_POP_VALUES.DECODED_REQ_CNF:
                        return TEST_POP_VALUES.ENCODED_REQ_CNF;
                    case "123-test-uid":
                        return "MTIzLXRlc3QtdWlk";
                    case "456-test-utid":
                        return "NDU2LXRlc3QtdXRpZA==";
                    case TEST_DATA_CLIENT_INFO.TEST_RAW_CLIENT_INFO:
                        return TEST_DATA_CLIENT_INFO.TEST_DECODED_CLIENT_INFO;
                    default:
                        return input;
                }
            });

            // Set up stubs
            const idTokenClaims = {
                "ver": "2.0",
                "iss": `${TEST_URIS.DEFAULT_INSTANCE}9188040d-6c67-4c5b-b112-36a304b66dad/v2.0`,
                "sub": "AAAAAAAAAAAAAAAAAAAAAIkzqFVrSaSaFHy782bbtaQ",
                "exp": 1536361411,
                "name": "Abe Lincoln",
                "preferred_username": "AbeLi@microsoft.com",
                "oid": "00000000-0000-0000-66f3-3332eca7ea81",
                "tid": "3338040d-6c67-4c5b-b112-36a304b66dad",
                "nonce": "123523",
                "auth_time": Date.now() - (ONE_DAY_IN_MS * 2)
            };
            sinon.stub(AuthToken, "extractTokenClaims").returns(idTokenClaims);
            const client = new AuthorizationCodeClient(config);
            const authCodeRequest: CommonAuthorizationCodeRequest = {
                authority: Constants.DEFAULT_AUTHORITY,
                scopes: [...TEST_CONFIG.DEFAULT_GRAPH_SCOPE, ...TEST_CONFIG.DEFAULT_SCOPES],
                redirectUri: TEST_URIS.TEST_REDIRECT_URI_LOCALHOST,
                code: TEST_TOKENS.AUTHORIZATION_CODE,
                codeVerifier: TEST_CONFIG.TEST_VERIFIER,
                claims: TEST_CONFIG.CLAIMS,
                correlationId: RANDOM_TEST_GUID,
                authenticationScheme: AuthenticationScheme.BEARER,
                maxAge: ONE_DAY_IN_MS * 3
            };

            const authenticationResult = await client.acquireToken(authCodeRequest, {
                code: authCodeRequest.code,
                nonce: idTokenClaims.nonce,
                state: testState
            });
            if (!authenticationResult.expiresOn) {
                throw TestError.createTestSetupError("mockedAccountInfo does not have a value");
            }

            expect(authenticationResult.accessToken).toEqual(AUTHENTICATION_RESULT.body.access_token);
            // @ts-ignore
            expect((Date.now() + (AUTHENTICATION_RESULT.body.expires_in * 1000)) >= authenticationResult.expiresOn.getMilliseconds()).toBe(true);
            expect(createTokenRequestBodySpy.calledWith(authCodeRequest)).toBeTruthy();

            const returnVal = await createTokenRequestBodySpy.returnValues[0] as string;
            expect(returnVal.includes(`${AADServerParamKeys.SCOPE}=${TEST_CONFIG.DEFAULT_GRAPH_SCOPE}%20${Constants.OPENID_SCOPE}%20${Constants.PROFILE_SCOPE}%20${Constants.OFFLINE_ACCESS_SCOPE}`)).toBe(true);
            expect(returnVal.includes(`${AADServerParamKeys.CLIENT_ID}=${TEST_CONFIG.MSAL_CLIENT_ID}`)).toBe(true);
            expect(returnVal.includes(`${AADServerParamKeys.REDIRECT_URI}=${encodeURIComponent(TEST_URIS.TEST_REDIRECT_URI_LOCALHOST)}`)).toBe(true);
            expect(returnVal.includes(`${AADServerParamKeys.CODE}=${TEST_TOKENS.AUTHORIZATION_CODE}`)
            ).toBe(true);
            expect(returnVal.includes(`${AADServerParamKeys.GRANT_TYPE}=${Constants.CODE_GRANT_TYPE}`)
            ).toBe(true);
            expect(returnVal.includes(`${AADServerParamKeys.CODE_VERIFIER}=${TEST_CONFIG.TEST_VERIFIER}`)
            ).toBe(true);
            expect(returnVal.includes(`${AADServerParamKeys.CLIENT_SECRET}=${TEST_CONFIG.MSAL_CLIENT_SECRET}`)
            ).toBe(true);
            expect(returnVal.includes(`${AADServerParamKeys.X_CLIENT_SKU}=${Constants.SKU}`)
            ).toBe(true);
            expect(returnVal.includes(`${AADServerParamKeys.X_CLIENT_VER}=${TEST_CONFIG.TEST_VERSION}`)
            ).toBe(true);
            expect(returnVal.includes(`${AADServerParamKeys.X_CLIENT_OS}=${TEST_CONFIG.TEST_OS}`)
            ).toBe(true);
            expect(returnVal.includes(`${AADServerParamKeys.X_CLIENT_CPU}=${TEST_CONFIG.TEST_CPU}`)
            ).toBe(true);
            expect(returnVal.includes(`${AADServerParamKeys.X_MS_LIB_CAPABILITY}=${ThrottlingConstants.X_MS_LIB_CAPABILITY_VALUE}`)).toBe(true);
        });

        it("Adds tokenQueryParameters to the /token request", () => {
            sinon.stub(Authority.prototype, <any>"getEndpointMetadataFromNetwork").resolves(DEFAULT_OPENID_CONFIG_RESPONSE.body);
            sinon.stub(AuthorizationCodeClient.prototype, <any>"executePostToTokenEndpoint").callsFake((url: string) => {
                expect(url.includes("/token?testParam=testValue")).toBe(true);
                return Promise.resolve(AUTHENTICATION_RESULT);
            });

            return ClientTestUtils.createTestClientConfiguration().then(config => {
                const client = new AuthorizationCodeClient(config);
                const authCodeRequest: CommonAuthorizationCodeRequest = {
                    authority: Constants.DEFAULT_AUTHORITY,
                    scopes: [...TEST_CONFIG.DEFAULT_GRAPH_SCOPE, ...TEST_CONFIG.DEFAULT_SCOPES],
                    redirectUri: TEST_URIS.TEST_REDIRECT_URI_LOCALHOST,
                    code: TEST_TOKENS.AUTHORIZATION_CODE,
                    codeVerifier: TEST_CONFIG.TEST_VERIFIER,
                    claims: TEST_CONFIG.CLAIMS,
                    correlationId: RANDOM_TEST_GUID,
                    authenticationScheme: AuthenticationScheme.BEARER,
                    tokenQueryParameters: {
                        testParam: "testValue"
                    }
                };

                return client.acquireToken(authCodeRequest);
            });
        });

        it("Adds tokenBodyParameters to the /token request", () => {
            sinon.stub(Authority.prototype, <any>"getEndpointMetadataFromNetwork").resolves(DEFAULT_OPENID_CONFIG_RESPONSE.body);
            sinon.stub(AuthorizationCodeClient.prototype, <any>"executePostToTokenEndpoint").callsFake((url, body: string) => {
                expect(body).toContain("extra_body_parameter=true");
                return Promise.resolve(AUTHENTICATION_RESULT);
            });

            return ClientTestUtils.createTestClientConfiguration().then(config => {
                const client = new AuthorizationCodeClient(config);
                const authCodeRequest: CommonAuthorizationCodeRequest = {
                    authority: Constants.DEFAULT_AUTHORITY,
                    scopes: [...TEST_CONFIG.DEFAULT_GRAPH_SCOPE, ...TEST_CONFIG.DEFAULT_SCOPES],
                    redirectUri: TEST_URIS.TEST_REDIRECT_URI_LOCALHOST,
                    code: TEST_TOKENS.AUTHORIZATION_CODE,
                    codeVerifier: TEST_CONFIG.TEST_VERIFIER,
                    claims: TEST_CONFIG.CLAIMS,
                    correlationId: RANDOM_TEST_GUID,
                    authenticationScheme: AuthenticationScheme.BEARER,
                    tokenBodyParameters: {
                        extra_body_parameter: "true"
                    }
                };

                return client.acquireToken(authCodeRequest);
            });
        });

        it("Adds return_spa_code=1 to body when enableSpaAuthCode is set", () => {
            sinon.stub(Authority.prototype, <any>"getEndpointMetadataFromNetwork").resolves(DEFAULT_OPENID_CONFIG_RESPONSE.body);
            sinon.stub(AuthorizationCodeClient.prototype, <any>"executePostToTokenEndpoint").callsFake((url, body: string) => {
                expect(body).toContain("return_spa_code=1");
                return Promise.resolve(AUTHENTICATION_RESULT);
            });

            return ClientTestUtils.createTestClientConfiguration().then(config => {
                const client = new AuthorizationCodeClient(config);
                const authCodeRequest: CommonAuthorizationCodeRequest = {
                    authority: Constants.DEFAULT_AUTHORITY,
                    scopes: [...TEST_CONFIG.DEFAULT_GRAPH_SCOPE, ...TEST_CONFIG.DEFAULT_SCOPES],
                    redirectUri: TEST_URIS.TEST_REDIRECT_URI_LOCALHOST,
                    code: TEST_TOKENS.AUTHORIZATION_CODE,
                    codeVerifier: TEST_CONFIG.TEST_VERIFIER,
                    claims: TEST_CONFIG.CLAIMS,
                    correlationId: RANDOM_TEST_GUID,
                    authenticationScheme: AuthenticationScheme.BEARER,
                    enableSpaAuthorizationCode: true
                };

                return client.acquireToken(authCodeRequest);
            });
        });

        it("Doesnt add redirect_uri when hybridSpa flag is set", () => {
            class TestAuthorizationCodeClient extends AuthorizationCodeClient {
                constructor(config: ClientConfiguration) {
                    super(config);
                    this.includeRedirectUri = false;
                }
            }
            sinon.stub(Authority.prototype, <any>"getEndpointMetadataFromNetwork").resolves(DEFAULT_OPENID_CONFIG_RESPONSE.body);
            sinon.stub(TestAuthorizationCodeClient.prototype, <any>"executePostToTokenEndpoint").callsFake((url, body: string) => {
                expect(body).not.toContain("redirect_uri=");
                return Promise.resolve(AUTHENTICATION_RESULT);
            });

            return ClientTestUtils.createTestClientConfiguration().then(config => {

                const client = new TestAuthorizationCodeClient(config);
                const authCodeRequest: CommonAuthorizationCodeRequest = {
                    authority: Constants.DEFAULT_AUTHORITY,
                    scopes: [...TEST_CONFIG.DEFAULT_GRAPH_SCOPE, ...TEST_CONFIG.DEFAULT_SCOPES],
                    redirectUri: TEST_URIS.TEST_REDIRECT_URI_LOCALHOST,
                    code: TEST_TOKENS.AUTHORIZATION_CODE,
                    codeVerifier: TEST_CONFIG.TEST_VERIFIER,
                    claims: TEST_CONFIG.CLAIMS,
                    correlationId: RANDOM_TEST_GUID,
                    authenticationScheme: AuthenticationScheme.BEARER,
                    tokenBodyParameters: {
                        extra_body_parameter: "true"
                    }
                };

                return client.acquireToken(authCodeRequest);
            });
        });

        it("Sends the required parameters when a pop token is requested", async () => {
            sinon.stub(Authority.prototype, <any>"getEndpointMetadataFromNetwork").resolves(DEFAULT_OPENID_CONFIG_RESPONSE.body);
            sinon.stub(AuthorizationCodeClient.prototype, <any>"executePostToTokenEndpoint").resolves(POP_AUTHENTICATION_RESULT);
            const createTokenRequestBodySpy = sinon.spy(AuthorizationCodeClient.prototype, <any>"createTokenRequestBody");

            const config: ClientConfiguration = await ClientTestUtils.createTestClientConfiguration();
            if (!config.cryptoInterface) {
                throw TestError.createTestSetupError("configuration cryptoInterface not initialized correctly.");
            }

            // Set up required objects and mocked return values
            const testState = `eyAiaWQiOiAidGVzdGlkIiwgInRzIjogMTU5Mjg0NjQ4MiB9${Constants.RESOURCE_DELIM}userState`;
            const decodedLibState = "{ \"id\": \"testid\", \"ts\": 1592846482 }";

            sinon.stub(config.cryptoInterface, "base64Decode").callsFake(input => {
                switch (input) {
                    case TEST_POP_VALUES.ENCODED_REQ_CNF:
                        return TEST_POP_VALUES.DECODED_REQ_CNF;
                    case TEST_DATA_CLIENT_INFO.TEST_RAW_CLIENT_INFO:
                        return TEST_DATA_CLIENT_INFO.TEST_DECODED_CLIENT_INFO;
                    case "eyAiaWQiOiAidGVzdGlkIiwgInRzIjogMTU5Mjg0NjQ4MiB9":
                        return decodedLibState;
                    default:
                        return input;
                }
            })

            sinon.stub(config.cryptoInterface, "base64Encode").callsFake(input => {
                switch (input) {
                    case TEST_POP_VALUES.DECODED_REQ_CNF:
                        return TEST_POP_VALUES.ENCODED_REQ_CNF;
                    case "123-test-uid":
                        return "MTIzLXRlc3QtdWlk";
                    case "456-test-utid":
                        return "NDU2LXRlc3QtdXRpZA==";
                    case TEST_DATA_CLIENT_INFO.TEST_RAW_CLIENT_INFO:
                        return TEST_DATA_CLIENT_INFO.TEST_DECODED_CLIENT_INFO;
                    default:
                        return input;
                }
            });

            const signedJwt = "signedJwt";
            // @ts-ignore
            config.cryptoInterface.signJwt = async (payload: SignedHttpRequest, kid: string): Promise<string> => {
                expect(payload.at).toBe(POP_AUTHENTICATION_RESULT.body.access_token);
                return signedJwt;
            };
            // Set up stubs
            const idTokenClaims = {
                "ver": "2.0",
                "iss": `${TEST_URIS.DEFAULT_INSTANCE}9188040d-6c67-4c5b-b112-36a304b66dad/v2.0`,
                "sub": "AAAAAAAAAAAAAAAAAAAAAIkzqFVrSaSaFHy782bbtaQ",
                "exp": 1536361411,
                "name": "Abe Lincoln",
                "preferred_username": "AbeLi@microsoft.com",
                "oid": "00000000-0000-0000-66f3-3332eca7ea81",
                "tid": "3338040d-6c67-4c5b-b112-36a304b66dad",
                "nonce": "123523",
            };
            sinon.stub(AuthToken, "extractTokenClaims").callsFake((encodedToken: string, crypto: ICrypto): TokenClaims => {
                switch (encodedToken) {
                    case POP_AUTHENTICATION_RESULT.body.id_token:
                        return idTokenClaims as TokenClaims;
                    case POP_AUTHENTICATION_RESULT.body.access_token:
                        return {
                            cnf: {
                                kid: TEST_POP_VALUES.KID
                            }
                        };
                    default:
                        return {};
                }
            });
            const client = new AuthorizationCodeClient(config);
            const authCodeRequest: CommonAuthorizationCodeRequest = {
                authenticationScheme: AuthenticationScheme.POP,
                authority: Constants.DEFAULT_AUTHORITY,
                scopes: [...TEST_CONFIG.DEFAULT_GRAPH_SCOPE, ...TEST_CONFIG.DEFAULT_SCOPES],
                redirectUri: TEST_URIS.TEST_REDIRECT_URI_LOCALHOST,
                code: TEST_TOKENS.AUTHORIZATION_CODE,
                codeVerifier: TEST_CONFIG.TEST_VERIFIER,
                resourceRequestMethod: "POST",
                resourceRequestUri: TEST_URIS.TEST_RESOURCE_ENDPT_WITH_PARAMS,
                claims: TEST_CONFIG.CLAIMS,
                correlationId: RANDOM_TEST_GUID
            };

            const authenticationResult = await client.acquireToken(authCodeRequest, {
                code: authCodeRequest.code,
                nonce: idTokenClaims.nonce,
                state: testState
            });

            expect(authenticationResult.accessToken).toBe(signedJwt);
            // @ts-ignore
            expect((Date.now() + (POP_AUTHENTICATION_RESULT.body.expires_in * 1000)) >= authenticationResult.expiresOn.getMilliseconds()).toBe(true);
            expect(createTokenRequestBodySpy.calledWith(authCodeRequest)).toBeTruthy();
            const returnVal = await createTokenRequestBodySpy.returnValues[0] as string;
            expect(returnVal.includes(`${AADServerParamKeys.SCOPE}=${TEST_CONFIG.DEFAULT_GRAPH_SCOPE}%20${Constants.OPENID_SCOPE}%20${Constants.PROFILE_SCOPE}%20${Constants.OFFLINE_ACCESS_SCOPE}`)).toBe(true);
            expect(returnVal.includes(`${AADServerParamKeys.CLIENT_ID}=${TEST_CONFIG.MSAL_CLIENT_ID}`)).toBe(true);
            expect(returnVal.includes(`${AADServerParamKeys.REDIRECT_URI}=${encodeURIComponent(TEST_URIS.TEST_REDIRECT_URI_LOCALHOST)}`)).toBe(true);
            expect(returnVal.includes(`${AADServerParamKeys.CODE}=${TEST_TOKENS.AUTHORIZATION_CODE}`)).toBe(true);
            expect(returnVal.includes(`${AADServerParamKeys.GRANT_TYPE}=${Constants.CODE_GRANT_TYPE}`)).toBe(true);
            expect(returnVal.includes(`${AADServerParamKeys.CODE_VERIFIER}=${TEST_CONFIG.TEST_VERIFIER}`)).toBe(true);
            expect(returnVal.includes(`${AADServerParamKeys.CLIENT_SECRET}=${TEST_CONFIG.MSAL_CLIENT_SECRET}`)).toBe(true);
            expect(returnVal.includes(`${AADServerParamKeys.TOKEN_TYPE}=${AuthenticationScheme.POP}`)).toBe(true);
            expect(returnVal.includes(`${AADServerParamKeys.REQ_CNF}=${encodeURIComponent(TEST_POP_VALUES.ENCODED_REQ_CNF)}`)).toBe(true);
            expect(returnVal.includes(`${AADServerParamKeys.CLAIMS}=${encodeURIComponent(TEST_CONFIG.CLAIMS)}`)).toBe(true);
        });

        it("Sends the required parameters when a SSH certificate is requested", async () => {
            sinon.stub(Authority.prototype, <any>"getEndpointMetadataFromNetwork").resolves(DEFAULT_OPENID_CONFIG_RESPONSE.body);
            sinon.stub(AuthorizationCodeClient.prototype, <any>"executePostToTokenEndpoint").resolves(POP_AUTHENTICATION_RESULT);
            const createTokenRequestBodySpy = sinon.spy(AuthorizationCodeClient.prototype, <any>"createTokenRequestBody");

            const config: ClientConfiguration = await ClientTestUtils.createTestClientConfiguration();
            if (!config.cryptoInterface) {
                throw TestError.createTestSetupError("configuration cryptoInterface not initialized correctly.");
            }

            // Set up required objects and mocked return values
            const testState = `eyAiaWQiOiAidGVzdGlkIiwgInRzIjogMTU5Mjg0NjQ4MiB9${Constants.RESOURCE_DELIM}userState`;
            const decodedLibState = "{ \"id\": \"testid\", \"ts\": 1592846482 }";

            config.cryptoInterface.base64Decode = (input: string): string => {
                switch (input) {
                    case TEST_POP_VALUES.ENCODED_REQ_CNF:
                        return TEST_POP_VALUES.DECODED_REQ_CNF;
                    case TEST_DATA_CLIENT_INFO.TEST_RAW_CLIENT_INFO:
                        return TEST_DATA_CLIENT_INFO.TEST_DECODED_CLIENT_INFO;
                    case "eyAiaWQiOiAidGVzdGlkIiwgInRzIjogMTU5Mjg0NjQ4MiB9":
                        return decodedLibState;
                    default:
                        return input;
                }
            };

            // @ts-ignore
            config.cryptoInterface.base64Encode = (input: string): string => {
                switch (input) {
                    case TEST_POP_VALUES.DECODED_REQ_CNF:
                        return TEST_POP_VALUES.ENCODED_REQ_CNF;
                    case "123-test-uid":
                        return "MTIzLXRlc3QtdWlk";
                    case "456-test-utid":
                        return "NDU2LXRlc3QtdXRpZA==";
                    case TEST_DATA_CLIENT_INFO.TEST_RAW_CLIENT_INFO:
                        return TEST_DATA_CLIENT_INFO.TEST_DECODED_CLIENT_INFO;
                    default:
                        return input;
                }
            };
            const signedJwt = "signedJwt";
            // @ts-ignore
            config.cryptoInterface.signJwt = async (payload: SignedHttpRequest, kid: string): Promise<string> => {
                expect(payload.at).toBe(POP_AUTHENTICATION_RESULT.body.access_token);
                return signedJwt;
            };
            // Set up stubs
            const idTokenClaims = {
                "ver": "2.0",
                "iss": `${TEST_URIS.DEFAULT_INSTANCE}9188040d-6c67-4c5b-b112-36a304b66dad/v2.0`,
                "sub": "AAAAAAAAAAAAAAAAAAAAAIkzqFVrSaSaFHy782bbtaQ",
                "exp": 1536361411,
                "name": "Abe Lincoln",
                "preferred_username": "AbeLi@microsoft.com",
                "oid": "00000000-0000-0000-66f3-3332eca7ea81",
                "tid": "3338040d-6c67-4c5b-b112-36a304b66dad",
                "nonce": "123523",
            };
            sinon.stub(AuthToken, "extractTokenClaims").callsFake((encodedToken: string, crypto: ICrypto): TokenClaims => {
                switch (encodedToken) {
                    case POP_AUTHENTICATION_RESULT.body.id_token:
                        return idTokenClaims as TokenClaims;
                    case POP_AUTHENTICATION_RESULT.body.access_token:
                        return {
                            cnf: {
                                kid: TEST_POP_VALUES.KID
                            }
                        };
                    default:
                        return {};
                }
            });
            const client = new AuthorizationCodeClient(config);
            const authCodeRequest: CommonAuthorizationCodeRequest = {
                authenticationScheme: AuthenticationScheme.SSH,
                authority: Constants.DEFAULT_AUTHORITY,
                scopes: [...TEST_CONFIG.DEFAULT_GRAPH_SCOPE, ...TEST_CONFIG.DEFAULT_SCOPES],
                redirectUri: TEST_URIS.TEST_REDIRECT_URI_LOCALHOST,
                code: TEST_TOKENS.AUTHORIZATION_CODE,
                codeVerifier: TEST_CONFIG.TEST_VERIFIER,
                claims: TEST_CONFIG.CLAIMS,
                correlationId: RANDOM_TEST_GUID,
                sshJwk: TEST_SSH_VALUES.SSH_JWK,
                sshKid: TEST_SSH_VALUES.SSH_KID
            };

            const authenticationResult = await client.acquireToken(authCodeRequest, {
                code: authCodeRequest.code,
                nonce: idTokenClaims.nonce,
                state: testState
            });

            expect(authenticationResult.accessToken).toBe(signedJwt);
            // @ts-ignore
            expect((Date.now() + (POP_AUTHENTICATION_RESULT.body.expires_in * 1000)) >= authenticationResult.expiresOn.getMilliseconds()).toBe(true);
            expect(createTokenRequestBodySpy.calledWith(authCodeRequest)).toBeTruthy();
            const returnVal = await createTokenRequestBodySpy.returnValues[0] as string;
            expect(returnVal.includes(`${AADServerParamKeys.SCOPE}=${TEST_CONFIG.DEFAULT_GRAPH_SCOPE}%20${Constants.OPENID_SCOPE}%20${Constants.PROFILE_SCOPE}%20${Constants.OFFLINE_ACCESS_SCOPE}`)).toBe(true);
            expect(returnVal.includes(`${AADServerParamKeys.CLIENT_ID}=${TEST_CONFIG.MSAL_CLIENT_ID}`)).toBe(true);
            expect(returnVal.includes(`${AADServerParamKeys.REDIRECT_URI}=${encodeURIComponent(TEST_URIS.TEST_REDIRECT_URI_LOCALHOST)}`)).toBe(true);
            expect(returnVal.includes(`${AADServerParamKeys.CODE}=${TEST_TOKENS.AUTHORIZATION_CODE}`)).toBe(true);
            expect(returnVal.includes(`${AADServerParamKeys.GRANT_TYPE}=${Constants.CODE_GRANT_TYPE}`)).toBe(true);
            expect(returnVal.includes(`${AADServerParamKeys.CODE_VERIFIER}=${TEST_CONFIG.TEST_VERIFIER}`)).toBe(true);
            expect(returnVal.includes(`${AADServerParamKeys.CLIENT_SECRET}=${TEST_CONFIG.MSAL_CLIENT_SECRET}`)).toBe(true);
            expect(returnVal.includes(`${AADServerParamKeys.TOKEN_TYPE}=${AuthenticationScheme.SSH}`)).toBe(true);
            expect(returnVal.includes(`${AADServerParamKeys.REQ_CNF}=${TEST_SSH_VALUES.ENCODED_SSH_JWK}`)).toBe(true);
            expect(returnVal.includes(`${AADServerParamKeys.CLAIMS}=${encodeURIComponent(TEST_CONFIG.CLAIMS)}`)).toBe(true);
        });

        it("Throws missing SSH JWK error when the token request has Authentication Scheme set to SSH and SSH JWK is missing", async () => {
            sinon.stub(Authority.prototype, <any>"getEndpointMetadataFromNetwork").resolves(DEFAULT_OPENID_CONFIG_RESPONSE.body);
            sinon.stub(AuthorizationCodeClient.prototype, <any>"executePostToTokenEndpoint").resolves(POP_AUTHENTICATION_RESULT);

            const config: ClientConfiguration = await ClientTestUtils.createTestClientConfiguration();
            if (!config.cryptoInterface) {
                throw TestError.createTestSetupError("configuration cryptoInterface not initialized correctly.");
            }

            // Set up required objects and mocked return values
            const testState = `eyAiaWQiOiAidGVzdGlkIiwgInRzIjogMTU5Mjg0NjQ4MiB9${Constants.RESOURCE_DELIM}userState`;
            const decodedLibState = "{ \"id\": \"testid\", \"ts\": 1592846482 }";

            config.cryptoInterface.base64Decode = (input: string): string => {
                switch (input) {
                    case TEST_POP_VALUES.ENCODED_REQ_CNF:
                        return TEST_POP_VALUES.DECODED_REQ_CNF;
                    case TEST_DATA_CLIENT_INFO.TEST_RAW_CLIENT_INFO:
                        return TEST_DATA_CLIENT_INFO.TEST_DECODED_CLIENT_INFO;
                    case "eyAiaWQiOiAidGVzdGlkIiwgInRzIjogMTU5Mjg0NjQ4MiB9":
                        return decodedLibState;
                    default:
                        return input;
                }
            };

            // @ts-ignore
            config.cryptoInterface.base64Encode = (input: string): string => {
                switch (input) {
                    case TEST_POP_VALUES.DECODED_REQ_CNF:
                        return TEST_POP_VALUES.ENCODED_REQ_CNF;
                    case "123-test-uid":
                        return "MTIzLXRlc3QtdWlk";
                    case "456-test-utid":
                        return "NDU2LXRlc3QtdXRpZA==";
                    case TEST_DATA_CLIENT_INFO.TEST_RAW_CLIENT_INFO:
                        return TEST_DATA_CLIENT_INFO.TEST_DECODED_CLIENT_INFO;
                    default:
                        return input;
                }
            };
            const signedJwt = "signedJwt";
            // @ts-ignore
            config.cryptoInterface.signJwt = async (payload: SignedHttpRequest, kid: string): Promise<string> => {
                expect(payload.at).toBe(POP_AUTHENTICATION_RESULT.body.access_token);
                return signedJwt;
            };
            // Set up stubs
            const idTokenClaims = {
                "ver": "2.0",
                "iss": `${TEST_URIS.DEFAULT_INSTANCE}9188040d-6c67-4c5b-b112-36a304b66dad/v2.0`,
                "sub": "AAAAAAAAAAAAAAAAAAAAAIkzqFVrSaSaFHy782bbtaQ",
                "exp": 1536361411,
                "name": "Abe Lincoln",
                "preferred_username": "AbeLi@microsoft.com",
                "oid": "00000000-0000-0000-66f3-3332eca7ea81",
                "tid": "3338040d-6c67-4c5b-b112-36a304b66dad",
                "nonce": "123523",
            };
            sinon.stub(AuthToken, "extractTokenClaims").callsFake((encodedToken: string, crypto: ICrypto): TokenClaims => {
                switch (encodedToken) {
                    case POP_AUTHENTICATION_RESULT.body.id_token:
                        return idTokenClaims as TokenClaims;
                    case POP_AUTHENTICATION_RESULT.body.access_token:
                        return {
                            cnf: {
                                kid: TEST_POP_VALUES.KID
                            }
                        };
                    default:
                        return {};
                }
            });
            const client = new AuthorizationCodeClient(config);
            const authCodeRequest: CommonAuthorizationCodeRequest = {
                authenticationScheme: AuthenticationScheme.SSH,
                authority: Constants.DEFAULT_AUTHORITY,
                scopes: [...TEST_CONFIG.DEFAULT_GRAPH_SCOPE, ...TEST_CONFIG.DEFAULT_SCOPES],
                redirectUri: TEST_URIS.TEST_REDIRECT_URI_LOCALHOST,
                code: TEST_TOKENS.AUTHORIZATION_CODE,
                codeVerifier: TEST_CONFIG.TEST_VERIFIER,
                claims: TEST_CONFIG.CLAIMS,
                correlationId: RANDOM_TEST_GUID,
            };

            expect(client.acquireToken(authCodeRequest, {
                code: authCodeRequest.code,
                nonce: idTokenClaims.nonce,
                state: testState
            })).rejects.toThrow(ClientConfigurationError.createMissingSshJwkError());
        });

        it("properly handles expiration timestamps as strings", async () => {
            sinon.stub(Authority.prototype, <any>"getEndpointMetadataFromNetwork").resolves(DEFAULT_OPENID_CONFIG_RESPONSE.body);
            sinon.stub(AuthorizationCodeClient.prototype, <any>"executePostToTokenEndpoint").resolves({
                ...AUTHENTICATION_RESULT,
                body: {
                    ...AUTHENTICATION_RESULT.body,
                    expires_in: "3599",
                    ext_expires_in: "3599"
                }
            });
            sinon.spy(AuthorizationCodeClient.prototype, <any>"createTokenRequestBody");

            const config: ClientConfiguration = await ClientTestUtils.createTestClientConfiguration();
            if (!config.cryptoInterface) {
                throw TestError.createTestSetupError("configuration cryptoInterface not initialized correctly.");
            }
            // Set up required objects and mocked return values
            const testState = `eyAiaWQiOiAidGVzdGlkIiwgInRzIjogMTU5Mjg0NjQ4MiB9${Constants.RESOURCE_DELIM}userState`;
            const decodedLibState = "{ \"id\": \"testid\", \"ts\": 1592846482 }";

            sinon.stub(config.cryptoInterface, "base64Decode").callsFake(input => {
                switch (input) {
                    case TEST_POP_VALUES.ENCODED_REQ_CNF:
                        return TEST_POP_VALUES.DECODED_REQ_CNF;
                    case TEST_DATA_CLIENT_INFO.TEST_RAW_CLIENT_INFO:
                        return TEST_DATA_CLIENT_INFO.TEST_DECODED_CLIENT_INFO;
                    case "eyAiaWQiOiAidGVzdGlkIiwgInRzIjogMTU5Mjg0NjQ4MiB9":
                        return decodedLibState;
                    default:
                        return input;
                }
            });

            sinon.stub(config.cryptoInterface, "base64Encode").callsFake(input => {
                switch (input) {
                    case TEST_POP_VALUES.DECODED_REQ_CNF:
                        return TEST_POP_VALUES.ENCODED_REQ_CNF;
                    case "123-test-uid":
                        return "MTIzLXRlc3QtdWlk";
                    case "456-test-utid":
                        return "NDU2LXRlc3QtdXRpZA==";
                    case TEST_DATA_CLIENT_INFO.TEST_RAW_CLIENT_INFO:
                        return TEST_DATA_CLIENT_INFO.TEST_DECODED_CLIENT_INFO;
                    default:
                        return input;
                }
            });

            // Set up stubs
            const idTokenClaims = {
                "ver": "2.0",
                "iss": `${TEST_URIS.DEFAULT_INSTANCE}9188040d-6c67-4c5b-b112-36a304b66dad/v2.0`,
                "sub": "AAAAAAAAAAAAAAAAAAAAAIkzqFVrSaSaFHy782bbtaQ",
                "exp": 1536361411,
                "name": "Abe Lincoln",
                "preferred_username": "AbeLi@microsoft.com",
                "oid": "00000000-0000-0000-66f3-3332eca7ea81",
                "tid": "3338040d-6c67-4c5b-b112-36a304b66dad",
                "nonce": "123523",
            };
            sinon.stub(AuthToken, "extractTokenClaims").returns(idTokenClaims);
            const client = new AuthorizationCodeClient(config);
            const authCodeRequest: CommonAuthorizationCodeRequest = {
                authority: Constants.DEFAULT_AUTHORITY,
                scopes: [...TEST_CONFIG.DEFAULT_GRAPH_SCOPE, ...TEST_CONFIG.DEFAULT_SCOPES],
                redirectUri: TEST_URIS.TEST_REDIRECT_URI_LOCALHOST,
                code: TEST_TOKENS.AUTHORIZATION_CODE,
                codeVerifier: TEST_CONFIG.TEST_VERIFIER,
                claims: TEST_CONFIG.CLAIMS,
                correlationId: RANDOM_TEST_GUID,
                authenticationScheme: AuthenticationScheme.BEARER
            };

            const authenticationResult = await client.acquireToken(authCodeRequest, {
                code: authCodeRequest.code,
                nonce: idTokenClaims.nonce,
                state: testState
            });

            expect(authenticationResult.expiresOn?.toString()).not.toBe("Invalid Date");
        });

        it("Saves refresh_in correctly to the cache", async () => {
            sinon.stub(Authority.prototype, <any>"getEndpointMetadataFromNetwork").resolves(DEFAULT_OPENID_CONFIG_RESPONSE.body);
            const authResult = {
                ...AUTHENTICATION_RESULT,
                body: {
                    ...AUTHENTICATION_RESULT.body,
                    "refresh_in": 1000
                }
            };
            sinon.stub(AuthorizationCodeClient.prototype, <any>"executePostToTokenEndpoint").resolves(authResult);
            const createTokenRequestBodySpy = sinon.spy(AuthorizationCodeClient.prototype, <any>"createTokenRequestBody");

            const config: ClientConfiguration = await ClientTestUtils.createTestClientConfiguration();
            if (!config.cryptoInterface) {
                throw TestError.createTestSetupError("configuration cryptoInterface not initialized correctly.");
            }
            // Set up required objects and mocked return values
            const testState = `eyAiaWQiOiAidGVzdGlkIiwgInRzIjogMTU5Mjg0NjQ4MiB9${Constants.RESOURCE_DELIM}userState`;
            const decodedLibState = "{ \"id\": \"testid\", \"ts\": 1592846482 }";

            sinon.stub(config.cryptoInterface, "base64Decode").callsFake(input => {
                switch (input) {
                    case TEST_POP_VALUES.ENCODED_REQ_CNF:
                        return TEST_POP_VALUES.DECODED_REQ_CNF;
                    case TEST_DATA_CLIENT_INFO.TEST_RAW_CLIENT_INFO:
                        return TEST_DATA_CLIENT_INFO.TEST_DECODED_CLIENT_INFO;
                    case "eyAiaWQiOiAidGVzdGlkIiwgInRzIjogMTU5Mjg0NjQ4MiB9":
                        return decodedLibState;
                    default:
                        return input;
                }
            });

            sinon.stub(config.cryptoInterface, "base64Encode").callsFake(input => {
                switch (input) {
                    case TEST_POP_VALUES.DECODED_REQ_CNF:
                        return TEST_POP_VALUES.ENCODED_REQ_CNF;
                    case "123-test-uid":
                        return "MTIzLXRlc3QtdWlk";
                    case "456-test-utid":
                        return "NDU2LXRlc3QtdXRpZA==";
                    case TEST_DATA_CLIENT_INFO.TEST_RAW_CLIENT_INFO:
                        return TEST_DATA_CLIENT_INFO.TEST_DECODED_CLIENT_INFO;
                    default:
                        return input;
                }
            });

            // Set up stubs
            const idTokenClaims = {
                "ver": "2.0",
                "iss": `${TEST_URIS.DEFAULT_INSTANCE}9188040d-6c67-4c5b-b112-36a304b66dad/v2.0`,
                "sub": "AAAAAAAAAAAAAAAAAAAAAIkzqFVrSaSaFHy782bbtaQ",
                "exp": 1536361411,
                "name": "Abe Lincoln",
                "preferred_username": "AbeLi@microsoft.com",
                "oid": "00000000-0000-0000-66f3-3332eca7ea81",
                "tid": "3338040d-6c67-4c5b-b112-36a304b66dad",
                "nonce": "123523",
            };
            sinon.stub(AuthToken, "extractTokenClaims").returns(idTokenClaims);
            const client = new AuthorizationCodeClient(config);
            const authCodeRequest: CommonAuthorizationCodeRequest = {
                authority: Constants.DEFAULT_AUTHORITY,
                scopes: [...TEST_CONFIG.DEFAULT_GRAPH_SCOPE, ...TEST_CONFIG.DEFAULT_SCOPES],
                redirectUri: TEST_URIS.TEST_REDIRECT_URI_LOCALHOST,
                code: TEST_TOKENS.AUTHORIZATION_CODE,
                codeVerifier: TEST_CONFIG.TEST_VERIFIER,
                claims: TEST_CONFIG.CLAIMS,
                correlationId: RANDOM_TEST_GUID,
                authenticationScheme: AuthenticationScheme.BEARER
            };

            const authenticationResult = await client.acquireToken(authCodeRequest, {
                code: authCodeRequest.code,
                nonce: idTokenClaims.nonce,
                state: testState
            });
            const accessTokenKey = config.storageInterface?.getKeys().find(value => value.indexOf("accesstoken") >= 0);
            const accessTokenCacheItem = accessTokenKey ? config.storageInterface?.getAccessTokenCredential(accessTokenKey) : null;

            expect(authenticationResult.accessToken).toEqual(AUTHENTICATION_RESULT.body.access_token);
            expect(authenticationResult.expiresOn && (Date.now() + (AUTHENTICATION_RESULT.body.expires_in * 1000)) >= authenticationResult.expiresOn.getMilliseconds()).toBe(true);
            expect(createTokenRequestBodySpy.calledWith(authCodeRequest)).toBeTruthy();
            expect(accessTokenCacheItem && accessTokenCacheItem.refreshOn && accessTokenCacheItem.refreshOn === accessTokenCacheItem.cachedAt + authResult.body.refresh_in);
        });

        it('includes the requestId in the result when received in server response', async () => {
            sinon.stub(Authority.prototype, <any>"getEndpointMetadataFromNetwork").resolves(DEFAULT_OPENID_CONFIG_RESPONSE.body);
            sinon.stub(AuthorizationCodeClient.prototype, <any>"executePostToTokenEndpoint").resolves(AUTHENTICATION_RESULT_WITH_HEADERS);

            const config: ClientConfiguration = await ClientTestUtils.createTestClientConfiguration();
            if (!config.cryptoInterface) {
                throw TestError.createTestSetupError("configuration cryptoInterface not initialized correctly.");
            }

            // Set up stubs
            const idTokenClaims = {
                "ver": "2.0",
                "iss": `${TEST_URIS.DEFAULT_INSTANCE}9188040d-6c67-4c5b-b112-36a304b66dad/v2.0`,
                "sub": "AAAAAAAAAAAAAAAAAAAAAIkzqFVrSaSaFHy782bbtaQ",
                "exp": 1536361411,
                "name": "Abe Lincoln",
                "preferred_username": "AbeLi@microsoft.com",
                "oid": "00000000-0000-0000-66f3-3332eca7ea81",
                "tid": "3338040d-6c67-4c5b-b112-36a304b66dad",
                "nonce": "123523"
            };
            sinon.stub(AuthToken, "extractTokenClaims").returns(idTokenClaims);
            const client = new AuthorizationCodeClient(config);
            const authCodeRequest: CommonAuthorizationCodeRequest = {
                authority: Constants.DEFAULT_AUTHORITY,
                scopes: [...TEST_CONFIG.DEFAULT_GRAPH_SCOPE, ...TEST_CONFIG.DEFAULT_SCOPES],
                redirectUri: TEST_URIS.TEST_REDIRECT_URI_LOCALHOST,
                code: TEST_TOKENS.AUTHORIZATION_CODE,
                codeVerifier: TEST_CONFIG.TEST_VERIFIER,
                claims: TEST_CONFIG.CLAIMS,
                correlationId: RANDOM_TEST_GUID,
                authenticationScheme: AuthenticationScheme.BEARER
            };

            const authenticationResult = await client.acquireToken(authCodeRequest, {
                code: authCodeRequest.code,
                nonce: idTokenClaims.nonce
            });
            if (!authenticationResult.expiresOn) {
                throw TestError.createTestSetupError("mockedAccountInfo does not have a value");
            }

            expect(authenticationResult.requestId).toBeTruthy;
            expect(authenticationResult.requestId).toEqual(CORS_RESPONSE_HEADERS.xMsRequestId);
        });
        
        it('does not include the requestId in the result when none in server response', async () => {
            sinon.stub(Authority.prototype, <any>"getEndpointMetadataFromNetwork").resolves(DEFAULT_OPENID_CONFIG_RESPONSE.body);
            sinon.stub(AuthorizationCodeClient.prototype, <any>"executePostToTokenEndpoint").resolves(AUTHENTICATION_RESULT);

            const config: ClientConfiguration = await ClientTestUtils.createTestClientConfiguration();
            if (!config.cryptoInterface) {
                throw TestError.createTestSetupError("configuration cryptoInterface not initialized correctly.");
            }
            // Set up stubs
            const idTokenClaims = {
                "ver": "2.0",
                "iss": `${TEST_URIS.DEFAULT_INSTANCE}9188040d-6c67-4c5b-b112-36a304b66dad/v2.0`,
                "sub": "AAAAAAAAAAAAAAAAAAAAAIkzqFVrSaSaFHy782bbtaQ",
                "exp": 1536361411,
                "name": "Abe Lincoln",
                "preferred_username": "AbeLi@microsoft.com",
                "oid": "00000000-0000-0000-66f3-3332eca7ea81",
                "tid": "3338040d-6c67-4c5b-b112-36a304b66dad",
                "nonce": "123523",
            };
            sinon.stub(AuthToken, "extractTokenClaims").returns(idTokenClaims);
            const client = new AuthorizationCodeClient(config);
            const authCodeRequest: CommonAuthorizationCodeRequest = {
                authority: Constants.DEFAULT_AUTHORITY,
                scopes: [...TEST_CONFIG.DEFAULT_GRAPH_SCOPE, ...TEST_CONFIG.DEFAULT_SCOPES],
                redirectUri: TEST_URIS.TEST_REDIRECT_URI_LOCALHOST,
                code: TEST_TOKENS.AUTHORIZATION_CODE,
                codeVerifier: TEST_CONFIG.TEST_VERIFIER,
                claims: TEST_CONFIG.CLAIMS,
                correlationId: RANDOM_TEST_GUID,
                authenticationScheme: AuthenticationScheme.BEARER
            };

            const authenticationResult = await client.acquireToken(authCodeRequest, {
                code: authCodeRequest.code,
                nonce: idTokenClaims.nonce
            });
            if (!authenticationResult.expiresOn) {
                throw TestError.createTestSetupError("mockedAccountInfo does not have a value");
            }

            expect(authenticationResult.requestId).toBeFalsy;
            expect(authenticationResult.requestId).toEqual("");
        });
<<<<<<< HEAD

        it('includes the http version in Authorization code client measurement(AT) when received in server response', async () => {
            sinon.stub(Authority.prototype, <any>"getEndpointMetadataFromNetwork").resolves(DEFAULT_OPENID_CONFIG_RESPONSE.body);
            sinon.stub(AuthorizationCodeClient.prototype, <any>"executeTokenRequest").resolves(AUTHENTICATION_RESULT_WITH_HEADERS);
            const config: ClientConfiguration = await ClientTestUtils.createTestClientConfiguration();
            if (!config.cryptoInterface) {
                throw TestError.createTestSetupError("configuration cryptoInterface not initialized correctly.");
            }
            // Set up stubs
            const idTokenClaims = {
                "ver": "2.0",
                "iss": `${TEST_URIS.DEFAULT_INSTANCE}9188040d-6c67-4c5b-b112-36a304b66dad/v2.0`,
                "sub": "AAAAAAAAAAAAAAAAAAAAAIkzqFVrSaSaFHy782bbtaQ",
                "exp": 1536361411,
                "name": "Abe Lincoln",
                "preferred_username": "AbeLi@microsoft.com",
                "oid": "00000000-0000-0000-66f3-3332eca7ea81",
                "tid": "3338040d-6c67-4c5b-b112-36a304b66dad",
                "nonce": "123523"
            };
            sinon.stub(AuthToken, "extractTokenClaims").returns(idTokenClaims);
            const performanceClient = {
                startMeasurement: jest.fn(),
                endMeasurement: jest.fn(),
                addStaticFields: jest.fn(),
                flushMeasurements: jest.fn(),
                discardMeasurements: jest.fn(),
                removePerformanceCallback: jest.fn(),
                addPerformanceCallback: jest.fn(),
                emitEvents: jest.fn(),
                startPerformanceMeasurement: jest.fn(),
                generateId: jest.fn()
            }
            performanceClient.startMeasurement.mockImplementation(() => {
                return performanceClient;
            });
            const client = new AuthorizationCodeClient(config, performanceClient);
            const authCodeRequest: CommonAuthorizationCodeRequest = {
                authority: Constants.DEFAULT_AUTHORITY,
                scopes: [...TEST_CONFIG.DEFAULT_GRAPH_SCOPE, ...TEST_CONFIG.DEFAULT_SCOPES],
                redirectUri: TEST_URIS.TEST_REDIRECT_URI_LOCALHOST,
                code: TEST_TOKENS.AUTHORIZATION_CODE,
                codeVerifier: TEST_CONFIG.TEST_VERIFIER,
                claims: TEST_CONFIG.CLAIMS,
                correlationId: RANDOM_TEST_GUID,
                authenticationScheme: AuthenticationScheme.BEARER
            };
            await client.acquireToken(authCodeRequest, {
                code: authCodeRequest.code,
                nonce: idTokenClaims.nonce
            });

            expect(performanceClient.addStaticFields).toBeCalledWith({ "httpVerAuthority": 'xMsHttpVer' });
        });

        it('does not add http version to the measurement when not received in server response', async () => {
            sinon.stub(Authority.prototype, <any>"getEndpointMetadataFromNetwork").resolves(DEFAULT_OPENID_CONFIG_RESPONSE.body);
            sinon.stub(AuthorizationCodeClient.prototype, <any>"executeTokenRequest").resolves(AUTHENTICATION_RESULT);
            const config: ClientConfiguration = await ClientTestUtils.createTestClientConfiguration();
            if (!config.cryptoInterface) {
                throw TestError.createTestSetupError("configuration cryptoInterface not initialized correctly.");
            }
            // Set up stubs
            const idTokenClaims = {
                "ver": "2.0",
                "iss": `${TEST_URIS.DEFAULT_INSTANCE}9188040d-6c67-4c5b-b112-36a304b66dad/v2.0`,
                "sub": "AAAAAAAAAAAAAAAAAAAAAIkzqFVrSaSaFHy782bbtaQ",
                "exp": 1536361411,
                "name": "Abe Lincoln",
                "preferred_username": "AbeLi@microsoft.com",
                "oid": "00000000-0000-0000-66f3-3332eca7ea81",
                "tid": "3338040d-6c67-4c5b-b112-36a304b66dad",
                "nonce": "123523"
            };
            sinon.stub(AuthToken, "extractTokenClaims").returns(idTokenClaims);
            const performanceClient = {
                startMeasurement: jest.fn(),
                endMeasurement: jest.fn(),
                addStaticFields: jest.fn(),
                flushMeasurements: jest.fn(),
                discardMeasurements: jest.fn(),
                removePerformanceCallback: jest.fn(),
                addPerformanceCallback: jest.fn(),
                emitEvents: jest.fn(),
                startPerformanceMeasurement: jest.fn(),
                generateId: jest.fn()
            }
            performanceClient.startMeasurement.mockImplementation(() => {
                return performanceClient;
            });
            const client = new AuthorizationCodeClient(config, performanceClient);
            const authCodeRequest: CommonAuthorizationCodeRequest = {
                authority: Constants.DEFAULT_AUTHORITY,
                scopes: [...TEST_CONFIG.DEFAULT_GRAPH_SCOPE, ...TEST_CONFIG.DEFAULT_SCOPES],
                redirectUri: TEST_URIS.TEST_REDIRECT_URI_LOCALHOST,
                code: TEST_TOKENS.AUTHORIZATION_CODE,
                codeVerifier: TEST_CONFIG.TEST_VERIFIER,
                claims: TEST_CONFIG.CLAIMS,
                correlationId: RANDOM_TEST_GUID,
                authenticationScheme: AuthenticationScheme.BEARER
            };
            await client.acquireToken(authCodeRequest, {
                code: authCodeRequest.code,
                nonce: idTokenClaims.nonce
            });

            expect(performanceClient.addStaticFields).not.toHaveBeenCalled();
        });
    });
=======
>>>>>>> a9a74754

        it('includes the http version in Authorization code client measurement(AT) when received in server response', async () => {
            sinon.stub(Authority.prototype, <any>"getEndpointMetadataFromNetwork").resolves(DEFAULT_OPENID_CONFIG_RESPONSE.body);
            sinon.stub(AuthorizationCodeClient.prototype, <any>"executeTokenRequest").resolves(AUTHENTICATION_RESULT_WITH_HEADERS);
            const config: ClientConfiguration = await ClientTestUtils.createTestClientConfiguration();
            if (!config.cryptoInterface) {
                throw TestError.createTestSetupError("configuration cryptoInterface not initialized correctly.");
            }
            // Set up stubs
            const idTokenClaims = {
                "ver": "2.0",
                "iss": `${TEST_URIS.DEFAULT_INSTANCE}9188040d-6c67-4c5b-b112-36a304b66dad/v2.0`,
                "sub": "AAAAAAAAAAAAAAAAAAAAAIkzqFVrSaSaFHy782bbtaQ",
                "exp": 1536361411,
                "name": "Abe Lincoln",
                "preferred_username": "AbeLi@microsoft.com",
                "oid": "00000000-0000-0000-66f3-3332eca7ea81",
                "tid": "3338040d-6c67-4c5b-b112-36a304b66dad",
                "nonce": "123523"
            };
            sinon.stub(AuthToken, "extractTokenClaims").returns(idTokenClaims);
            const performanceClient = {
                startMeasurement: jest.fn(),
                endMeasurement: jest.fn(),
                addStaticFields: jest.fn(),
                flushMeasurements: jest.fn(),
                discardMeasurements: jest.fn(),
                removePerformanceCallback: jest.fn(),
                addPerformanceCallback: jest.fn(),
                emitEvents: jest.fn(),
                startPerformanceMeasuremeant: jest.fn(),
                generateId: jest.fn()
            }
            performanceClient.startMeasurement.mockImplementation(() => {
                return performanceClient;
            });
            const client = new AuthorizationCodeClient(config, performanceClient);
            const authCodeRequest: CommonAuthorizationCodeRequest = {
                authority: Constants.DEFAULT_AUTHORITY,
                scopes: [...TEST_CONFIG.DEFAULT_GRAPH_SCOPE, ...TEST_CONFIG.DEFAULT_SCOPES],
                redirectUri: TEST_URIS.TEST_REDIRECT_URI_LOCALHOST,
                code: TEST_TOKENS.AUTHORIZATION_CODE,
                codeVerifier: TEST_CONFIG.TEST_VERIFIER,
                claims: TEST_CONFIG.CLAIMS,
                correlationId: RANDOM_TEST_GUID,
                authenticationScheme: AuthenticationScheme.BEARER
            };
            await client.acquireToken(authCodeRequest, {
                code: authCodeRequest.code,
                nonce: idTokenClaims.nonce
            });

            expect(performanceClient.addStaticFields).toBeCalledWith({ "httpVerAuthority": 'xMsHttpVer' });
        });

        it('does not add http version to the measurement when not received in server response', async () => {
            sinon.stub(Authority.prototype, <any>"getEndpointMetadataFromNetwork").resolves(DEFAULT_OPENID_CONFIG_RESPONSE.body);
            sinon.stub(AuthorizationCodeClient.prototype, <any>"executeTokenRequest").resolves(AUTHENTICATION_RESULT);
            const config: ClientConfiguration = await ClientTestUtils.createTestClientConfiguration();
            if (!config.cryptoInterface) {
                throw TestError.createTestSetupError("configuration cryptoInterface not initialized correctly.");
            }
            // Set up stubs
            const idTokenClaims = {
                "ver": "2.0",
                "iss": `${TEST_URIS.DEFAULT_INSTANCE}9188040d-6c67-4c5b-b112-36a304b66dad/v2.0`,
                "sub": "AAAAAAAAAAAAAAAAAAAAAIkzqFVrSaSaFHy782bbtaQ",
                "exp": 1536361411,
                "name": "Abe Lincoln",
                "preferred_username": "AbeLi@microsoft.com",
                "oid": "00000000-0000-0000-66f3-3332eca7ea81",
                "tid": "3338040d-6c67-4c5b-b112-36a304b66dad",
                "nonce": "123523"
            };
            sinon.stub(AuthToken, "extractTokenClaims").returns(idTokenClaims);
            const performanceClient = {
                startMeasurement: jest.fn(),
                endMeasurement: jest.fn(),
                addStaticFields: jest.fn(),
                flushMeasurements: jest.fn(),
                discardMeasurements: jest.fn(),
                removePerformanceCallback: jest.fn(),
                addPerformanceCallback: jest.fn(),
                emitEvents: jest.fn(),
                startPerformanceMeasuremeant: jest.fn(),
                generateId: jest.fn()
            }
            performanceClient.startMeasurement.mockImplementation(() => {
                return performanceClient;
            });
            const client = new AuthorizationCodeClient(config, performanceClient);
            const authCodeRequest: CommonAuthorizationCodeRequest = {
                authority: Constants.DEFAULT_AUTHORITY,
                scopes: [...TEST_CONFIG.DEFAULT_GRAPH_SCOPE, ...TEST_CONFIG.DEFAULT_SCOPES],
                redirectUri: TEST_URIS.TEST_REDIRECT_URI_LOCALHOST,
                code: TEST_TOKENS.AUTHORIZATION_CODE,
                codeVerifier: TEST_CONFIG.TEST_VERIFIER,
                claims: TEST_CONFIG.CLAIMS,
                correlationId: RANDOM_TEST_GUID,
                authenticationScheme: AuthenticationScheme.BEARER
            };
            await client.acquireToken(authCodeRequest, {
                code: authCodeRequest.code,
                nonce: idTokenClaims.nonce
            });

            expect(performanceClient.addStaticFields).not.toHaveBeenCalled();
        });
    });
    
    describe("getLogoutUri()", () => {

        it("Returns a uri", async () => {
            sinon.stub(Authority.prototype, <any>"getEndpointMetadataFromNetwork").resolves(DEFAULT_OPENID_CONFIG_RESPONSE.body);
            const config: ClientConfiguration = await ClientTestUtils.createTestClientConfiguration();
            const client = new AuthorizationCodeClient(config);

            const logoutUri = client.getLogoutUri({ account: null, correlationId: RANDOM_TEST_GUID });

            expect(logoutUri).toBe(
                `${DEFAULT_OPENID_CONFIG_RESPONSE.body.end_session_endpoint.replace("{tenant}", "common")}?${AADServerParamKeys.CLIENT_REQUEST_ID}=${RANDOM_TEST_GUID}`
            );
        });


        it("Returns a uri with given parameters", async () => {
            sinon.stub(Authority.prototype, <any>"getEndpointMetadataFromNetwork").resolves(DEFAULT_OPENID_CONFIG_RESPONSE.body);
            const config: ClientConfiguration = await ClientTestUtils.createTestClientConfiguration();
            const client = new AuthorizationCodeClient(config);

            const logoutUri = client.getLogoutUri({
                correlationId: RANDOM_TEST_GUID,
                postLogoutRedirectUri:TEST_URIS.TEST_LOGOUT_URI,
                idTokenHint: "id_token_hint",
                state: "test_state"
            });

            const testLogoutUriWithParams = `${DEFAULT_OPENID_CONFIG_RESPONSE.body.end_session_endpoint.replace("{tenant}", "common")}?${AADServerParamKeys.POST_LOGOUT_URI}=${encodeURIComponent(TEST_URIS.TEST_LOGOUT_URI)}&${AADServerParamKeys.CLIENT_REQUEST_ID}=${encodeURIComponent(RANDOM_TEST_GUID)}&${AADServerParamKeys.ID_TOKEN_HINT}=id_token_hint&${AADServerParamKeys.STATE}=test_state`;
            expect(logoutUri).toBe(testLogoutUriWithParams);
        });

        it("Does not append an extra '?' when the end session endpoint already contains a query string", async () => {
            sinon.stub(Authority.prototype, <any>"getEndpointMetadataFromNetwork").resolves({
                "token_endpoint": "https://login.windows.net/common/oauth2/v2.0/token?param1=value1",
                "issuer": "https://login.windows.net/{tenantid}/v2.0",
                "userinfo_endpoint": "https://graph.microsoft.com/oidc/userinfo",
                "authorization_endpoint": "https://login.windows.net/common/oauth2/v2.0/authorize?param1=value1",
                "end_session_endpoint": "https://login.windows.net/common/oauth2/v2.0/logout?param1=value1",
            });
            const config: ClientConfiguration = await ClientTestUtils.createTestClientConfiguration();
            const client = new AuthorizationCodeClient(config);

            const logoutUri = client.getLogoutUri({
                correlationId: RANDOM_TEST_GUID,
                postLogoutRedirectUri: TEST_URIS.TEST_LOGOUT_URI,
                idTokenHint: "id_token_hint",
                state: "test_state",
                extraQueryParameters: {
                    testParam: "test_val"
                }
            });

            const testLogoutUriWithParams = `https://login.windows.net/common/oauth2/v2.0/logout?param1=value1&${AADServerParamKeys.POST_LOGOUT_URI}=${encodeURIComponent(TEST_URIS.TEST_LOGOUT_URI)}&${AADServerParamKeys.CLIENT_REQUEST_ID}=${encodeURIComponent(RANDOM_TEST_GUID)}&${AADServerParamKeys.ID_TOKEN_HINT}=id_token_hint&${AADServerParamKeys.STATE}=test_state&testParam=test_val`;
            expect(logoutUri).toBe(testLogoutUriWithParams);
        });
    });
});<|MERGE_RESOLUTION|>--- conflicted
+++ resolved
@@ -1987,7 +1987,6 @@
             expect(authenticationResult.requestId).toBeFalsy;
             expect(authenticationResult.requestId).toEqual("");
         });
-<<<<<<< HEAD
 
         it('includes the http version in Authorization code client measurement(AT) when received in server response', async () => {
             sinon.stub(Authority.prototype, <any>"getEndpointMetadataFromNetwork").resolves(DEFAULT_OPENID_CONFIG_RESPONSE.body);
@@ -2097,8 +2096,6 @@
             expect(performanceClient.addStaticFields).not.toHaveBeenCalled();
         });
     });
-=======
->>>>>>> a9a74754
 
         it('includes the http version in Authorization code client measurement(AT) when received in server response', async () => {
             sinon.stub(Authority.prototype, <any>"getEndpointMetadataFromNetwork").resolves(DEFAULT_OPENID_CONFIG_RESPONSE.body);
