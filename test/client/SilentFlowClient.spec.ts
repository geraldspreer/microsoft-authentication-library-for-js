--- conflicted
+++ resolved
@@ -14,11 +14,7 @@
     ID_TOKEN_CLAIMS,
 } from "../utils/StringConstants";
 import { BaseClient } from "../../src/client/BaseClient";
-<<<<<<< HEAD
 import { AADServerParamKeys, AuthenticationScheme, Constants, CredentialType, GrantType } from "../../src/utils/Constants";
-=======
-import { CredentialType } from "../../src/utils/Constants";
->>>>>>> af3c3cc5
 import { ClientTestUtils, MockStorageClass } from "./ClientTestUtils";
 import { Authority } from "../../src/authority/Authority";
 import { SilentFlowClient } from "../../src/client/SilentFlowClient";
@@ -357,13 +353,8 @@
                 correlationId: TEST_CONFIG.CORRELATION_ID,
                 forceRefresh: false
             };
-<<<<<<< HEAD
             
             const authResult: AuthenticationResult = await client.acquireCachedToken(CommonSilentFlowRequest);
-=======
-
-            const authResult: AuthenticationResult = await client.acquireCachedToken(silentFlowRequest);
->>>>>>> af3c3cc5
             const expectedScopes = [TEST_CONFIG.DEFAULT_GRAPH_SCOPE[0]];
             expect(telemetryCacheHitSpy.calledOnce).to.be.true;
             expect(authResult.uniqueId).to.deep.eq(ID_TOKEN_CLAIMS.oid);
@@ -387,13 +378,8 @@
                 correlationId: TEST_CONFIG.CORRELATION_ID,
                 forceRefresh: false
             };
-<<<<<<< HEAD
             
             await expect(client.acquireCachedToken(CommonSilentFlowRequest)).to.be.rejectedWith(ClientAuthErrorMessage.tokenRefreshRequired.desc);
-=======
-
-            await expect(client.acquireCachedToken(silentFlowRequest)).to.be.rejectedWith(ClientAuthErrorMessage.tokenRefreshRequired.desc);
->>>>>>> af3c3cc5
         });
     });
 });