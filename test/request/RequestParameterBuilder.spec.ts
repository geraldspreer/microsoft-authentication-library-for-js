import { expect } from "chai";
import {Constants, SSOTypes, PromptValue, AADServerParamKeys, ResponseMode, GrantType, AuthenticationScheme} from "../../src/utils/Constants";
import {
    TEST_CONFIG,
    TEST_URIS,
    TEST_TOKENS,
    DEVICE_CODE_RESPONSE,
    TEST_POP_VALUES
} from "../utils/StringConstants";
import { RequestParameterBuilder } from "../../src/request/RequestParameterBuilder";
import { ScopeSet } from "../../src/request/ScopeSet";
import { ClientConfigurationError, ClientConfigurationErrorMessage } from "../../src";
import sinon from "sinon";

describe("RequestParameterBuilder unit tests", () => {

    it("constructor", () => {
        const requestParameterBuilder = new RequestParameterBuilder();
        expect(requestParameterBuilder).to.be.instanceOf(RequestParameterBuilder);
    });

    it("Build query string from RequestParameterBuilder object", () => {
        const requestParameterBuilder = new RequestParameterBuilder();
        requestParameterBuilder.addResponseTypeCode();
        requestParameterBuilder.addResponseMode(ResponseMode.FORM_POST);
        requestParameterBuilder.addScopes(TEST_CONFIG.DEFAULT_SCOPES);
        requestParameterBuilder.addClientId(TEST_CONFIG.MSAL_CLIENT_ID);
        requestParameterBuilder.addRedirectUri(TEST_URIS.TEST_REDIRECT_URI_LOCALHOST);
        requestParameterBuilder.addDomainHint(TEST_CONFIG.DOMAIN_HINT);
        requestParameterBuilder.addLoginHint(TEST_CONFIG.LOGIN_HINT);
        requestParameterBuilder.addClaims(TEST_CONFIG.CLAIMS, []);
        requestParameterBuilder.addCorrelationId(TEST_CONFIG.CORRELATION_ID);
        requestParameterBuilder.addPrompt(PromptValue.SELECT_ACCOUNT);
        requestParameterBuilder.addState(TEST_CONFIG.STATE);
        requestParameterBuilder.addNonce(TEST_CONFIG.NONCE);
        requestParameterBuilder.addCodeChallengeParams(TEST_CONFIG.TEST_CHALLENGE, TEST_CONFIG.CODE_CHALLENGE_METHOD);
        requestParameterBuilder.addAuthorizationCode(TEST_TOKENS.AUTHORIZATION_CODE);
        requestParameterBuilder.addDeviceCode(DEVICE_CODE_RESPONSE.deviceCode);
        requestParameterBuilder.addCodeVerifier(TEST_CONFIG.TEST_VERIFIER);
        requestParameterBuilder.addGrantType(GrantType.DEVICE_CODE_GRANT);
        requestParameterBuilder.addSid(TEST_CONFIG.SID);

        const requestQueryString = requestParameterBuilder.createQueryString();
        expect(requestQueryString).to.contain(`${AADServerParamKeys.RESPONSE_TYPE}=${Constants.CODE_RESPONSE_TYPE}`);
        expect(requestQueryString).to.contain(`${AADServerParamKeys.RESPONSE_MODE}=${encodeURIComponent(ResponseMode.FORM_POST)}`);
        expect(requestQueryString).to.contain(`${AADServerParamKeys.SCOPE}=${Constants.OPENID_SCOPE}%20${Constants.PROFILE_SCOPE}%20${Constants.OFFLINE_ACCESS_SCOPE}`);
        expect(requestQueryString).to.contain(`${AADServerParamKeys.CLIENT_ID}=${TEST_CONFIG.MSAL_CLIENT_ID}`);
        expect(requestQueryString).to.contain(`${AADServerParamKeys.REDIRECT_URI}=${encodeURIComponent(TEST_URIS.TEST_REDIRECT_URI_LOCALHOST)}`);
        expect(requestQueryString).to.contain(`${SSOTypes.DOMAIN_HINT}=${encodeURIComponent(TEST_CONFIG.DOMAIN_HINT)}`);
        expect(requestQueryString).to.contain(`${SSOTypes.LOGIN_HINT}=${encodeURIComponent(TEST_CONFIG.LOGIN_HINT)}`);
        expect(requestQueryString).to.contain(`${AADServerParamKeys.CLAIMS}=${encodeURIComponent(TEST_CONFIG.CLAIMS)}`);
        expect(requestQueryString).to.contain(`${AADServerParamKeys.CLIENT_REQUEST_ID}=${encodeURIComponent(TEST_CONFIG.CORRELATION_ID)}`);
        expect(requestQueryString).to.contain(`${AADServerParamKeys.PROMPT}=${PromptValue.SELECT_ACCOUNT}`);
        expect(requestQueryString).to.contain(`${AADServerParamKeys.STATE}=${encodeURIComponent(TEST_CONFIG.STATE)}`);
        expect(requestQueryString).to.contain(`${AADServerParamKeys.NONCE}=${encodeURIComponent(TEST_CONFIG.NONCE)}`);
        expect(requestQueryString).to.contain(`${AADServerParamKeys.CODE_CHALLENGE}=${encodeURIComponent(TEST_CONFIG.TEST_CHALLENGE)}`);
        expect(requestQueryString).to.contain(`${AADServerParamKeys.CODE_CHALLENGE_METHOD}=${encodeURIComponent(TEST_CONFIG.CODE_CHALLENGE_METHOD)}`);
        expect(requestQueryString).to.contain(`${AADServerParamKeys.CODE}=${encodeURIComponent(TEST_TOKENS.AUTHORIZATION_CODE)}`);
        expect(requestQueryString).to.contain(`${AADServerParamKeys.DEVICE_CODE}=${encodeURIComponent(DEVICE_CODE_RESPONSE.deviceCode)}`);
        expect(requestQueryString).to.contain(`${AADServerParamKeys.CODE_VERIFIER}=${encodeURIComponent(TEST_CONFIG.TEST_VERIFIER)}`);
        expect(requestQueryString).to.contain(`${SSOTypes.SID}=${encodeURIComponent(TEST_CONFIG.SID)}`);
    });

<<<<<<< HEAD
    it("Adds token type and req_cnf correctly for proof-of-possession tokens", () => {
        const requestParameterBuilder = new RequestParameterBuilder();
        requestParameterBuilder.addPopToken(TEST_POP_VALUES.ENCODED_REQ_CNF);
        const requestQueryString = requestParameterBuilder.createQueryString();
        expect(requestQueryString).to.contain(`${AADServerParamKeys.TOKEN_TYPE}=${AuthenticationScheme.POP}`);
        expect(requestQueryString).to.contain(`${AADServerParamKeys.REQ_CNF}=${encodeURIComponent(TEST_POP_VALUES.ENCODED_REQ_CNF)}`);
    });

    it("Does not add token type or req_cnf if req_cnf is undefined or empty", () => {
        const requestParameterBuilder = new RequestParameterBuilder();
        requestParameterBuilder.addPopToken("");
        const requestQueryString = requestParameterBuilder.createQueryString();
        expect(requestQueryString).to.be.empty;
        
        const requestParameterBuilder2 = new RequestParameterBuilder();
        requestParameterBuilder.addPopToken(undefined);
        const requestQueryString2 = requestParameterBuilder2.createQueryString();
        expect(requestQueryString2).to.be.empty;
=======
    it("addScopes appends oidc scopes by default", () => {
        let requestParameterBuilder = new RequestParameterBuilder();
        requestParameterBuilder.addScopes(["testScope"]);
        let requestQueryString = requestParameterBuilder.createQueryString();
        expect(requestQueryString).to.contain(`${AADServerParamKeys.SCOPE}=testScope%20${Constants.OPENID_SCOPE}%20${Constants.PROFILE_SCOPE}`);

        requestParameterBuilder = new RequestParameterBuilder();
        requestParameterBuilder.addScopes([]);
        requestQueryString = requestParameterBuilder.createQueryString();
        expect(requestQueryString).to.contain(`${AADServerParamKeys.SCOPE}=${Constants.OPENID_SCOPE}%20${Constants.PROFILE_SCOPE}`);

        requestParameterBuilder = new RequestParameterBuilder();
        requestParameterBuilder.addScopes(null);
        requestQueryString = requestParameterBuilder.createQueryString();
        expect(requestQueryString).to.contain(`${AADServerParamKeys.SCOPE}=${Constants.OPENID_SCOPE}%20${Constants.PROFILE_SCOPE}`);

        requestParameterBuilder = new RequestParameterBuilder();
        requestParameterBuilder.addScopes(undefined);
        requestQueryString = requestParameterBuilder.createQueryString();
        expect(requestQueryString).to.contain(`${AADServerParamKeys.SCOPE}=${Constants.OPENID_SCOPE}%20${Constants.PROFILE_SCOPE}`);
    });

    it("addScopes does not append oidc scopes if flag set to false", () => {
        const requestParameterBuilder = new RequestParameterBuilder();
        requestParameterBuilder.addScopes(["testScope"], false);
        const requestQueryString = requestParameterBuilder.createQueryString();
        expect(requestQueryString).to.contain(`${AADServerParamKeys.SCOPE}=testScope`);
>>>>>>> 0dd36d5a
    });

    it("addCodeChallengeParams throws invalidCodeChallengeParamsError if codeChallengeMethod empty", () => {
        const requestParameterBuilder = new RequestParameterBuilder();
        expect(() => requestParameterBuilder.addCodeChallengeParams(TEST_CONFIG.TEST_CHALLENGE, "")).to.throw(ClientConfigurationError.createInvalidCodeChallengeParamsError().errorMessage);
    });

    it("addCodeChallengeParams throws invalidCodeChallengeParamsError if codeChallenge empty", () => {
        const requestParameterBuilder = new RequestParameterBuilder();
        expect(() => requestParameterBuilder.addCodeChallengeParams("", AADServerParamKeys.CODE_CHALLENGE_METHOD)).to.throw(ClientConfigurationError.createInvalidCodeChallengeParamsError().errorMessage);
    });

    it("throws error if claims is not stringified JSON object", () => {
        const claims = "not-a-valid-JSON-object";
        sinon.stub(RequestParameterBuilder.prototype, "addClientCapabilitiesToClaims").returns(claims);
        const requestParameterBuilder = new RequestParameterBuilder();
        expect(() => requestParameterBuilder.addClaims(claims, [])).to.throw(ClientConfigurationErrorMessage.invalidClaimsRequest.desc);
        sinon.restore();
    });

    describe("addClientCapabilitiesToClaims tests", () => {
        it("passing just claims returns claims", () => {
            const requestParameterBuilder = new RequestParameterBuilder();
            const testClaims = TEST_CONFIG.CLAIMS;
            expect(requestParameterBuilder.addClientCapabilitiesToClaims(testClaims, [])).to.eq(testClaims);
        });

        it("passing just clientCapabilities returns clientCapabilities as claims request", () => {
            const requestParameterBuilder = new RequestParameterBuilder();
            const clientCapabilities = ["CP1"];
            const expectedString = "{\"access_token\":{\"xms_cc\":{\"values\":[\"CP1\"]}}}";
            expect(requestParameterBuilder.addClientCapabilitiesToClaims(undefined, clientCapabilities)).to.eq(expectedString);
        });

        it("passed claims already has access_token key, append xms_cc claim from clientCapabilities", () => {
            const requestParameterBuilder = new RequestParameterBuilder();
            const claimsRequest = "{\"access_token\":{\"example_claim\":{\"values\":[\"example_value\"]}}}";
            const clientCapabilities = ["CP1"];
            const expectedString = "{\"access_token\":{\"example_claim\":{\"values\":[\"example_value\"]},\"xms_cc\":{\"values\":[\"CP1\"]}}}";
            expect(requestParameterBuilder.addClientCapabilitiesToClaims(claimsRequest, clientCapabilities)).to.eq(expectedString);
        });

        it("passed claims does not have access_token key, add access_token key and xms_cc key underneath", () => {
            const requestParameterBuilder = new RequestParameterBuilder();
            const claimsRequest = "{\"id_token\":{\"example_claim\":{\"values\":[\"example_value\"]}}}";
            const clientCapabilities = ["CP1"];
            const expectedString = "{\"id_token\":{\"example_claim\":{\"values\":[\"example_value\"]}},\"access_token\":{\"xms_cc\":{\"values\":[\"CP1\"]}}}";
            expect(requestParameterBuilder.addClientCapabilitiesToClaims(claimsRequest, clientCapabilities)).to.eq(expectedString);
        });

        it("throws error if claims passed is not stringified JSON object", () => {
            const requestParameterBuilder = new RequestParameterBuilder();
            const testClaims = "not-a-valid-JSON-object";
            expect(() => requestParameterBuilder.addClientCapabilitiesToClaims(testClaims, [])).to.throw(ClientConfigurationErrorMessage.invalidClaimsRequest.desc);
        });
    });
});<|MERGE_RESOLUTION|>--- conflicted
+++ resolved
@@ -61,7 +61,6 @@
         expect(requestQueryString).to.contain(`${SSOTypes.SID}=${encodeURIComponent(TEST_CONFIG.SID)}`);
     });
 
-<<<<<<< HEAD
     it("Adds token type and req_cnf correctly for proof-of-possession tokens", () => {
         const requestParameterBuilder = new RequestParameterBuilder();
         requestParameterBuilder.addPopToken(TEST_POP_VALUES.ENCODED_REQ_CNF);
@@ -80,7 +79,8 @@
         requestParameterBuilder.addPopToken(undefined);
         const requestQueryString2 = requestParameterBuilder2.createQueryString();
         expect(requestQueryString2).to.be.empty;
-=======
+    });
+
     it("addScopes appends oidc scopes by default", () => {
         let requestParameterBuilder = new RequestParameterBuilder();
         requestParameterBuilder.addScopes(["testScope"]);
@@ -108,7 +108,6 @@
         requestParameterBuilder.addScopes(["testScope"], false);
         const requestQueryString = requestParameterBuilder.createQueryString();
         expect(requestQueryString).to.contain(`${AADServerParamKeys.SCOPE}=testScope`);
->>>>>>> 0dd36d5a
     });
 
     it("addCodeChallengeParams throws invalidCodeChallengeParamsError if codeChallengeMethod empty", () => {
