import { AuthToken } from "../../src/account/AuthToken";
import { TEST_CONFIG, TEST_DATA_CLIENT_INFO, RANDOM_TEST_GUID, TEST_TOKENS, TEST_URIS, TEST_POP_VALUES } from "../test_kit/StringConstants";
import { PkceCodes, ICrypto } from "../../src/crypto/ICrypto";
import { ClientAuthErrorMessage, ClientAuthError, StringUtils } from "../../src";
import { DecodedAuthToken } from "../../src/account/DecodedAuthToken";

// Set up stubs
const idTokenClaims = {
    "ver": "2.0",
    "iss": `${TEST_URIS.DEFAULT_INSTANCE}9188040d-6c67-4c5b-b112-36a304b66dad/v2.0`,
    "sub": "AAAAAAAAAAAAAAAAAAAAAIkzqFVrSaSaFHy782bbtaQ",
    "exp": 1536361411,
    "name": "Abe Lincoln",
    "preferred_username": "AbeLi@microsoft.com",
    "oid": "00000000-0000-0000-66f3-3332eca7ea81",
    "tid": "3338040d-6c67-4c5b-b112-36a304b66dad",
    "nonce": "123523",
};

const testTokenPayload = "eyJ2ZXIiOiIyLjAiLCJpc3MiOiJodHRwczovL2xvZ2luLm1pY3Jvc29mdG9ubGluZS5jb20vOTE4ODA0MGQtNmM2Ny00YzViLWIxMTItMzZhMzA0YjY2ZGFkL3YyLjAiLCJzdWIiOiJBQUFBQUFBQUFBQUFBQUFBQUFBQUFJa3pxRlZyU2FTYUZIeTc4MmJidGFRIiwiYXVkIjoiNmNiMDQwMTgtYTNmNS00NmE3LWI5OTUtOTQwYzc4ZjVhZWYzIiwiZXhwIjoxNTM2MzYxNDExLCJpYXQiOjE1MzYyNzQ3MTEsIm5iZiI6MTUzNjI3NDcxMSwibmFtZSI6IkFiZSBMaW5jb2xuIiwicHJlZmVycmVkX3VzZXJuYW1lIjoiQWJlTGlAbWljcm9zb2Z0LmNvbSIsIm9pZCI6IjAwMDAwMDAwLTAwMDAtMDAwMC02NmYzLTMzMzJlY2E3ZWE4MSIsInRpZCI6IjMzMzgwNDBkLTZjNjctNGM1Yi1iMTEyLTM2YTMwNGI2NmRhZCIsIm5vbmNlIjoiMTIzNTIzIiwiYWlvIjoiRGYyVVZYTDFpeCFsTUNXTVNPSkJjRmF0emNHZnZGR2hqS3Y4cTVnMHg3MzJkUjVNQjVCaXN2R1FPN1lXQnlqZDhpUURMcSFlR2JJRGFreXA1bW5PcmNkcUhlWVNubHRlcFFtUnA2QUlaOGpZIn0=";

describe("AuthToken.ts Class Unit Tests", () => {

    let cryptoInterface: ICrypto;
    beforeEach(() => {
        cryptoInterface = {
            createNewGuid(): string {
                return RANDOM_TEST_GUID;
            },
            base64Decode(input: string): string {
                switch (input) {
                    case TEST_POP_VALUES.ENCODED_REQ_CNF:
                        return TEST_POP_VALUES.DECODED_REQ_CNF;
                    case TEST_DATA_CLIENT_INFO.TEST_RAW_CLIENT_INFO:
                        return TEST_DATA_CLIENT_INFO.TEST_DECODED_CLIENT_INFO;
                    case testTokenPayload:
                        return JSON.stringify(idTokenClaims);
                    default:
                        return input;
                }
            },
            base64Encode(input: string): string {
                switch (input) {
                    case "123-test-uid":
                        return "MTIzLXRlc3QtdWlk";
                    case "456-test-uid":
                        return "NDU2LXRlc3QtdWlk";
                    case TEST_POP_VALUES.DECODED_REQ_CNF:
                        return TEST_POP_VALUES.ENCODED_REQ_CNF;
                    default:
                        return input;
                }
            },
            async generatePkceCodes(): Promise<PkceCodes> {
                return {
                    challenge: TEST_CONFIG.TEST_CHALLENGE,
                    verifier: TEST_CONFIG.TEST_VERIFIER
                }
            },
            async getPublicKeyThumbprint(): Promise<string> {
                return TEST_POP_VALUES.KID;
            },
            async signJwt(): Promise<string> {
                return "";
            }
        };
    });

    afterEach(() => {
        jest.restoreAllMocks();
    });

    describe("Constructor", () => {

        it("Throws error if rawIdToken is null or empty", () => {
<<<<<<< HEAD
            expect(() => new AuthToken("", cryptoInterface)).toThrowError(ClientAuthErrorMessage.nullOrEmptyToken.desc);
            expect(() => new AuthToken("", cryptoInterface)).toThrowError(ClientAuthError);

            // @ts-ignore
            expect(() => new AuthToken(null, cryptoInterface)).toThrowError(ClientAuthErrorMessage.nullOrEmptyToken.desc);
            // @ts-ignore
            expect(() => new AuthToken(null, cryptoInterface)).toThrowError(ClientAuthError);
=======
            expect(() => new AuthToken("", cryptoInterface)).to.throw(ClientAuthErrorMessage.nullOrEmptyToken.desc);
            expect(() => new AuthToken("", cryptoInterface)).to.throw(ClientAuthError);
            // @ts-ignore
            expect(() => new AuthToken(null, cryptoInterface)).to.throw(ClientAuthErrorMessage.nullOrEmptyToken.desc);
            // @ts-ignore
            expect(() => new AuthToken(null, cryptoInterface)).to.throw(ClientAuthError);
>>>>>>> b255d768
        });

        it("Successfully sets the rawidToken and claims fields", () => {
            //jest.spyOn(AuthToken, "extractTokenClaims").mockReturnValue(idTokenClaims);

            const idToken = new AuthToken(TEST_TOKENS.IDTOKEN_V2, cryptoInterface);
            expect(idToken.rawToken).toBe(TEST_TOKENS.IDTOKEN_V2);
            expect(idToken.claims).toEqual(idTokenClaims);
        });
    });

    describe("extractIdToken()", () => {

        it("Throws error if idToken is null or empty", () => {
            expect(() => AuthToken.extractTokenClaims("", cryptoInterface)).toThrowError(ClientAuthErrorMessage.nullOrEmptyToken.desc);
            expect(() => AuthToken.extractTokenClaims("", cryptoInterface)).toThrowError(ClientAuthError);

            // @ts-ignore
<<<<<<< HEAD
            expect(() => AuthToken.extractTokenClaims(null, cryptoInterface)).toThrowError(ClientAuthErrorMessage.nullOrEmptyToken.desc);
            // @ts-ignore
            expect(() => AuthToken.extractTokenClaims(null, cryptoInterface)).toThrowError(ClientAuthError);
=======
            expect(() => AuthToken.extractTokenClaims(null, cryptoInterface)).to.throw(ClientAuthErrorMessage.nullOrEmptyToken.desc);
            // @ts-ignore
            expect(() => AuthToken.extractTokenClaims(null, cryptoInterface)).to.throw(ClientAuthError);
>>>>>>> b255d768
        });

        it("throws if decodeJwt returns null", () => {
            // @ts-ignore
<<<<<<< HEAD
            jest.spyOn(StringUtils, "decodeAuthToken").mockReturnValue(null);
            expect(() => AuthToken.extractTokenClaims(TEST_TOKENS.IDTOKEN_V2, cryptoInterface)).toThrowError(ClientAuthErrorMessage.tokenParsingError.desc);
=======
            sinon.stub(StringUtils, "decodeAuthToken").returns(null);
            expect(() => AuthToken.extractTokenClaims(TEST_TOKENS.IDTOKEN_V2, cryptoInterface)).to.throw(ClientAuthErrorMessage.tokenParsingError.desc);
>>>>>>> b255d768
        });

        it("Throws error if payload cannot be parsed", () => {
            const decodedJwt: DecodedAuthToken = {
                header: "jwt header",
                JWSPayload: "jws payload",
                JWSSig: "signature"
            };
            jest.spyOn(StringUtils, "decodeAuthToken").mockReturnValue(decodedJwt);

            expect(() => AuthToken.extractTokenClaims(TEST_TOKENS.IDTOKEN_V2, cryptoInterface)).toThrowError(ClientAuthErrorMessage.tokenParsingError.desc);
            expect(() => AuthToken.extractTokenClaims(TEST_TOKENS.IDTOKEN_V2, cryptoInterface)).toThrowError(ClientAuthError);
        });

        it("Successfully extracts the idTokenClaims from the decodedJwt", () => {
            const decodedJwt: DecodedAuthToken = {
                header: JSON.stringify({
                    "typ": "JWT",
                    "alg": "RS256",
                    "kid": "1LTMzakihiRla_8z2BEJVXeWMqo"
                }),
                JWSPayload: testTokenPayload,
                JWSSig: "signature"
            };
            jest.spyOn(StringUtils, "decodeAuthToken").mockReturnValue(decodedJwt);
            expect(AuthToken.extractTokenClaims(decodedJwt.JWSPayload, cryptoInterface)).toEqual(idTokenClaims);
        });
    });
});<|MERGE_RESOLUTION|>--- conflicted
+++ resolved
@@ -73,7 +73,6 @@
     describe("Constructor", () => {
 
         it("Throws error if rawIdToken is null or empty", () => {
-<<<<<<< HEAD
             expect(() => new AuthToken("", cryptoInterface)).toThrowError(ClientAuthErrorMessage.nullOrEmptyToken.desc);
             expect(() => new AuthToken("", cryptoInterface)).toThrowError(ClientAuthError);
 
@@ -81,14 +80,6 @@
             expect(() => new AuthToken(null, cryptoInterface)).toThrowError(ClientAuthErrorMessage.nullOrEmptyToken.desc);
             // @ts-ignore
             expect(() => new AuthToken(null, cryptoInterface)).toThrowError(ClientAuthError);
-=======
-            expect(() => new AuthToken("", cryptoInterface)).to.throw(ClientAuthErrorMessage.nullOrEmptyToken.desc);
-            expect(() => new AuthToken("", cryptoInterface)).to.throw(ClientAuthError);
-            // @ts-ignore
-            expect(() => new AuthToken(null, cryptoInterface)).to.throw(ClientAuthErrorMessage.nullOrEmptyToken.desc);
-            // @ts-ignore
-            expect(() => new AuthToken(null, cryptoInterface)).to.throw(ClientAuthError);
->>>>>>> b255d768
         });
 
         it("Successfully sets the rawidToken and claims fields", () => {
@@ -107,26 +98,15 @@
             expect(() => AuthToken.extractTokenClaims("", cryptoInterface)).toThrowError(ClientAuthError);
 
             // @ts-ignore
-<<<<<<< HEAD
             expect(() => AuthToken.extractTokenClaims(null, cryptoInterface)).toThrowError(ClientAuthErrorMessage.nullOrEmptyToken.desc);
             // @ts-ignore
             expect(() => AuthToken.extractTokenClaims(null, cryptoInterface)).toThrowError(ClientAuthError);
-=======
-            expect(() => AuthToken.extractTokenClaims(null, cryptoInterface)).to.throw(ClientAuthErrorMessage.nullOrEmptyToken.desc);
-            // @ts-ignore
-            expect(() => AuthToken.extractTokenClaims(null, cryptoInterface)).to.throw(ClientAuthError);
->>>>>>> b255d768
         });
 
         it("throws if decodeJwt returns null", () => {
             // @ts-ignore
-<<<<<<< HEAD
             jest.spyOn(StringUtils, "decodeAuthToken").mockReturnValue(null);
             expect(() => AuthToken.extractTokenClaims(TEST_TOKENS.IDTOKEN_V2, cryptoInterface)).toThrowError(ClientAuthErrorMessage.tokenParsingError.desc);
-=======
-            sinon.stub(StringUtils, "decodeAuthToken").returns(null);
-            expect(() => AuthToken.extractTokenClaims(TEST_TOKENS.IDTOKEN_V2, cryptoInterface)).to.throw(ClientAuthErrorMessage.tokenParsingError.desc);
->>>>>>> b255d768
         });
 
         it("Throws error if payload cannot be parsed", () => {
