import "mocha";
import chai from "chai";
import chaiAsPromised from "chai-as-promised";
chai.use(chaiAsPromised);
const expect = chai.expect;
import sinon from "sinon";
import { PublicClientApplication } from "../../src/app/PublicClientApplication";
import { TEST_CONFIG, TEST_URIS, TEST_HASHES, TEST_TOKENS, TEST_DATA_CLIENT_INFO, TEST_TOKEN_LIFETIMES, RANDOM_TEST_GUID, DEFAULT_OPENID_CONFIG_RESPONSE, testNavUrl, testLogoutUrl, TEST_STATE_VALUES, testNavUrlNoRequest } from "../utils/StringConstants";
import { ServerError, Constants, AccountInfo, TokenClaims, PromptValue, AuthenticationResult, AuthorizationCodeRequest, AuthorizationUrlRequest, AuthToken, PersistentCacheKeys, SilentFlowRequest, CacheSchemaType, TimeUtils, AuthorizationCodeClient, ResponseMode, SilentFlowClient, TrustedAuthority, EndSessionRequest, CloudDiscoveryMetadata, AccountEntity, ProtocolUtils, ServerTelemetryCacheValue, AuthenticationScheme, RefreshTokenClient } from "@azure/msal-common";
import { BrowserUtils } from "../../src/utils/BrowserUtils";
import { BrowserConstants, TemporaryCacheKeys, ApiId, InteractionType } from "../../src/utils/BrowserConstants";
import { Base64Encode } from "../../src/encode/Base64Encode";
import { XhrClient } from "../../src/network/XhrClient";
import { BrowserAuthErrorMessage, BrowserAuthError } from "../../src/error/BrowserAuthError";
import { RedirectHandler } from "../../src/interaction_handler/RedirectHandler";
import { PopupHandler } from "../../src/interaction_handler/PopupHandler";
import { SilentHandler } from "../../src/interaction_handler/SilentHandler";
import { BrowserStorage } from "../../src/cache/BrowserStorage";
import { CryptoOps } from "../../src/crypto/CryptoOps";
import { DatabaseStorage } from "../../src/cache/DatabaseStorage";
<<<<<<< HEAD
import { EventType } from "../../src/event/EventType";
import { EventMessage } from "../../src/event/EventMessage";
=======
import { SilentRequest } from "../../src/request/SilentRequest";
>>>>>>> 4ecd2664

describe("PublicClientApplication.ts Class Unit Tests", () => {
    const cacheConfig = {
        cacheLocation: BrowserConstants.CACHE_LOCATION_SESSION,
        storeAuthStateInCookie: false
    };

    let dbStorage = {};

    let pca: PublicClientApplication;
    beforeEach(() => {
        sinon.stub(TrustedAuthority, "IsInTrustedHostList").returns(true);
        const stubbedCloudDiscoveryMetadata: CloudDiscoveryMetadata = {
            preferred_cache: "login.windows.net",
            preferred_network: "login.microsoftonline.com",
            aliases: ["login.microsoftonline.com","login.windows.net","login.microsoft.com","sts.windows.net"]
        };
        sinon.stub(TrustedAuthority, "getTrustedHostList").returns(stubbedCloudDiscoveryMetadata.aliases);
        sinon.stub(TrustedAuthority, "getCloudDiscoveryMetadata").returns(stubbedCloudDiscoveryMetadata);
        sinon.stub(DatabaseStorage.prototype, "open").callsFake(async (): Promise<void> => {
            dbStorage = {};
        });
        pca = new PublicClientApplication({
            auth: {
                clientId: TEST_CONFIG.MSAL_CLIENT_ID
            }
        });
    });

    afterEach(() => {
        sinon.restore();
        window.location.hash = "";
        window.sessionStorage.clear();
        window.localStorage.clear();
    });

    describe("Constructor tests", () => {

        it("passes null check", (done) => {
            expect(pca).to.be.not.null;
            expect(pca instanceof PublicClientApplication).to.be.true;
            done();
        });

        it("handleRedirectPromise returns null if interaction is not in progress", async () => {
            sinon.stub(pca, <any>"interactionInProgress").returns(false);
            window.location.hash = TEST_HASHES.TEST_SUCCESS_CODE_HASH;
            window.sessionStorage.setItem(`${Constants.CACHE_PREFIX}.${TEST_CONFIG.MSAL_CLIENT_ID}.${TemporaryCacheKeys.ORIGIN_URI}`, TEST_URIS.TEST_ALTERNATE_REDIR_URI);
            expect(await pca.handleRedirectPromise()).to.be.null;
        });

        it("navigates and caches hash if navigateToLoginRequestUri is true and interaction type is redirect", (done) => {
            sinon.stub(pca, <any>"interactionInProgress").returns(true);
            window.location.hash = TEST_HASHES.TEST_SUCCESS_CODE_HASH;
            window.sessionStorage.setItem(`${Constants.CACHE_PREFIX}.${TEST_CONFIG.MSAL_CLIENT_ID}.${TemporaryCacheKeys.ORIGIN_URI}`, TEST_URIS.TEST_ALTERNATE_REDIR_URI);
            sinon.stub(BrowserUtils, "navigateWindow").callsFake((urlNavigate: string, noHistory?: boolean) => {
                expect(noHistory).to.be.true;
                expect(urlNavigate).to.be.eq(TEST_URIS.TEST_ALTERNATE_REDIR_URI);
                done();
            });
            pca.handleRedirectPromise();
            expect(window.sessionStorage.getItem(`${Constants.CACHE_PREFIX}.${TEST_CONFIG.MSAL_CLIENT_ID}.${TemporaryCacheKeys.URL_HASH}`)).to.be.eq(null);
        });

        it("navigates to root and caches hash if navigateToLoginRequestUri is true", (done) => {
            sinon.stub(pca, <any>"interactionInProgress").returns(true);
            window.location.hash = TEST_HASHES.TEST_SUCCESS_CODE_HASH;
            sinon.stub(BrowserUtils, "navigateWindow").callsFake((urlNavigate: string, noHistory?: boolean) => {
                expect(noHistory).to.be.true;
                expect(urlNavigate).to.be.eq("https://localhost:8081/");
                expect(window.sessionStorage.getItem(`${Constants.CACHE_PREFIX}.${TEST_CONFIG.MSAL_CLIENT_ID}.${TemporaryCacheKeys.ORIGIN_URI}`)).to.be.eq("https://localhost:8081/");
                done();
            });
            pca.handleRedirectPromise();
            expect(window.sessionStorage.getItem(`${Constants.CACHE_PREFIX}.${TEST_CONFIG.MSAL_CLIENT_ID}.${TemporaryCacheKeys.URL_HASH}`)).to.be.eq(null);
        });

        it("navigates to root and caches hash if navigateToLoginRequestUri is true and loginRequestUrl is 'null'", (done) => {
            sinon.stub(pca, <any>"interactionInProgress").returns(true);
            window.location.hash = TEST_HASHES.TEST_SUCCESS_CODE_HASH;
            window.sessionStorage.setItem(`${Constants.CACHE_PREFIX}.${TEST_CONFIG.MSAL_CLIENT_ID}.${TemporaryCacheKeys.ORIGIN_URI}`, "null");
            sinon.stub(BrowserUtils, "navigateWindow").callsFake((urlNavigate: string, noHistory?: boolean) => {
                expect(noHistory).to.be.true;
                expect(urlNavigate).to.be.eq("https://localhost:8081/");
                expect(window.sessionStorage.getItem(`${Constants.CACHE_PREFIX}.${TEST_CONFIG.MSAL_CLIENT_ID}.${TemporaryCacheKeys.ORIGIN_URI}`)).to.be.eq("https://localhost:8081/");
                done();
            });
            pca.handleRedirectPromise();
            expect(window.sessionStorage.getItem(`${Constants.CACHE_PREFIX}.${TEST_CONFIG.MSAL_CLIENT_ID}.${TemporaryCacheKeys.URL_HASH}`)).to.be.eq(null);
        });

        it("navigates and caches hash if navigateToLoginRequestUri is true and loginRequestUrl contains query string", (done) => {
            sinon.stub(pca, <any>"interactionInProgress").returns(true);
            const loginRequestUrl = window.location.href + "?testQueryString=1";
            window.location.hash = TEST_HASHES.TEST_SUCCESS_CODE_HASH;
            window.sessionStorage.setItem(`${Constants.CACHE_PREFIX}.${TEST_CONFIG.MSAL_CLIENT_ID}.${TemporaryCacheKeys.ORIGIN_URI}`, loginRequestUrl);
            sinon.stub(BrowserUtils, "navigateWindow").callsFake((urlNavigate: string, noHistory?: boolean) => {
                expect(noHistory).to.be.true;
                expect(urlNavigate).to.be.eq(loginRequestUrl);
                done();
            });
            pca.handleRedirectPromise();
            expect(window.sessionStorage.getItem(`${Constants.CACHE_PREFIX}.${TEST_CONFIG.MSAL_CLIENT_ID}.${TemporaryCacheKeys.URL_HASH}`)).to.be.eq(null);
        });

        it("navigates and caches hash if navigateToLoginRequestUri is true and loginRequestUrl contains query string and hash", (done) => {
            sinon.stub(pca, <any>"interactionInProgress").returns(true);
            const loginRequestUrl = window.location.href + "?testQueryString=1#testHash";
            window.location.hash = TEST_HASHES.TEST_SUCCESS_CODE_HASH;
            window.sessionStorage.setItem(`${Constants.CACHE_PREFIX}.${TEST_CONFIG.MSAL_CLIENT_ID}.${TemporaryCacheKeys.ORIGIN_URI}`, loginRequestUrl);
            sinon.stub(BrowserUtils, "navigateWindow").callsFake((urlNavigate: string, noHistory?: boolean) => {
                expect(noHistory).to.be.true;
                expect(urlNavigate).to.be.eq(loginRequestUrl);
                done();
            });
            pca.handleRedirectPromise();
            expect(window.sessionStorage.getItem(`${Constants.CACHE_PREFIX}.${TEST_CONFIG.MSAL_CLIENT_ID}.${TemporaryCacheKeys.URL_HASH}`)).to.be.eq(null);
        });

        it("replaces custom hash if navigateToLoginRequestUri is true and loginRequestUrl contains custom hash", (done) => {
            sinon.stub(pca, <any>"interactionInProgress").returns(true);
            const loginRequestUrl = window.location.href + "#testHash";
            window.location.hash = TEST_HASHES.TEST_SUCCESS_CODE_HASH;
            window.sessionStorage.setItem(`${Constants.CACHE_PREFIX}.${TEST_CONFIG.MSAL_CLIENT_ID}.${TemporaryCacheKeys.ORIGIN_URI}`, loginRequestUrl);
            sinon.stub(PublicClientApplication.prototype, <any>"handleHash").callsFake((responseHash) => {
                expect(window.location.href).to.be.eq(loginRequestUrl);
                expect(responseHash).to.be.eq(TEST_HASHES.TEST_SUCCESS_CODE_HASH);
                done();
            });
            pca.handleRedirectPromise();
        });

        it("processes hash if navigateToLoginRequestUri is true and loginRequestUrl contains trailing slash", (done) => {
            sinon.stub(pca, <any>"interactionInProgress").returns(true);
            const loginRequestUrl = window.location.href.endsWith("/") ? window.location.href.slice(0, -1) : window.location.href + "/";
            window.location.hash = TEST_HASHES.TEST_SUCCESS_CODE_HASH;
            window.sessionStorage.setItem(`${Constants.CACHE_PREFIX}.${TEST_CONFIG.MSAL_CLIENT_ID}.${TemporaryCacheKeys.ORIGIN_URI}`, loginRequestUrl);
            sinon.stub(PublicClientApplication.prototype, <any>"handleHash").callsFake((responseHash) => {
                expect(responseHash).to.be.eq(TEST_HASHES.TEST_SUCCESS_CODE_HASH);
                done();
            });
            pca.handleRedirectPromise();
        });

        it("clears hash if navigateToLoginRequestUri is false and loginRequestUrl contains custom hash", (done) => {
            pca = new PublicClientApplication({
                auth: {
                    clientId: TEST_CONFIG.MSAL_CLIENT_ID,
                    navigateToLoginRequestUrl: false
                }
            });
            sinon.stub(pca, <any>"interactionInProgress").returns(true);
            const loginRequestUrl = window.location.href + "#testHash";
            window.location.hash = TEST_HASHES.TEST_SUCCESS_CODE_HASH;
            window.sessionStorage.setItem(`${Constants.CACHE_PREFIX}.${TEST_CONFIG.MSAL_CLIENT_ID}.${TemporaryCacheKeys.ORIGIN_URI}`, loginRequestUrl);
            sinon.stub(PublicClientApplication.prototype, <any>"handleHash").callsFake((responseHash) => {
                expect(window.location.href).to.not.contain("#testHash");
                expect(responseHash).to.be.eq(TEST_HASHES.TEST_SUCCESS_CODE_HASH);
                done();
            });
            pca.handleRedirectPromise();
        });
    });

    describe("Non-browser environment", () => {
        let oldWindow;

        beforeEach(() => {
            // @ts-ignore
            oldWindow = { ...global.window };
    
            // @ts-ignore
            global.window = undefined;
        });

        afterEach(() => {
            // @ts-ignore
            global.window = oldWindow;

            // @ts-ignore
            global.window.parent = oldWindow;
        });

        it("Constructor doesnt throw if window is undefined", () => {
            const instance = new PublicClientApplication({
                auth: {
                    clientId: TEST_CONFIG.MSAL_CLIENT_ID
                }
            });
        });

        it("acquireTokenSilent throws", (done) => {
            const instance = new PublicClientApplication({
                auth: {
                    clientId: TEST_CONFIG.MSAL_CLIENT_ID
                }
            });

            instance.acquireTokenSilent({scopes: ["openid"], account: null})
                .catch(error => {
                    expect(error.errorCode).to.equal(BrowserAuthErrorMessage.notInBrowserEnvironment.code);
                    done();
                });
        });

        it("ssoSilent throws", (done) => {
            const instance = new PublicClientApplication({
                auth: {
                    clientId: TEST_CONFIG.MSAL_CLIENT_ID
                }
            });

            instance.ssoSilent({})
                .catch(error => {
                    expect(error.errorCode).to.equal(BrowserAuthErrorMessage.notInBrowserEnvironment.code);
                    done();
                });
        });

        it("acquireTokenPopup throws", (done) => {
            const instance = new PublicClientApplication({
                auth: {
                    clientId: TEST_CONFIG.MSAL_CLIENT_ID
                }
            });

            instance.acquireTokenPopup({scopes: ["openid"]}).catch((error) => {
                expect(error.errorCode).to.equal(BrowserAuthErrorMessage.notInBrowserEnvironment.code);
                done();
            });
        });

        it("acquireTokenRedirect throws", (done) => {
            const instance = new PublicClientApplication({
                auth: {
                    clientId: TEST_CONFIG.MSAL_CLIENT_ID
                }
            });

            instance.acquireTokenRedirect({scopes: ["openid"]})
                .catch(error => {
                    expect(error.errorCode).to.equal(BrowserAuthErrorMessage.notInBrowserEnvironment.code);
                    done();
                });
        });

        it("loginPopup throws", (done) => {
            const instance = new PublicClientApplication({
                auth: {
                    clientId: TEST_CONFIG.MSAL_CLIENT_ID
                }
            });

            instance.loginPopup({scopes: ["openid"]})
                .catch(error => {
                    expect(error.errorCode).to.equal(BrowserAuthErrorMessage.notInBrowserEnvironment.code);
                    done();
                });
        });

        it("loginRedirect throws", (done) => {
            const instance = new PublicClientApplication({
                auth: {
                    clientId: TEST_CONFIG.MSAL_CLIENT_ID
                }
            });

            instance.loginRedirect({scopes: ["openid"]})
                .catch(error => {
                    expect(error.errorCode).to.equal(BrowserAuthErrorMessage.notInBrowserEnvironment.code);
                    done();
                });
        });

        it("logout throws", (done) => {
            const instance = new PublicClientApplication({
                auth: {
                    clientId: TEST_CONFIG.MSAL_CLIENT_ID
                }
            });

            instance.logout()
                .catch(error => {
                    expect(error.errorCode).to.equal(BrowserAuthErrorMessage.notInBrowserEnvironment.code);
                    done();
                });
        });

        it("getAllAccounts returns empty array", () => {
            const instance = new PublicClientApplication({
                auth: {
                    clientId: TEST_CONFIG.MSAL_CLIENT_ID
                }
            });

            const accounts = instance.getAllAccounts();
            expect(accounts).to.deep.equal([]);
        });

        it("getAccountByUsername returns null", () => {
            const instance = new PublicClientApplication({
                auth: {
                    clientId: TEST_CONFIG.MSAL_CLIENT_ID
                }
            });

            const account = instance.getAccountByUsername("example@test.com");
            expect(account).to.equal(null);
        });

        it("handleRedirectPromise returns null", (done) => {
            const instance = new PublicClientApplication({
                auth: {
                    clientId: TEST_CONFIG.MSAL_CLIENT_ID
                }
            });

            instance.handleRedirectPromise().then(result => {
                expect(result).to.be.null;
                done();
            });
        });

        it("addEventCallback does not throw", (done) => {
            const instance = new PublicClientApplication({
                auth: {
                    clientId: TEST_CONFIG.MSAL_CLIENT_ID
                }
            });

            expect(() => instance.addEventCallback(() => {})).to.not.throw();
            done();
        });
    });

    describe("Redirect Flow Unit tests", () => {

        describe("handleRedirectPromise()", () => {
            it("does nothing if no hash is detected", (done) => {	
                pca.handleRedirectPromise().then(() => {
                    expect(window.localStorage.length).to.be.eq(0);	
                    expect(window.sessionStorage.length).to.be.eq(0);	
                    done();
                });		
            });

            it("gets hash from cache and processes response", async () => {
                const b64Encode = new Base64Encode();
                const stateString = TEST_STATE_VALUES.TEST_STATE;
                const browserCrypto = new CryptoOps();
                const stateId = ProtocolUtils.parseRequestState(browserCrypto, stateString).libraryState.id;

                window.sessionStorage.setItem(`${Constants.CACHE_PREFIX}.${TEST_CONFIG.MSAL_CLIENT_ID}.${TemporaryCacheKeys.ORIGIN_URI}`, TEST_URIS.TEST_REDIR_URI);
                window.sessionStorage.setItem(`${Constants.CACHE_PREFIX}.${TEST_CONFIG.MSAL_CLIENT_ID}.${TemporaryCacheKeys.REQUEST_STATE}.${stateId}`, TEST_STATE_VALUES.TEST_STATE);
                window.sessionStorage.setItem(`${Constants.CACHE_PREFIX}.${TEST_CONFIG.MSAL_CLIENT_ID}.${TemporaryCacheKeys.URL_HASH}`, TEST_HASHES.TEST_SUCCESS_CODE_HASH);
                window.sessionStorage.setItem(`${Constants.CACHE_PREFIX}.${TEST_CONFIG.MSAL_CLIENT_ID}.${BrowserConstants.INTERACTION_STATUS_KEY}`, BrowserConstants.INTERACTION_IN_PROGRESS_VALUE);
                window.sessionStorage.setItem(`${Constants.CACHE_PREFIX}.${TEST_CONFIG.MSAL_CLIENT_ID}.${TemporaryCacheKeys.NONCE_IDTOKEN}.${stateId}`, "123523");
                const testTokenReq: AuthorizationCodeRequest = {
                    redirectUri: `${TEST_URIS.DEFAULT_INSTANCE}/`,
                    code: "thisIsATestCode",
                    scopes: TEST_CONFIG.DEFAULT_SCOPES,
                    codeVerifier: TEST_CONFIG.TEST_VERIFIER,
                    authority: `${Constants.DEFAULT_AUTHORITY}`,
                    correlationId: RANDOM_TEST_GUID
                };
                window.sessionStorage.setItem(`${Constants.CACHE_PREFIX}.${TEST_CONFIG.MSAL_CLIENT_ID}.${TemporaryCacheKeys.REQUEST_PARAMS}`, b64Encode.encode(JSON.stringify(testTokenReq)));
                const testServerTokenResponse = {
                    headers: null,
                    status: 200,
                    body: {
                        token_type: TEST_CONFIG.TOKEN_TYPE_BEARER,
                        scope: TEST_CONFIG.DEFAULT_SCOPES.join(" "),
                        expires_in: TEST_TOKEN_LIFETIMES.DEFAULT_EXPIRES_IN,
                        ext_expires_in: TEST_TOKEN_LIFETIMES.DEFAULT_EXPIRES_IN,
                        access_token: TEST_TOKENS.ACCESS_TOKEN,
                        refresh_token: TEST_TOKENS.REFRESH_TOKEN,
                        id_token: TEST_TOKENS.IDTOKEN_V2,
                        client_info: TEST_DATA_CLIENT_INFO.TEST_RAW_CLIENT_INFO
                    }
                };
                const testIdTokenClaims: TokenClaims = {
                    "ver": "2.0",
                    "iss": "https://login.microsoftonline.com/9188040d-6c67-4c5b-b112-36a304b66dad/v2.0",
                    "sub": "AAAAAAAAAAAAAAAAAAAAAIkzqFVrSaSaFHy782bbtaQ",
                    "name": "Abe Lincoln",
                    "preferred_username": "AbeLi@microsoft.com",
                    "oid": "00000000-0000-0000-66f3-3332eca7ea81",
                    "tid": "3338040d-6c67-4c5b-b112-36a304b66dad",
                    "nonce": "123523",
                };
                const testAccount: AccountInfo = {
                    homeAccountId: TEST_DATA_CLIENT_INFO.TEST_HOME_ACCOUNT_ID,
                    environment: "login.windows.net",
                    tenantId: testIdTokenClaims.tid,
                    username: testIdTokenClaims.preferred_username
                };
                const testTokenResponse: AuthenticationResult = {
                    uniqueId: testIdTokenClaims.oid,
                    tenantId: testIdTokenClaims.tid,
                    scopes: TEST_CONFIG.DEFAULT_SCOPES,
                    idToken: testServerTokenResponse.body.id_token,
                    idTokenClaims: testIdTokenClaims,
                    accessToken: testServerTokenResponse.body.access_token,
                    fromCache: false,
                    expiresOn: new Date(Date.now() + (testServerTokenResponse.body.expires_in * 1000)),
                    account: testAccount,
                    tokenType: AuthenticationScheme.BEARER
                };
                sinon.stub(XhrClient.prototype, "sendGetRequestAsync").resolves(DEFAULT_OPENID_CONFIG_RESPONSE);
                sinon.stub(XhrClient.prototype, "sendPostRequestAsync").resolves(testServerTokenResponse);
                pca = new PublicClientApplication({
                    auth: {
                        clientId: TEST_CONFIG.MSAL_CLIENT_ID
                    }
                });

                const tokenResponse = await pca.handleRedirectPromise();
                expect(tokenResponse.uniqueId).to.be.eq(testTokenResponse.uniqueId);
                expect(tokenResponse.tenantId).to.be.eq(testTokenResponse.tenantId);
                expect(tokenResponse.scopes).to.be.deep.eq(testTokenResponse.scopes);
                expect(tokenResponse.idToken).to.be.eq(testTokenResponse.idToken);
                expect(tokenResponse.idTokenClaims).to.be.contain(testTokenResponse.idTokenClaims);
                expect(tokenResponse.accessToken).to.be.eq(testTokenResponse.accessToken);
                expect(testTokenResponse.expiresOn.getMilliseconds() >= tokenResponse.expiresOn.getMilliseconds()).to.be.true;
                expect(window.sessionStorage.length).to.be.eq(4);
            });

            it("gets hash from cache and processes error", (done) => {
                const testAuthCodeRequest: AuthorizationCodeRequest = {
                    redirectUri: TEST_URIS.TEST_REDIR_URI,
                    scopes: ["scope1", "scope2"],
                    code: ""
                };
                
                const stateString = TEST_STATE_VALUES.TEST_STATE;
                const browserCrypto = new CryptoOps();
                const stateId = ProtocolUtils.parseRequestState(browserCrypto, stateString).libraryState.id;

                window.sessionStorage.setItem(`${Constants.CACHE_PREFIX}.${TEST_CONFIG.MSAL_CLIENT_ID}.${TemporaryCacheKeys.REQUEST_PARAMS}`, browserCrypto.base64Encode(JSON.stringify(testAuthCodeRequest)));
                window.sessionStorage.setItem(`${Constants.CACHE_PREFIX}.${TEST_CONFIG.MSAL_CLIENT_ID}.${TemporaryCacheKeys.ORIGIN_URI}`, TEST_URIS.TEST_REDIR_URI);
                window.sessionStorage.setItem(`${Constants.CACHE_PREFIX}.${TEST_CONFIG.MSAL_CLIENT_ID}.${TemporaryCacheKeys.REQUEST_STATE}.${stateId}`, TEST_STATE_VALUES.TEST_STATE);
                window.sessionStorage.setItem(`${Constants.CACHE_PREFIX}.${TEST_CONFIG.MSAL_CLIENT_ID}.${TemporaryCacheKeys.URL_HASH}`, TEST_HASHES.TEST_ERROR_HASH);
                window.sessionStorage.setItem(`${Constants.CACHE_PREFIX}.${TEST_CONFIG.MSAL_CLIENT_ID}.${BrowserConstants.INTERACTION_STATUS_KEY}`, BrowserConstants.INTERACTION_IN_PROGRESS_VALUE);
                
                pca = new PublicClientApplication({
                    auth: {
                        clientId: TEST_CONFIG.MSAL_CLIENT_ID
                    }
                });

                pca.handleRedirectPromise().catch((err) => {
                    expect(err instanceof ServerError).to.be.true;
                    done();
                });
            });

            it("processes hash if navigateToLoginRequestUri is false and request origin is the same", async () => {
                const b64Encode = new Base64Encode();
                const stateString = TEST_STATE_VALUES.TEST_STATE;
                const browserCrypto = new CryptoOps();
                const stateId = ProtocolUtils.parseRequestState(browserCrypto, stateString).libraryState.id;

                window.location.hash = TEST_HASHES.TEST_SUCCESS_CODE_HASH;
                window.sessionStorage.setItem(`${Constants.CACHE_PREFIX}.${TEST_CONFIG.MSAL_CLIENT_ID}.${TemporaryCacheKeys.ORIGIN_URI}`, TEST_URIS.TEST_REDIR_URI);
                window.sessionStorage.setItem(`${Constants.CACHE_PREFIX}.${TEST_CONFIG.MSAL_CLIENT_ID}.${TemporaryCacheKeys.REQUEST_STATE}.${stateId}`, TEST_STATE_VALUES.TEST_STATE);
                window.sessionStorage.setItem(`${Constants.CACHE_PREFIX}.${TEST_CONFIG.MSAL_CLIENT_ID}.${BrowserConstants.INTERACTION_STATUS_KEY}`, BrowserConstants.INTERACTION_IN_PROGRESS_VALUE);
                window.sessionStorage.setItem(`${Constants.CACHE_PREFIX}.${TEST_CONFIG.MSAL_CLIENT_ID}.${TemporaryCacheKeys.NONCE_IDTOKEN}.${stateId}`, "123523");

                const testTokenReq: AuthorizationCodeRequest = {
                    redirectUri: `${TEST_URIS.DEFAULT_INSTANCE}/`,
                    code: "thisIsATestCode",
                    scopes: TEST_CONFIG.DEFAULT_SCOPES,
                    codeVerifier: TEST_CONFIG.TEST_VERIFIER,
                    authority: `${Constants.DEFAULT_AUTHORITY}`,
                    correlationId: RANDOM_TEST_GUID
                };

                window.sessionStorage.setItem(`${Constants.CACHE_PREFIX}.${TEST_CONFIG.MSAL_CLIENT_ID}.${TemporaryCacheKeys.REQUEST_PARAMS}`, b64Encode.encode(JSON.stringify(testTokenReq)));
                const testServerTokenResponse = {
                    headers: null,
                    status: 200,
                    body: {
                        token_type: TEST_CONFIG.TOKEN_TYPE_BEARER,
                        scope: TEST_CONFIG.DEFAULT_SCOPES.join(" "),
                        expires_in: TEST_TOKEN_LIFETIMES.DEFAULT_EXPIRES_IN,
                        ext_expires_in: TEST_TOKEN_LIFETIMES.DEFAULT_EXPIRES_IN,
                        access_token: TEST_TOKENS.ACCESS_TOKEN,
                        refresh_token: TEST_TOKENS.REFRESH_TOKEN,
                        id_token: TEST_TOKENS.IDTOKEN_V2,
                        client_info: TEST_DATA_CLIENT_INFO.TEST_RAW_CLIENT_INFO
                    }
                };

                const testIdTokenClaims: TokenClaims = {
                    "ver": "2.0",
                    "iss": "https://login.microsoftonline.com/9188040d-6c67-4c5b-b112-36a304b66dad/v2.0",
                    "sub": "AAAAAAAAAAAAAAAAAAAAAIkzqFVrSaSaFHy782bbtaQ",
                    "name": "Abe Lincoln",
                    "preferred_username": "AbeLi@microsoft.com",
                    "oid": "00000000-0000-0000-66f3-3332eca7ea81",
                    "tid": "3338040d-6c67-4c5b-b112-36a304b66dad",
                    "nonce": "123523",
                };

                const testAccount: AccountInfo = {
                    homeAccountId: TEST_DATA_CLIENT_INFO.TEST_HOME_ACCOUNT_ID,
                    environment: "login.windows.net",
                    tenantId: testIdTokenClaims.tid,
                    username: testIdTokenClaims.preferred_username
                };

                const testTokenResponse: AuthenticationResult = {
                    uniqueId: testIdTokenClaims.oid,
                    tenantId: testIdTokenClaims.tid,
                    scopes: TEST_CONFIG.DEFAULT_SCOPES,
                    idToken: testServerTokenResponse.body.id_token,
                    idTokenClaims: testIdTokenClaims,
                    accessToken: testServerTokenResponse.body.access_token,
                    fromCache: false,
                    expiresOn: new Date(Date.now() + (testServerTokenResponse.body.expires_in * 1000)),
                    account: testAccount,
                    tokenType: AuthenticationScheme.BEARER
                };

                sinon.stub(XhrClient.prototype, "sendGetRequestAsync").resolves(DEFAULT_OPENID_CONFIG_RESPONSE);
                sinon.stub(XhrClient.prototype, "sendPostRequestAsync").resolves(testServerTokenResponse);
                pca = new PublicClientApplication({
                    auth: {
                        clientId: TEST_CONFIG.MSAL_CLIENT_ID,
                        navigateToLoginRequestUrl: false
                    }
                });

                const tokenResponse = await pca.handleRedirectPromise();
                expect(tokenResponse.uniqueId).to.be.eq(testTokenResponse.uniqueId);
                expect(tokenResponse.tenantId).to.be.eq(testTokenResponse.tenantId);
                expect(tokenResponse.scopes).to.be.deep.eq(testTokenResponse.scopes);
                expect(tokenResponse.idToken).to.be.eq(testTokenResponse.idToken);
                expect(tokenResponse.idTokenClaims).to.be.contain(testTokenResponse.idTokenClaims);
                expect(tokenResponse.accessToken).to.be.eq(testTokenResponse.accessToken);
                expect(testTokenResponse.expiresOn.getMilliseconds() >= tokenResponse.expiresOn.getMilliseconds()).to.be.true;
                expect(window.sessionStorage.length).to.be.eq(4);
                expect(window.location.hash).to.be.empty;
            });

            it("processes hash if navigateToLoginRequestUri is false and request origin is different", async () => {
                const b64Encode = new Base64Encode();
                const stateString = TEST_STATE_VALUES.TEST_STATE;
                const browserCrypto = new CryptoOps();
                const stateId = ProtocolUtils.parseRequestState(browserCrypto, stateString).libraryState.id;

                window.location.hash = TEST_HASHES.TEST_SUCCESS_CODE_HASH;
                window.sessionStorage.setItem(`${Constants.CACHE_PREFIX}.${TEST_CONFIG.MSAL_CLIENT_ID}.${TemporaryCacheKeys.ORIGIN_URI}`, TEST_URIS.TEST_ALTERNATE_REDIR_URI);
                window.sessionStorage.setItem(`${Constants.CACHE_PREFIX}.${TEST_CONFIG.MSAL_CLIENT_ID}.${TemporaryCacheKeys.REQUEST_STATE}.${stateId}`, TEST_STATE_VALUES.TEST_STATE);
                window.sessionStorage.setItem(`${Constants.CACHE_PREFIX}.${TEST_CONFIG.MSAL_CLIENT_ID}.${BrowserConstants.INTERACTION_STATUS_KEY}`, BrowserConstants.INTERACTION_IN_PROGRESS_VALUE);
                window.sessionStorage.setItem(`${Constants.CACHE_PREFIX}.${TEST_CONFIG.MSAL_CLIENT_ID}.${TemporaryCacheKeys.NONCE_IDTOKEN}.${stateId}`, "123523");

                const testTokenReq: AuthorizationCodeRequest = {
                    redirectUri: `${TEST_URIS.DEFAULT_INSTANCE}/`,
                    code: "thisIsATestCode",
                    scopes: TEST_CONFIG.DEFAULT_SCOPES,
                    codeVerifier: TEST_CONFIG.TEST_VERIFIER,
                    authority: `${Constants.DEFAULT_AUTHORITY}`,
                    correlationId: RANDOM_TEST_GUID
                };

                window.sessionStorage.setItem(`${Constants.CACHE_PREFIX}.${TEST_CONFIG.MSAL_CLIENT_ID}.${TemporaryCacheKeys.REQUEST_PARAMS}`, b64Encode.encode(JSON.stringify(testTokenReq)));
                const testServerTokenResponse = {
                    headers: null,
                    status: 200,
                    body: {
                        token_type: TEST_CONFIG.TOKEN_TYPE_BEARER,
                        scope: TEST_CONFIG.DEFAULT_SCOPES.join(" "),
                        expires_in: TEST_TOKEN_LIFETIMES.DEFAULT_EXPIRES_IN,
                        ext_expires_in: TEST_TOKEN_LIFETIMES.DEFAULT_EXPIRES_IN,
                        access_token: TEST_TOKENS.ACCESS_TOKEN,
                        refresh_token: TEST_TOKENS.REFRESH_TOKEN,
                        id_token: TEST_TOKENS.IDTOKEN_V2,
                        client_info: TEST_DATA_CLIENT_INFO.TEST_RAW_CLIENT_INFO
                    }
                };

                const testIdTokenClaims: TokenClaims = {
                    "ver": "2.0",
                    "iss": "https://login.microsoftonline.com/9188040d-6c67-4c5b-b112-36a304b66dad/v2.0",
                    "sub": "AAAAAAAAAAAAAAAAAAAAAIkzqFVrSaSaFHy782bbtaQ",
                    "name": "Abe Lincoln",
                    "preferred_username": "AbeLi@microsoft.com",
                    "oid": "00000000-0000-0000-66f3-3332eca7ea81",
                    "tid": "3338040d-6c67-4c5b-b112-36a304b66dad",
                    "nonce": "123523",
                };

                const testAccount: AccountInfo = {
                    homeAccountId: TEST_DATA_CLIENT_INFO.TEST_HOME_ACCOUNT_ID,
                    environment: "login.windows.net",
                    tenantId: testIdTokenClaims.tid,
                    username: testIdTokenClaims.preferred_username
                };

                const testTokenResponse: AuthenticationResult = {
                    uniqueId: testIdTokenClaims.oid,
                    tenantId: testIdTokenClaims.tid,
                    scopes: TEST_CONFIG.DEFAULT_SCOPES,
                    idToken: testServerTokenResponse.body.id_token,
                    idTokenClaims: testIdTokenClaims,
                    accessToken: testServerTokenResponse.body.access_token,
                    fromCache: false,
                    expiresOn: new Date(Date.now() + (testServerTokenResponse.body.expires_in * 1000)),
                    account: testAccount,
                    tokenType: AuthenticationScheme.BEARER
                };

                sinon.stub(XhrClient.prototype, "sendGetRequestAsync").resolves(DEFAULT_OPENID_CONFIG_RESPONSE);
                sinon.stub(XhrClient.prototype, "sendPostRequestAsync").resolves(testServerTokenResponse);
                pca = new PublicClientApplication({
                    auth: {
                        clientId: TEST_CONFIG.MSAL_CLIENT_ID,
                        navigateToLoginRequestUrl: false
                    }
                });

                const tokenResponse = await pca.handleRedirectPromise();
                expect(tokenResponse.uniqueId).to.be.eq(testTokenResponse.uniqueId);
                expect(tokenResponse.tenantId).to.be.eq(testTokenResponse.tenantId);
                expect(tokenResponse.scopes).to.be.deep.eq(testTokenResponse.scopes);
                expect(tokenResponse.idToken).to.be.eq(testTokenResponse.idToken);
                expect(tokenResponse.idTokenClaims).to.be.contain(testTokenResponse.idTokenClaims);
                expect(tokenResponse.accessToken).to.be.eq(testTokenResponse.accessToken);
                expect(testTokenResponse.expiresOn.getMilliseconds() >= tokenResponse.expiresOn.getMilliseconds()).to.be.true;
                expect(window.sessionStorage.length).to.be.eq(4);
                expect(window.location.hash).to.be.empty;
            });
        });

        describe("loginRedirect", () => {

            it("loginRedirect throws an error if interaction is currently in progress", async () => {
                window.sessionStorage.setItem(`${Constants.CACHE_PREFIX}.${TEST_CONFIG.MSAL_CLIENT_ID}.${BrowserConstants.INTERACTION_STATUS_KEY}`, BrowserConstants.INTERACTION_IN_PROGRESS_VALUE);
                await expect(pca.loginRedirect(null)).to.be.rejectedWith(BrowserAuthErrorMessage.interactionInProgress.desc);
                await expect(pca.loginRedirect(null)).to.be.rejectedWith(BrowserAuthError);
            });

            it("Uses default request if no request provided", (done) => {
                sinon.stub(pca, "acquireTokenRedirect").callsFake((request) => {
                    expect(request.scopes).to.contain("openid");
                    expect(request.scopes).to.contain("profile");
                    done();
                    return null;
                });

                pca.loginRedirect();
            });

            it("loginRedirect navigates to created login url", (done) => {
                sinon.stub(RedirectHandler.prototype, "initiateAuthRequest").callsFake((navigateUrl): Window => {
                    expect(navigateUrl).to.be.eq(testNavUrl);
                    done();
                    return window;
                });
                sinon.stub(CryptoOps.prototype, "generatePkceCodes").resolves({
                    challenge: TEST_CONFIG.TEST_CHALLENGE,
                    verifier: TEST_CONFIG.TEST_VERIFIER
                });
                sinon.stub(CryptoOps.prototype, "createNewGuid").returns(RANDOM_TEST_GUID);
                sinon.stub(TimeUtils, "nowSeconds").returns(TEST_STATE_VALUES.TEST_TIMESTAMP);
                const loginRequest: AuthorizationUrlRequest = {
                    redirectUri: TEST_URIS.TEST_REDIR_URI,
                    scopes: ["user.read"],
                    state: TEST_STATE_VALUES.USER_STATE
                };

                pca.loginRedirect(loginRequest);
            });

            it("loginRedirect navigates to created login url, with empty request", (done) => {
                sinon.stub(RedirectHandler.prototype, "initiateAuthRequest").callsFake((navigateUrl): Window => {
                    expect(navigateUrl.startsWith(testNavUrlNoRequest)).to.be.true;
                    done();
                    return window;
                });
                sinon.stub(CryptoOps.prototype, "generatePkceCodes").resolves({
                    challenge: TEST_CONFIG.TEST_CHALLENGE,
                    verifier: TEST_CONFIG.TEST_VERIFIER
                });
                sinon.stub(CryptoOps.prototype, "createNewGuid").returns(RANDOM_TEST_GUID);
                sinon.stub(TimeUtils, "nowSeconds").returns(TEST_STATE_VALUES.TEST_TIMESTAMP);

                pca.loginRedirect(null);
            });

            it("Updates cache entries correctly", async () => {
                const emptyRequest: AuthorizationUrlRequest = {
                    redirectUri: TEST_URIS.TEST_REDIR_URI,
                    scopes: [],
                    state: TEST_STATE_VALUES.USER_STATE
                };

                sinon.stub(CryptoOps.prototype, "generatePkceCodes").resolves({
                    challenge: TEST_CONFIG.TEST_CHALLENGE,
                    verifier: TEST_CONFIG.TEST_VERIFIER
                });

                sinon.stub(CryptoOps.prototype, "createNewGuid").returns(RANDOM_TEST_GUID);
                sinon.stub(TimeUtils, "nowSeconds").returns(TEST_STATE_VALUES.TEST_TIMESTAMP);
                sinon.stub(BrowserUtils, "navigateWindow").callsFake((urlNavigate: string, noHistory?: boolean) => {
                    expect(noHistory).to.be.undefined;
                    expect(urlNavigate).to.be.not.empty;
                });

                const browserCrypto = new CryptoOps();
                const browserStorage = new BrowserStorage(TEST_CONFIG.MSAL_CLIENT_ID, cacheConfig, browserCrypto);
                await pca.loginRedirect(emptyRequest);
                expect(browserStorage.getItem(browserStorage.generateStateKey(TEST_STATE_VALUES.TEST_STATE), CacheSchemaType.TEMPORARY)).to.be.deep.eq(TEST_STATE_VALUES.TEST_STATE);
                expect(browserStorage.getItem(browserStorage.generateNonceKey(TEST_STATE_VALUES.TEST_STATE), CacheSchemaType.TEMPORARY)).to.be.eq(RANDOM_TEST_GUID);
                expect(browserStorage.getItem(browserStorage.generateAuthorityKey(TEST_STATE_VALUES.TEST_STATE), CacheSchemaType.TEMPORARY)).to.be.eq(`${Constants.DEFAULT_AUTHORITY}`);
            });

            it("Caches token request correctly", async () => {
                const tokenRequest: AuthorizationUrlRequest = {
                    redirectUri: TEST_URIS.TEST_REDIR_URI,
                    scopes: [],
                    correlationId: RANDOM_TEST_GUID,
                    state: TEST_STATE_VALUES.USER_STATE
                };

                sinon.stub(CryptoOps.prototype, "generatePkceCodes").resolves({
                    challenge: TEST_CONFIG.TEST_CHALLENGE,
                    verifier: TEST_CONFIG.TEST_VERIFIER
                });

                sinon.stub(CryptoOps.prototype, "createNewGuid").returns(RANDOM_TEST_GUID);
                sinon.stub(TimeUtils, "nowSeconds").returns(TEST_STATE_VALUES.TEST_TIMESTAMP);
                sinon.stub(BrowserUtils, "navigateWindow").callsFake((urlNavigate: string, noHistory?: boolean) => {
                    expect(noHistory).to.be.undefined;
                    expect(urlNavigate).to.be.not.empty;
                });

                const browserCrypto = new CryptoOps();
                const browserStorage = new BrowserStorage(TEST_CONFIG.MSAL_CLIENT_ID, cacheConfig, browserCrypto);
                await pca.loginRedirect(tokenRequest);
                const cachedRequest: AuthorizationCodeRequest = JSON.parse(browserCrypto.base64Decode(browserStorage.getItem(browserStorage.generateCacheKey(TemporaryCacheKeys.REQUEST_PARAMS), CacheSchemaType.TEMPORARY) as string));
                expect(cachedRequest.scopes).to.be.deep.eq([]);
                expect(cachedRequest.codeVerifier).to.be.deep.eq(TEST_CONFIG.TEST_VERIFIER);
                expect(cachedRequest.authority).to.be.deep.eq(`${Constants.DEFAULT_AUTHORITY}`);
                expect(cachedRequest.correlationId).to.be.deep.eq(RANDOM_TEST_GUID);
            });

            it("Cleans cache before error is thrown", async () => {
                const emptyRequest: AuthorizationUrlRequest = {
                    redirectUri: TEST_URIS.TEST_REDIR_URI,
                    scopes: [],
                    state: TEST_STATE_VALUES.USER_STATE
                };

                const browserCrypto = new CryptoOps();
                const browserStorage: BrowserStorage = new BrowserStorage(TEST_CONFIG.MSAL_CLIENT_ID, cacheConfig, browserCrypto);
                sinon.stub(CryptoOps.prototype, "generatePkceCodes").resolves({
                    challenge: TEST_CONFIG.TEST_CHALLENGE,
                    verifier: TEST_CONFIG.TEST_VERIFIER
                });
				
                const testError = {
                    errorCode: "create_login_url_error",
                    errorMessage: "Error in creating a login url"
                };
                sinon.stub(AuthorizationCodeClient.prototype, "getAuthCodeUrl").throws(testError);
                try {
                    await pca.loginRedirect(emptyRequest);
                } catch (e) {
                    // Test that error was cached for telemetry purposes and then thrown
                    expect(window.sessionStorage).to.be.length(1);
                    const failures = window.sessionStorage.getItem(`server-telemetry-${TEST_CONFIG.MSAL_CLIENT_ID}`);
                    const failureObj = JSON.parse(failures) as ServerTelemetryCacheValue;
                    expect(failureObj.failedRequests).to.be.length(2);
                    expect(failureObj.failedRequests[0]).to.eq(ApiId.acquireTokenRedirect);
                    expect(failureObj.errors[0]).to.eq(testError.errorCode);
                    expect(e).to.be.eq(testError);
                }
            });

            it("Uses adal token from cache if it is present.", async () => {
                const idTokenClaims: TokenClaims = {
                    "iss": "https://sts.windows.net/fa15d692-e9c7-4460-a743-29f2956fd429/",
                    "exp": 1536279024,
                    "name": "abeli",
                    "nonce": "123523",
                    "oid": "05833b6b-aa1d-42d4-9ec0-1b2bb9194438",
                    "sub": "5_J9rSss8-jvt_Icu6ueRNL8xXb8LF4Fsg_KooC2RJQ",
                    "tid": "fa15d692-e9c7-4460-a743-29f2956fd429",
                    "ver": "1.0",
                    "upn": "AbeLincoln@contoso.com"
                };
                sinon.stub(AuthToken, "extractTokenClaims").returns(idTokenClaims);
                const browserCrypto = new CryptoOps();
                const browserStorage: BrowserStorage = new BrowserStorage(TEST_CONFIG.MSAL_CLIENT_ID, cacheConfig, browserCrypto);
                browserStorage.setItem(PersistentCacheKeys.ADAL_ID_TOKEN, TEST_TOKENS.IDTOKEN_V1, CacheSchemaType.TEMPORARY);
                const loginUrlSpy = sinon.spy(AuthorizationCodeClient.prototype, "getAuthCodeUrl");
                sinon.stub(CryptoOps.prototype, "generatePkceCodes").resolves({
                    challenge: TEST_CONFIG.TEST_CHALLENGE,
                    verifier: TEST_CONFIG.TEST_VERIFIER
                });
                sinon.stub(CryptoOps.prototype, "createNewGuid").returns(RANDOM_TEST_GUID);
                sinon.stub(TimeUtils, "nowSeconds").returns(TEST_STATE_VALUES.TEST_TIMESTAMP);
                sinon.stub(BrowserUtils, "navigateWindow").callsFake((urlNavigate: string, noHistory?: boolean) => {
                    expect(noHistory).to.be.undefined;
                    expect(urlNavigate).to.be.not.empty;
                });
                const emptyRequest: AuthorizationUrlRequest = {
                    redirectUri: TEST_URIS.TEST_REDIR_URI,
                    scopes: [],
                    state: TEST_STATE_VALUES.USER_STATE
                };
                await pca.loginRedirect(emptyRequest);
                const validatedRequest: AuthorizationUrlRequest = {
                    ...emptyRequest,
                    scopes: [],
                    loginHint: idTokenClaims.upn,
                    state: TEST_STATE_VALUES.TEST_STATE,
                    correlationId: RANDOM_TEST_GUID,
                    nonce: RANDOM_TEST_GUID,
                    authority: `${Constants.DEFAULT_AUTHORITY}`,
                    responseMode: ResponseMode.FRAGMENT,
                    codeChallenge: TEST_CONFIG.TEST_CHALLENGE,
                    codeChallengeMethod: Constants.S256_CODE_CHALLENGE_METHOD
                };
                expect(loginUrlSpy.calledWith(validatedRequest)).to.be.true;
            });
	
            it("Does not use adal token from cache if it is present and SSO params have been given.", async () => {
                const idTokenClaims: TokenClaims = {
                    "iss": "https://sts.windows.net/fa15d692-e9c7-4460-a743-29f2956fd429/",
                    "exp": 1536279024,
                    "name": "abeli",
                    "nonce": "123523",
                    "oid": "05833b6b-aa1d-42d4-9ec0-1b2bb9194438",
                    "sub": "5_J9rSss8-jvt_Icu6ueRNL8xXb8LF4Fsg_KooC2RJQ",
                    "tid": "fa15d692-e9c7-4460-a743-29f2956fd429",
                    "ver": "1.0",
                    "upn": "AbeLincoln@contoso.com"
                };
                sinon.stub(AuthToken, "extractTokenClaims").returns(idTokenClaims);
                const browserCrypto = new CryptoOps();
                const browserStorage: BrowserStorage = new BrowserStorage(TEST_CONFIG.MSAL_CLIENT_ID, cacheConfig, browserCrypto);
                browserStorage.setItem(PersistentCacheKeys.ADAL_ID_TOKEN, TEST_TOKENS.IDTOKEN_V1, CacheSchemaType.TEMPORARY);
                const loginUrlSpy = sinon.spy(AuthorizationCodeClient.prototype, "getAuthCodeUrl");
                sinon.stub(CryptoOps.prototype, "generatePkceCodes").resolves({
                    challenge: TEST_CONFIG.TEST_CHALLENGE,
                    verifier: TEST_CONFIG.TEST_VERIFIER
                });
                sinon.stub(CryptoOps.prototype, "createNewGuid").returns(RANDOM_TEST_GUID);
                sinon.stub(TimeUtils, "nowSeconds").returns(TEST_STATE_VALUES.TEST_TIMESTAMP);
                sinon.stub(BrowserUtils, "navigateWindow").callsFake((urlNavigate: string, noHistory?: boolean) => {
                    expect(noHistory).to.be.undefined;
                    expect(urlNavigate).to.be.not.empty;
                });
                const loginRequest: AuthorizationUrlRequest = {
                    redirectUri: TEST_URIS.TEST_REDIR_URI,
                    scopes: [],
                    loginHint: "AbeLi@microsoft.com",
                    state: TEST_STATE_VALUES.USER_STATE
                };
                await pca.loginRedirect(loginRequest);
                const validatedRequest: AuthorizationUrlRequest = {
                    ...loginRequest,
                    scopes: [],
                    state: TEST_STATE_VALUES.TEST_STATE,
                    correlationId: RANDOM_TEST_GUID,
                    authority: `${Constants.DEFAULT_AUTHORITY}`,
                    nonce: RANDOM_TEST_GUID,
                    responseMode: ResponseMode.FRAGMENT,
                    codeChallenge: TEST_CONFIG.TEST_CHALLENGE,
                    codeChallengeMethod: Constants.S256_CODE_CHALLENGE_METHOD
                };
                expect(loginUrlSpy.calledWith(validatedRequest)).to.be.true;
            });
        });

        describe("acquireTokenRedirect", () => {

            it("acquireTokenRedirect throws an error if interaction is currently in progress", async () => {
                window.sessionStorage.setItem(`${Constants.CACHE_PREFIX}.${TEST_CONFIG.MSAL_CLIENT_ID}.${BrowserConstants.INTERACTION_STATUS_KEY}`, BrowserConstants.INTERACTION_IN_PROGRESS_VALUE);
                await expect(pca.acquireTokenRedirect(null)).to.be.rejectedWith(BrowserAuthErrorMessage.interactionInProgress.desc);
                await expect(pca.acquireTokenRedirect(null)).to.be.rejectedWith(BrowserAuthError);
            });

            it("acquireTokenRedirect navigates to created login url", (done) => {
                sinon.stub(RedirectHandler.prototype, "initiateAuthRequest").callsFake((navigateUrl): Window => {
                    expect(navigateUrl).to.be.eq(testNavUrl);
                    done();
                    return window;
                });
                sinon.stub(CryptoOps.prototype, "generatePkceCodes").resolves({
                    challenge: TEST_CONFIG.TEST_CHALLENGE,
                    verifier: TEST_CONFIG.TEST_VERIFIER
                });
                sinon.stub(CryptoOps.prototype, "createNewGuid").returns(RANDOM_TEST_GUID);
                sinon.stub(TimeUtils, "nowSeconds").returns(TEST_STATE_VALUES.TEST_TIMESTAMP);
                const loginRequest: AuthorizationUrlRequest = {
                    redirectUri: TEST_URIS.TEST_REDIR_URI,
                    scopes: ["user.read", "openid", "profile"],
                    state: TEST_STATE_VALUES.USER_STATE
                };
                pca.acquireTokenRedirect(loginRequest);
            });

            it("Updates cache entries correctly", async () => {
                const testScope = "testscope";
                const emptyRequest: AuthorizationUrlRequest = {
                    redirectUri: TEST_URIS.TEST_REDIR_URI,
                    scopes: [testScope],
                    state: TEST_STATE_VALUES.USER_STATE
                };
                sinon.stub(CryptoOps.prototype, "generatePkceCodes").resolves({
                    challenge: TEST_CONFIG.TEST_CHALLENGE,
                    verifier: TEST_CONFIG.TEST_VERIFIER
                });
                sinon.stub(CryptoOps.prototype, "createNewGuid").returns(RANDOM_TEST_GUID);
                sinon.stub(TimeUtils, "nowSeconds").returns(TEST_STATE_VALUES.TEST_TIMESTAMP);
                sinon.stub(BrowserUtils, "navigateWindow").callsFake((urlNavigate: string, noHistory?: boolean) => {
                    expect(noHistory).to.be.undefined;
                    expect(urlNavigate).to.be.not.empty;
                });
                const browserCrypto = new CryptoOps();
                const browserStorage = new BrowserStorage(TEST_CONFIG.MSAL_CLIENT_ID, cacheConfig, browserCrypto);
                await pca.loginRedirect(emptyRequest);
                expect(browserStorage.getItem(browserStorage.generateStateKey(TEST_STATE_VALUES.TEST_STATE), CacheSchemaType.TEMPORARY)).to.be.deep.eq(TEST_STATE_VALUES.TEST_STATE);
                expect(browserStorage.getItem(browserStorage.generateNonceKey(TEST_STATE_VALUES.TEST_STATE), CacheSchemaType.TEMPORARY)).to.be.eq(RANDOM_TEST_GUID);
                expect(browserStorage.getItem(browserStorage.generateAuthorityKey(TEST_STATE_VALUES.TEST_STATE), CacheSchemaType.TEMPORARY)).to.be.eq(`${Constants.DEFAULT_AUTHORITY}`);
            });
	
            it("Caches token request correctly", async () => {
                const testScope = "testscope";
                const tokenRequest: AuthorizationUrlRequest = {
                    redirectUri: TEST_URIS.TEST_REDIR_URI,
                    scopes: [testScope],
                    correlationId: RANDOM_TEST_GUID,
                    state: TEST_STATE_VALUES.USER_STATE
                };
                sinon.stub(CryptoOps.prototype, "generatePkceCodes").resolves({
                    challenge: TEST_CONFIG.TEST_CHALLENGE,
                    verifier: TEST_CONFIG.TEST_VERIFIER
                });
                sinon.stub(CryptoOps.prototype, "createNewGuid").returns(RANDOM_TEST_GUID);
                sinon.stub(BrowserUtils, "navigateWindow").callsFake((urlNavigate: string, noHistory?: boolean) => {
                    expect(noHistory).to.be.undefined;
                    expect(urlNavigate).to.be.not.empty;
                });
                const browserCrypto = new CryptoOps();
                const browserStorage = new BrowserStorage(TEST_CONFIG.MSAL_CLIENT_ID, cacheConfig, browserCrypto);
                await pca.acquireTokenRedirect(tokenRequest);
                const cachedRequest: AuthorizationCodeRequest = JSON.parse(browserCrypto.base64Decode(browserStorage.getItem(browserStorage.generateCacheKey(TemporaryCacheKeys.REQUEST_PARAMS), CacheSchemaType.TEMPORARY) as string));
                expect(cachedRequest.scopes).to.be.deep.eq([testScope]);
                expect(cachedRequest.codeVerifier).to.be.deep.eq(TEST_CONFIG.TEST_VERIFIER);
                expect(cachedRequest.authority).to.be.deep.eq(`${Constants.DEFAULT_AUTHORITY}`);
                expect(cachedRequest.correlationId).to.be.deep.eq(RANDOM_TEST_GUID);
            });

            it("Cleans cache before error is thrown", async () => {
                const testScope = "testscope";
                const emptyRequest: AuthorizationUrlRequest = {
                    redirectUri: TEST_URIS.TEST_REDIR_URI,
                    scopes: [testScope]
                };
                const browserCrypto = new CryptoOps();
                const browserStorage: BrowserStorage = new BrowserStorage(TEST_CONFIG.MSAL_CLIENT_ID, cacheConfig, browserCrypto);
                sinon.stub(CryptoOps.prototype, "generatePkceCodes").resolves({
                    challenge: TEST_CONFIG.TEST_CHALLENGE,
                    verifier: TEST_CONFIG.TEST_VERIFIER
                });
                
                const testError = {
                    errorCode: "create_login_url_error",
                    errorMessage: "Error in creating a login url"
                };
                sinon.stub(AuthorizationCodeClient.prototype, "getAuthCodeUrl").throws(testError);
                try {
                    await pca.acquireTokenRedirect(emptyRequest);
                } catch (e) {
                    // Test that error was cached for telemetry purposes and then thrown
                    expect(window.sessionStorage).to.be.length(1);
                    const failures = window.sessionStorage.getItem(`server-telemetry-${TEST_CONFIG.MSAL_CLIENT_ID}`);
                    const failureObj = JSON.parse(failures) as ServerTelemetryCacheValue;
                    expect(failureObj.failedRequests).to.be.length(2);
                    expect(failureObj.failedRequests[0]).to.eq(ApiId.acquireTokenRedirect);
                    expect(failureObj.errors[0]).to.eq(testError.errorCode);
                    expect(e).to.be.eq(testError);
                }
            });

            it("Uses adal token from cache if it is present.", async () => {
                const testScope = "testscope";
                const idTokenClaims: TokenClaims = {
                    "iss": "https://sts.windows.net/fa15d692-e9c7-4460-a743-29f2956fd429/",
                    "exp": 1536279024,
                    "name": "abeli",
                    "nonce": "123523",
                    "oid": "05833b6b-aa1d-42d4-9ec0-1b2bb9194438",
                    "sub": "5_J9rSss8-jvt_Icu6ueRNL8xXb8LF4Fsg_KooC2RJQ",
                    "tid": "fa15d692-e9c7-4460-a743-29f2956fd429",
                    "ver": "1.0",
                    "upn": "AbeLincoln@contoso.com"
                };
                sinon.stub(AuthToken, "extractTokenClaims").returns(idTokenClaims);
                const browserCrypto = new CryptoOps();
                const browserStorage: BrowserStorage = new BrowserStorage(TEST_CONFIG.MSAL_CLIENT_ID, cacheConfig, browserCrypto);
                browserStorage.setItem(PersistentCacheKeys.ADAL_ID_TOKEN, TEST_TOKENS.IDTOKEN_V1, CacheSchemaType.TEMPORARY);
                const acquireTokenUrlSpy = sinon.spy(AuthorizationCodeClient.prototype, "getAuthCodeUrl");
                sinon.stub(CryptoOps.prototype, "generatePkceCodes").resolves({
                    challenge: TEST_CONFIG.TEST_CHALLENGE,
                    verifier: TEST_CONFIG.TEST_VERIFIER
                });
                sinon.stub(CryptoOps.prototype, "createNewGuid").returns(RANDOM_TEST_GUID);
                sinon.stub(TimeUtils, "nowSeconds").returns(TEST_STATE_VALUES.TEST_TIMESTAMP);
                sinon.stub(BrowserUtils, "navigateWindow").callsFake((urlNavigate: string, noHistory?: boolean) => {
                    expect(noHistory).to.be.undefined;
                    expect(urlNavigate).to.be.not.empty;
                });
                const emptyRequest: AuthorizationUrlRequest = {
                    redirectUri: TEST_URIS.TEST_REDIR_URI,
                    scopes: [testScope],
                    state: TEST_STATE_VALUES.USER_STATE
                };
                await pca.acquireTokenRedirect(emptyRequest);
                const validatedRequest: AuthorizationUrlRequest = {
                    ...emptyRequest,
                    scopes: [...emptyRequest.scopes],
                    loginHint: idTokenClaims.upn,
                    state: TEST_STATE_VALUES.TEST_STATE,
                    correlationId: RANDOM_TEST_GUID,
                    authority: `${Constants.DEFAULT_AUTHORITY}`,
                    nonce: RANDOM_TEST_GUID,
                    responseMode: ResponseMode.FRAGMENT,
                    codeChallenge: TEST_CONFIG.TEST_CHALLENGE,
                    codeChallengeMethod: Constants.S256_CODE_CHALLENGE_METHOD
                };
                expect(acquireTokenUrlSpy.calledWith(validatedRequest)).to.be.true;
            });
	
            it("Does not use adal token from cache if it is present and SSO params have been given.", async () => {
                const idTokenClaims: TokenClaims = {
                    "iss": "https://sts.windows.net/fa15d692-e9c7-4460-a743-29f2956fd429/",
                    "exp": 1536279024,
                    "name": "abeli",
                    "nonce": "123523",
                    "oid": "05833b6b-aa1d-42d4-9ec0-1b2bb9194438",
                    "sub": "5_J9rSss8-jvt_Icu6ueRNL8xXb8LF4Fsg_KooC2RJQ",
                    "tid": "fa15d692-e9c7-4460-a743-29f2956fd429",
                    "ver": "1.0",
                    "upn": "AbeLincoln@contoso.com"
                };
                sinon.stub(AuthToken, "extractTokenClaims").returns(idTokenClaims);
                const browserCrypto = new CryptoOps();
                const browserStorage: BrowserStorage = new BrowserStorage(TEST_CONFIG.MSAL_CLIENT_ID, cacheConfig, browserCrypto);
                browserStorage.setItem(PersistentCacheKeys.ADAL_ID_TOKEN, TEST_TOKENS.IDTOKEN_V1, CacheSchemaType.TEMPORARY);
                const acquireTokenUrlSpy = sinon.spy(AuthorizationCodeClient.prototype, "getAuthCodeUrl");
                sinon.stub(CryptoOps.prototype, "generatePkceCodes").resolves({
                    challenge: TEST_CONFIG.TEST_CHALLENGE,
                    verifier: TEST_CONFIG.TEST_VERIFIER
                });
                sinon.stub(CryptoOps.prototype, "createNewGuid").returns(RANDOM_TEST_GUID);
                sinon.stub(TimeUtils, "nowSeconds").returns(TEST_STATE_VALUES.TEST_TIMESTAMP);
                sinon.stub(BrowserUtils, "navigateWindow").callsFake((urlNavigate: string, noHistory?: boolean) => {
                    expect(noHistory).to.be.undefined;
                    expect(urlNavigate).to.be.not.empty;
                });
                const testScope = "testscope";
                const loginRequest: AuthorizationUrlRequest = {
                    redirectUri: TEST_URIS.TEST_REDIR_URI,
                    scopes: [testScope],
                    loginHint: "AbeLi@microsoft.com",
                    state: TEST_STATE_VALUES.USER_STATE
                };
                await pca.acquireTokenRedirect(loginRequest);
                const validatedRequest: AuthorizationUrlRequest = {
                    ...loginRequest,
                    scopes: [...loginRequest.scopes],
                    state: TEST_STATE_VALUES.TEST_STATE,
                    correlationId: RANDOM_TEST_GUID,
                    authority: `${Constants.DEFAULT_AUTHORITY}`,
                    nonce: RANDOM_TEST_GUID,
                    responseMode: ResponseMode.FRAGMENT,
                    codeChallenge: TEST_CONFIG.TEST_CHALLENGE,
                    codeChallengeMethod: Constants.S256_CODE_CHALLENGE_METHOD
                };
                expect(acquireTokenUrlSpy.calledWith(validatedRequest)).to.be.true;
            });
        });
    });

    describe("Popup Flow Unit tests", () => {

        describe("loginPopup", () => {
            beforeEach(() => {
                sinon.stub(window, "open").returns(window);
            });

            afterEach(() => {
                sinon.restore();
            });

            it("throws error if interaction is in progress", async () => {
                window.sessionStorage.setItem(`${Constants.CACHE_PREFIX}.${TEST_CONFIG.MSAL_CLIENT_ID}.${BrowserConstants.INTERACTION_STATUS_KEY}`, BrowserConstants.INTERACTION_IN_PROGRESS_VALUE);
                await expect(pca.loginPopup(null)).to.be.rejectedWith(BrowserAuthErrorMessage.interactionInProgress.desc);
                await expect(pca.loginPopup(null)).to.be.rejectedWith(BrowserAuthError);
            });

            it("Uses default request if no request provided", (done) => {
                sinon.stub(pca, "acquireTokenPopup").callsFake((request) => {
                    expect(request.scopes).to.contain("openid");
                    expect(request.scopes).to.contain("profile");
                    done();
                    return null;
                });

                pca.loginPopup();
            });

            it("resolves the response successfully", async () => {
                const testServerTokenResponse = {
                    token_type: TEST_CONFIG.TOKEN_TYPE_BEARER,
                    scope: TEST_CONFIG.DEFAULT_SCOPES.join(" "),
                    expires_in: TEST_TOKEN_LIFETIMES.DEFAULT_EXPIRES_IN,
                    ext_expires_in: TEST_TOKEN_LIFETIMES.DEFAULT_EXPIRES_IN,
                    access_token: TEST_TOKENS.ACCESS_TOKEN,
                    refresh_token: TEST_TOKENS.REFRESH_TOKEN,
                    id_token: TEST_TOKENS.IDTOKEN_V2
                };
                const testIdTokenClaims: TokenClaims = {
                    "ver": "2.0",
                    "iss": "https://login.microsoftonline.com/9188040d-6c67-4c5b-b112-36a304b66dad/v2.0",
                    "sub": "AAAAAAAAAAAAAAAAAAAAAIkzqFVrSaSaFHy782bbtaQ",
                    "name": "Abe Lincoln",
                    "preferred_username": "AbeLi@microsoft.com",
                    "oid": "00000000-0000-0000-66f3-3332eca7ea81",
                    "tid": "3338040d-6c67-4c5b-b112-36a304b66dad",
                    "nonce": "123523",
                };
                const testAccount: AccountInfo = {
                    homeAccountId: TEST_DATA_CLIENT_INFO.TEST_HOME_ACCOUNT_ID,
                    environment: "login.windows.net",
                    tenantId: testIdTokenClaims.tid,
                    username: testIdTokenClaims.preferred_username
                };
                const testTokenResponse: AuthenticationResult = {
                    uniqueId: testIdTokenClaims.oid,
                    tenantId: testIdTokenClaims.tid,
                    scopes: TEST_CONFIG.DEFAULT_SCOPES,
                    idToken: testServerTokenResponse.id_token,
                    idTokenClaims: testIdTokenClaims,
                    accessToken: testServerTokenResponse.access_token,
                    fromCache: false,
                    expiresOn: new Date(Date.now() + (testServerTokenResponse.expires_in * 1000)),
                    account: testAccount,
                    tokenType: AuthenticationScheme.BEARER
                };
                sinon.stub(AuthorizationCodeClient.prototype, "getAuthCodeUrl").resolves(testNavUrl);
                sinon.stub(PopupHandler.prototype, "initiateAuthRequest").callsFake((requestUrl: string): Window => {
                    expect(requestUrl).to.be.eq(testNavUrl);
                    return window;
                });
                sinon.stub(PopupHandler.prototype, "monitorPopupForHash").resolves(TEST_HASHES.TEST_SUCCESS_CODE_HASH);
                sinon.stub(PopupHandler.prototype, "handleCodeResponse").resolves(testTokenResponse);
                sinon.stub(CryptoOps.prototype, "generatePkceCodes").resolves({
                    challenge: TEST_CONFIG.TEST_CHALLENGE,
                    verifier: TEST_CONFIG.TEST_VERIFIER
                });
                sinon.stub(CryptoOps.prototype, "createNewGuid").returns(RANDOM_TEST_GUID);
                const tokenResp = await pca.loginPopup(null);
                expect(tokenResp).to.be.deep.eq(testTokenResponse);
            });

            it("catches error and cleans cache before rethrowing", async () => {
                const testError = {
                    errorCode: "create_login_url_error",
                    errorMessage: "Error in creating a login url"
                };
                sinon.stub(AuthorizationCodeClient.prototype, "getAuthCodeUrl").resolves(testNavUrl);
                sinon.stub(PopupHandler.prototype, "initiateAuthRequest").throws(testError);
                sinon.stub(CryptoOps.prototype, "generatePkceCodes").resolves({
                    challenge: TEST_CONFIG.TEST_CHALLENGE,
                    verifier: TEST_CONFIG.TEST_VERIFIER
                });
                sinon.stub(CryptoOps.prototype, "createNewGuid").returns(RANDOM_TEST_GUID);
                try {
                    const tokenResp = await pca.loginPopup(null);
                } catch (e) {
                    // Test that error was cached for telemetry purposes and then thrown
                    expect(window.sessionStorage).to.be.length(1);
                    const failures = window.sessionStorage.getItem(`server-telemetry-${TEST_CONFIG.MSAL_CLIENT_ID}`);
                    const failureObj = JSON.parse(failures) as ServerTelemetryCacheValue;
                    expect(failureObj.failedRequests).to.be.length(2);
                    expect(failureObj.failedRequests[0]).to.eq(ApiId.acquireTokenPopup);
                    expect(failureObj.errors[0]).to.eq(testError.errorCode);
                    expect(e).to.be.eq(testError);
                }
            });
        });

        describe("acquireTokenPopup", () => {
            beforeEach(() => {
                sinon.stub(window, "open").returns(window);
            });

            afterEach(() => {
                window.localStorage.clear();
                window.sessionStorage.clear();
                sinon.restore();
            });

            it("throws error if interaction is in progress", async () => {
                window.sessionStorage.setItem(`${Constants.CACHE_PREFIX}.${TEST_CONFIG.MSAL_CLIENT_ID}.${BrowserConstants.INTERACTION_STATUS_KEY}`, BrowserConstants.INTERACTION_IN_PROGRESS_VALUE);
                await expect(pca.acquireTokenPopup({
                    redirectUri: TEST_URIS.TEST_REDIR_URI,
                    scopes: ["scope"]
                })).rejectedWith(BrowserAuthErrorMessage.interactionInProgress.desc);
                await expect(pca.acquireTokenPopup({
                    redirectUri: TEST_URIS.TEST_REDIR_URI,
                    scopes: ["scope"]
                })).rejectedWith(BrowserAuthError);
            });

            it("opens popup window before network request by default", async () => {
                const request: AuthorizationUrlRequest = {
                    redirectUri: TEST_URIS.TEST_REDIR_URI,
                    scopes: ["scope"],
                    loginHint: "AbeLi@microsoft.com",
                    state: TEST_STATE_VALUES.USER_STATE
                };

                sinon.stub(CryptoOps.prototype, "generatePkceCodes").resolves({
                    challenge: TEST_CONFIG.TEST_CHALLENGE,
                    verifier: TEST_CONFIG.TEST_VERIFIER
                });

                const popupSpy = sinon.stub(PopupHandler, "openSizedPopup");
                
                try {
                    await pca.acquireTokenPopup(request);
                } catch(e) {}
                expect(popupSpy.getCall(0).args).to.be.length(0);
            });

            it("opens popups asynchronously if configured", async () => {
                pca = new PublicClientApplication({
                    auth: {
                        clientId: TEST_CONFIG.MSAL_CLIENT_ID
                    },
                    system: {
                        asyncPopups: true
                    }
                });

                sinon.stub(CryptoOps.prototype, "generatePkceCodes").resolves({
                    challenge: TEST_CONFIG.TEST_CHALLENGE,
                    verifier: TEST_CONFIG.TEST_VERIFIER
                });

                const request: AuthorizationUrlRequest = {
                    redirectUri: TEST_URIS.TEST_REDIR_URI,
                    scopes: ["scope"],
                    loginHint: "AbeLi@microsoft.com",
                    state: TEST_STATE_VALUES.USER_STATE
                };

                const popupSpy = sinon.stub(PopupHandler, "openSizedPopup");
                
                try {
                    await pca.acquireTokenPopup(request);
                } catch(e) {}
                expect(popupSpy.calledOnce).to.be.true;
                expect(popupSpy.getCall(0).args).to.be.length(1);
                expect(popupSpy.getCall(0).args[0].startsWith(TEST_URIS.TEST_AUTH_ENDPT)).to.be.true;
                expect(popupSpy.getCall(0).args[0]).to.include(`client_id=${encodeURIComponent(TEST_CONFIG.MSAL_CLIENT_ID)}`);
                expect(popupSpy.getCall(0).args[0]).to.include(`redirect_uri=${encodeURIComponent(request.redirectUri)}`);
                expect(popupSpy.getCall(0).args[0]).to.include(`login_hint=${encodeURIComponent(request.loginHint)}`);
            });

            it("resolves the response successfully", async () => {
                const testServerTokenResponse = {
                    token_type: TEST_CONFIG.TOKEN_TYPE_BEARER,
                    scope: TEST_CONFIG.DEFAULT_SCOPES.join(" "),
                    expires_in: TEST_TOKEN_LIFETIMES.DEFAULT_EXPIRES_IN,
                    ext_expires_in: TEST_TOKEN_LIFETIMES.DEFAULT_EXPIRES_IN,
                    access_token: TEST_TOKENS.ACCESS_TOKEN,
                    refresh_token: TEST_TOKENS.REFRESH_TOKEN,
                    id_token: TEST_TOKENS.IDTOKEN_V2
                };
                const testIdTokenClaims: TokenClaims = {
                    "ver": "2.0",
                    "iss": "https://login.microsoftonline.com/9188040d-6c67-4c5b-b112-36a304b66dad/v2.0",
                    "sub": "AAAAAAAAAAAAAAAAAAAAAIkzqFVrSaSaFHy782bbtaQ",
                    "name": "Abe Lincoln",
                    "preferred_username": "AbeLi@microsoft.com",
                    "oid": "00000000-0000-0000-66f3-3332eca7ea81",
                    "tid": "3338040d-6c67-4c5b-b112-36a304b66dad",
                    "nonce": "123523",
                };
                const testAccount: AccountInfo = {
                    homeAccountId: TEST_DATA_CLIENT_INFO.TEST_HOME_ACCOUNT_ID,
                    environment: "login.windows.net",
                    tenantId: testIdTokenClaims.tid,
                    username: testIdTokenClaims.preferred_username
                };
                const testTokenResponse: AuthenticationResult = {
                    uniqueId: testIdTokenClaims.oid,
                    tenantId: testIdTokenClaims.tid,
                    scopes: TEST_CONFIG.DEFAULT_SCOPES,
                    idToken: testServerTokenResponse.id_token,
                    idTokenClaims: testIdTokenClaims,
                    accessToken: testServerTokenResponse.access_token,
                    fromCache: false,
                    expiresOn: new Date(Date.now() + (testServerTokenResponse.expires_in * 1000)),
                    account: testAccount,
                    tokenType: AuthenticationScheme.BEARER
                };
                sinon.stub(AuthorizationCodeClient.prototype, "getAuthCodeUrl").resolves(testNavUrl);
                sinon.stub(PopupHandler.prototype, "initiateAuthRequest").callsFake((requestUrl: string): Window => {
                    expect(requestUrl).to.be.eq(testNavUrl);
                    return window;
                });
                sinon.stub(PopupHandler.prototype, "monitorPopupForHash").resolves(TEST_HASHES.TEST_SUCCESS_CODE_HASH);
                sinon.stub(PopupHandler.prototype, "handleCodeResponse").resolves(testTokenResponse);
                sinon.stub(CryptoOps.prototype, "generatePkceCodes").resolves({
                    challenge: TEST_CONFIG.TEST_CHALLENGE,
                    verifier: TEST_CONFIG.TEST_VERIFIER
                });
                sinon.stub(CryptoOps.prototype, "createNewGuid").returns(RANDOM_TEST_GUID);
                const tokenResp = await pca.acquireTokenPopup({
                    redirectUri: TEST_URIS.TEST_REDIR_URI,
                    scopes: TEST_CONFIG.DEFAULT_SCOPES
                });
                expect(tokenResp).to.be.deep.eq(testTokenResponse);
            });

            it("catches error and cleans cache before rethrowing", async () => {
                const testError = {
                    errorCode: "create_login_url_error",
                    errorMessage: "Error in creating a login url"
                };
                sinon.stub(AuthorizationCodeClient.prototype, "getAuthCodeUrl").resolves(testNavUrl);
                sinon.stub(PopupHandler.prototype, "initiateAuthRequest").throws(testError);
                sinon.stub(CryptoOps.prototype, "generatePkceCodes").resolves({
                    challenge: TEST_CONFIG.TEST_CHALLENGE,
                    verifier: TEST_CONFIG.TEST_VERIFIER
                });
                sinon.stub(CryptoOps.prototype, "createNewGuid").returns(RANDOM_TEST_GUID);
                try {
                    const tokenResp = await pca.acquireTokenPopup({
                        redirectUri: TEST_URIS.TEST_REDIR_URI,
                        scopes: TEST_CONFIG.DEFAULT_SCOPES
                    });
                } catch (e) {
                    // Test that error was cached for telemetry purposes and then thrown
                    expect(window.sessionStorage).to.be.length(1);
                    const failures = window.sessionStorage.getItem(`server-telemetry-${TEST_CONFIG.MSAL_CLIENT_ID}`);
                    const failureObj = JSON.parse(failures) as ServerTelemetryCacheValue;
                    expect(failureObj.failedRequests).to.be.length(2);
                    expect(failureObj.failedRequests[0]).to.eq(ApiId.acquireTokenPopup);
                    expect(failureObj.errors[0]).to.eq(testError.errorCode);
                    expect(e).to.be.eq(testError);
                }
            });
        });
    });

    describe("ssoSilent() Tests", () => {

        it("throws error if loginHint or sid are empty", async () => {
            await expect(pca.ssoSilent({
                redirectUri: TEST_URIS.TEST_REDIR_URI,
                scopes: [TEST_CONFIG.MSAL_CLIENT_ID]
            })).to.be.rejectedWith(BrowserAuthError);
            await expect(pca.ssoSilent({
                redirectUri: TEST_URIS.TEST_REDIR_URI,
                scopes: [TEST_CONFIG.MSAL_CLIENT_ID]
            })).to.be.rejectedWith(BrowserAuthErrorMessage.silentSSOInsufficientInfoError.desc);
        });

        it("throws error if prompt is not set to 'none'", async () => {
            const req: AuthorizationUrlRequest = {
                redirectUri: TEST_URIS.TEST_REDIR_URI,
                scopes: [TEST_CONFIG.MSAL_CLIENT_ID],
                prompt: PromptValue.SELECT_ACCOUNT,
                loginHint: "testLoginHint"
            };

            await expect(pca.ssoSilent(req)).to.be.rejectedWith(BrowserAuthError);
            await expect(pca.ssoSilent(req)).to.be.rejectedWith(BrowserAuthErrorMessage.silentPromptValueError.desc);
        });

        it("successfully returns a token response (login_hint)", async () => {
            const testServerTokenResponse = {
                token_type: TEST_CONFIG.TOKEN_TYPE_BEARER,
                scope: TEST_CONFIG.DEFAULT_SCOPES.join(" "),
                expires_in: TEST_TOKEN_LIFETIMES.DEFAULT_EXPIRES_IN,
                ext_expires_in: TEST_TOKEN_LIFETIMES.DEFAULT_EXPIRES_IN,
                access_token: TEST_TOKENS.ACCESS_TOKEN,
                refresh_token: TEST_TOKENS.REFRESH_TOKEN,
                id_token: TEST_TOKENS.IDTOKEN_V2
            };
            const testIdTokenClaims: TokenClaims = {
                "ver": "2.0",
                "iss": "https://login.microsoftonline.com/9188040d-6c67-4c5b-b112-36a304b66dad/v2.0",
                "sub": "AAAAAAAAAAAAAAAAAAAAAIkzqFVrSaSaFHy782bbtaQ",
                "name": "Abe Lincoln",
                "preferred_username": "AbeLi@microsoft.com",
                "oid": "00000000-0000-0000-66f3-3332eca7ea81",
                "tid": "3338040d-6c67-4c5b-b112-36a304b66dad",
                "nonce": "123523",
            };
            const testAccount: AccountInfo = {
                homeAccountId: TEST_DATA_CLIENT_INFO.TEST_HOME_ACCOUNT_ID,
                environment: "login.windows.net",
                tenantId: testIdTokenClaims.tid,
                username: testIdTokenClaims.preferred_username
            };
            const testTokenResponse: AuthenticationResult = {
                uniqueId: testIdTokenClaims.oid,
                tenantId: testIdTokenClaims.tid,
                scopes: TEST_CONFIG.DEFAULT_SCOPES,
                idToken: testServerTokenResponse.id_token,
                idTokenClaims: testIdTokenClaims,
                accessToken: testServerTokenResponse.access_token,
                fromCache: false,
                expiresOn: new Date(Date.now() + (testServerTokenResponse.expires_in * 1000)),
                account: testAccount,
                tokenType: AuthenticationScheme.BEARER
            };
            sinon.stub(AuthorizationCodeClient.prototype, "getAuthCodeUrl").resolves(testNavUrl);
            const loadFrameSyncSpy = sinon.spy(SilentHandler.prototype, <any>"loadFrameSync");
            sinon.stub(SilentHandler.prototype, "monitorIframeForHash").resolves(TEST_HASHES.TEST_SUCCESS_CODE_HASH);
            sinon.stub(SilentHandler.prototype, "handleCodeResponse").resolves(testTokenResponse);
            sinon.stub(CryptoOps.prototype, "generatePkceCodes").resolves({
                challenge: TEST_CONFIG.TEST_CHALLENGE,
                verifier: TEST_CONFIG.TEST_VERIFIER
            });
            sinon.stub(CryptoOps.prototype, "createNewGuid").returns(RANDOM_TEST_GUID);
            const tokenResp = await pca.ssoSilent({
                redirectUri: TEST_URIS.TEST_REDIR_URI,
                loginHint: "testLoginHint"
            });
            expect(loadFrameSyncSpy.calledOnce).to.be.true;
            expect(tokenResp).to.be.deep.eq(testTokenResponse);
        });

        it("successfully returns a token response (sid)", async () => {
            const testServerTokenResponse = {
                token_type: TEST_CONFIG.TOKEN_TYPE_BEARER,
                scope: TEST_CONFIG.DEFAULT_SCOPES.join(" "),
                expires_in: TEST_TOKEN_LIFETIMES.DEFAULT_EXPIRES_IN,
                ext_expires_in: TEST_TOKEN_LIFETIMES.DEFAULT_EXPIRES_IN,
                access_token: TEST_TOKENS.ACCESS_TOKEN,
                refresh_token: TEST_TOKENS.REFRESH_TOKEN,
                id_token: TEST_TOKENS.IDTOKEN_V2
            };
            const testIdTokenClaims: TokenClaims = {
                "ver": "2.0",
                "iss": "https://login.microsoftonline.com/9188040d-6c67-4c5b-b112-36a304b66dad/v2.0",
                "sub": "AAAAAAAAAAAAAAAAAAAAAIkzqFVrSaSaFHy782bbtaQ",
                "name": "Abe Lincoln",
                "preferred_username": "AbeLi@microsoft.com",
                "oid": "00000000-0000-0000-66f3-3332eca7ea81",
                "tid": "3338040d-6c67-4c5b-b112-36a304b66dad",
                "nonce": "123523",
            };
            const testAccount: AccountInfo = {
                homeAccountId: TEST_DATA_CLIENT_INFO.TEST_HOME_ACCOUNT_ID,
                environment: "login.windows.net",
                tenantId: testIdTokenClaims.tid,
                username: testIdTokenClaims.preferred_username
            };
            const testTokenResponse: AuthenticationResult = {
                uniqueId: testIdTokenClaims.oid,
                tenantId: testIdTokenClaims.tid,
                scopes: TEST_CONFIG.DEFAULT_SCOPES,
                idToken: testServerTokenResponse.id_token,
                idTokenClaims: testIdTokenClaims,
                accessToken: testServerTokenResponse.access_token,
                fromCache: false,
                expiresOn: new Date(Date.now() + (testServerTokenResponse.expires_in * 1000)),
                account: testAccount,
                tokenType: AuthenticationScheme.BEARER
            };
            sinon.stub(AuthorizationCodeClient.prototype, "getAuthCodeUrl").resolves(testNavUrl);
            const loadFrameSyncSpy = sinon.spy(SilentHandler.prototype, <any>"loadFrameSync");
            sinon.stub(SilentHandler.prototype, "monitorIframeForHash").resolves(TEST_HASHES.TEST_SUCCESS_CODE_HASH);
            sinon.stub(SilentHandler.prototype, "handleCodeResponse").resolves(testTokenResponse);
            sinon.stub(CryptoOps.prototype, "generatePkceCodes").resolves({
                challenge: TEST_CONFIG.TEST_CHALLENGE,
                verifier: TEST_CONFIG.TEST_VERIFIER
            });
            sinon.stub(CryptoOps.prototype, "createNewGuid").returns(RANDOM_TEST_GUID);
            const tokenResp = await pca.ssoSilent({
                redirectUri: TEST_URIS.TEST_REDIR_URI,
                scopes: TEST_CONFIG.DEFAULT_SCOPES,
                sid: TEST_CONFIG.SID
            });
            expect(loadFrameSyncSpy.calledOnce).to.be.true;
            expect(tokenResp).to.be.deep.eq(testTokenResponse);
        });
    });

    describe("Acquire Token Silent (Iframe) Tests", () => {

        it("successfully renews token", async () => {
            const testServerTokenResponse = {
                token_type: TEST_CONFIG.TOKEN_TYPE_BEARER,
                scope: TEST_CONFIG.DEFAULT_SCOPES.join(" "),
                expires_in: TEST_TOKEN_LIFETIMES.DEFAULT_EXPIRES_IN,
                ext_expires_in: TEST_TOKEN_LIFETIMES.DEFAULT_EXPIRES_IN,
                access_token: TEST_TOKENS.ACCESS_TOKEN,
                refresh_token: TEST_TOKENS.REFRESH_TOKEN,
                id_token: TEST_TOKENS.IDTOKEN_V2
            };
            const testIdTokenClaims: TokenClaims = {
                "ver": "2.0",
                "iss": "https://login.microsoftonline.com/9188040d-6c67-4c5b-b112-36a304b66dad/v2.0",
                "sub": "AAAAAAAAAAAAAAAAAAAAAIkzqFVrSaSaFHy782bbtaQ",
                "name": "Abe Lincoln",
                "preferred_username": "AbeLi@microsoft.com",
                "oid": "00000000-0000-0000-66f3-3332eca7ea81",
                "tid": "3338040d-6c67-4c5b-b112-36a304b66dad",
                "nonce": "123523",
            };
            const testAccount: AccountInfo = {
                homeAccountId: TEST_DATA_CLIENT_INFO.TEST_HOME_ACCOUNT_ID,
                environment: "login.windows.net",
                tenantId: testIdTokenClaims.tid,
                username: testIdTokenClaims.preferred_username
            };
            const testTokenResponse: AuthenticationResult = {
                uniqueId: testIdTokenClaims.oid,
                tenantId: testIdTokenClaims.tid,
                scopes: ["scope1"],
                idToken: testServerTokenResponse.id_token,
                idTokenClaims: testIdTokenClaims,
                accessToken: testServerTokenResponse.access_token,
                fromCache: false,
                expiresOn: new Date(Date.now() + (testServerTokenResponse.expires_in * 1000)),
                account: testAccount,
                tokenType: AuthenticationScheme.BEARER
            };
            sinon.stub(CryptoOps.prototype, "createNewGuid").returns(RANDOM_TEST_GUID);
            const silentATStub = sinon.stub(RefreshTokenClient.prototype, <any>"acquireTokenByRefreshToken").resolves(testTokenResponse);
            const tokenRequest: SilentFlowRequest = {
                scopes: ["scope1"],
                account: testAccount
            };
            const expectedTokenRequest: SilentFlowRequest = {
                ...tokenRequest,
                scopes: ["scope1"],
                authority: `${Constants.DEFAULT_AUTHORITY}`,
                correlationId: RANDOM_TEST_GUID
            };
            const tokenResp = await pca.acquireTokenSilent({
                scopes: ["scope1"],
                account: testAccount
            });
            expect(silentATStub.calledWith(expectedTokenRequest)).to.be.true;
            expect(tokenResp).to.be.deep.eq(testTokenResponse);
        });

        it("throws error that SilentFlowClient.acquireToken() throws", async () => {
            const testError = {
                errorCode: "create_login_url_error",
                errorMessage: "Error in creating a login url"
            };
            const testAccount: AccountInfo = {
                homeAccountId: TEST_DATA_CLIENT_INFO.TEST_HOME_ACCOUNT_ID,
                environment: "login.windows.net",
                tenantId: "testTenantId",
                username: "username@contoso.com"
            };
            sinon.stub(RefreshTokenClient.prototype, <any>"acquireTokenByRefreshToken").rejects(testError);
            try {
                const tokenResp = await pca.acquireTokenSilent({
                    scopes: TEST_CONFIG.DEFAULT_SCOPES,
                    account: testAccount
                });
            } catch (e) {
                // Test that error was cached for telemetry purposes and then thrown
                expect(window.sessionStorage).to.be.length(1);
                const failures = window.sessionStorage.getItem(`server-telemetry-${TEST_CONFIG.MSAL_CLIENT_ID}`);
                const failureObj = JSON.parse(failures) as ServerTelemetryCacheValue;
                expect(failureObj.failedRequests).to.be.length(2);
                expect(failureObj.failedRequests[0]).to.eq(ApiId.acquireTokenSilent_silentFlow);
                expect(failureObj.errors[0]).to.eq(testError.errorCode);
                expect(e).to.be.eq(testError);
            }
        });

        it("Falls back to silent handler if thrown error is a refresh token expired error", async () => {
            const invalidGrantError: ServerError = new ServerError("invalid_grant", "AADSTS700081: The refresh token has expired due to maximum lifetime. The token was issued on xxxxxxx and the maximum allowed lifetime for this application is 1.00:00:00.\r\nTrace ID: xxxxxxxx-xxxx-xxxx-xxxx-xxxxxxxxxx\r\nCorrelation ID: xxxxxxxx-xxxx-xxxx-xxxx-xxxxxxxxxx\r\nTimestamp: 2020-0x-0x XX:XX:XXZ");
            sinon.stub(RefreshTokenClient.prototype, <any>"acquireTokenByRefreshToken").rejects(invalidGrantError);
            const testServerTokenResponse = {
                token_type: TEST_CONFIG.TOKEN_TYPE_BEARER,
                scope: TEST_CONFIG.DEFAULT_SCOPES.join(" "),
                expires_in: TEST_TOKEN_LIFETIMES.DEFAULT_EXPIRES_IN,
                ext_expires_in: TEST_TOKEN_LIFETIMES.DEFAULT_EXPIRES_IN,
                access_token: TEST_TOKENS.ACCESS_TOKEN,
                refresh_token: TEST_TOKENS.REFRESH_TOKEN,
                id_token: TEST_TOKENS.IDTOKEN_V2
            };
            const testIdTokenClaims: TokenClaims = {
                "ver": "2.0",
                "iss": "https://login.microsoftonline.com/9188040d-6c67-4c5b-b112-36a304b66dad/v2.0",
                "sub": "AAAAAAAAAAAAAAAAAAAAAIkzqFVrSaSaFHy782bbtaQ",
                "name": "Abe Lincoln",
                "preferred_username": "AbeLi@microsoft.com",
                "oid": "00000000-0000-0000-66f3-3332eca7ea81",
                "tid": "3338040d-6c67-4c5b-b112-36a304b66dad",
                "nonce": "123523",
            };
            const testAccount: AccountInfo = {
                homeAccountId: TEST_DATA_CLIENT_INFO.TEST_HOME_ACCOUNT_ID,
                environment: "login.windows.net",
                tenantId: testIdTokenClaims.tid,
                username: testIdTokenClaims.preferred_username
            };
            const testTokenResponse: AuthenticationResult = {
                uniqueId: testIdTokenClaims.oid,
                tenantId: testIdTokenClaims.tid,
                scopes: [...TEST_CONFIG.DEFAULT_SCOPES, "User.Read"],
                idToken: testServerTokenResponse.id_token,
                idTokenClaims: testIdTokenClaims,
                accessToken: testServerTokenResponse.access_token,
                fromCache: false,
                expiresOn: new Date(Date.now() + (testServerTokenResponse.expires_in * 1000)),
                account: testAccount,
                tokenType: AuthenticationScheme.BEARER
            };
            const createAcqTokenStub = sinon.stub(AuthorizationCodeClient.prototype, "getAuthCodeUrl").resolves(testNavUrl);
            const silentTokenHelperStub = sinon.stub(pca, <any>"silentTokenHelper").resolves(testTokenResponse);
            sinon.stub(CryptoOps.prototype, "generatePkceCodes").resolves({
                challenge: TEST_CONFIG.TEST_CHALLENGE,
                verifier: TEST_CONFIG.TEST_VERIFIER
            });
            sinon.stub(CryptoOps.prototype, "createNewGuid").returns(RANDOM_TEST_GUID);
            sinon.stub(ProtocolUtils, "setRequestState").returns(TEST_STATE_VALUES.TEST_STATE);
            const silentFlowRequest: SilentRequest = {
                scopes: ["User.Read"],
                account: testAccount,
                extraQueryParameters: {
                    queryKey: "queryValue"
                }
            };
            const expectedRequest: AuthorizationUrlRequest = {
                ...silentFlowRequest,
                scopes: ["User.Read"],
                authority: `${Constants.DEFAULT_AUTHORITY}`,
                correlationId: RANDOM_TEST_GUID,
                prompt: "none",
                redirectUri: TEST_URIS.TEST_REDIR_URI,
                state: TEST_STATE_VALUES.TEST_STATE,
                nonce: RANDOM_TEST_GUID,
                responseMode: ResponseMode.FRAGMENT,
                codeChallenge: TEST_CONFIG.TEST_CHALLENGE,
                codeChallengeMethod: Constants.S256_CODE_CHALLENGE_METHOD
            };
            const tokenResp = await pca.acquireTokenSilent(silentFlowRequest);

            expect(tokenResp).to.be.deep.eq(testTokenResponse);
            expect(createAcqTokenStub.calledWith(expectedRequest)).to.be.true;
            expect(silentTokenHelperStub.calledWith(testNavUrl)).to.be.true;
        });
    });

    describe("logout", () => {

        it("passes logoutUri from authModule to window nav util", (done) => {
            const logoutUriSpy = sinon.stub(AuthorizationCodeClient.prototype, "getLogoutUri").returns(testLogoutUrl);
            sinon.stub(BrowserUtils, "navigateWindow").callsFake((urlNavigate: string, noHistory: boolean) => {
                expect(urlNavigate).to.be.eq(testLogoutUrl);
                expect(noHistory).to.be.undefined;
                done();
            });
            pca.logout();
            const validatedLogoutRequest: EndSessionRequest = {
                correlationId: RANDOM_TEST_GUID,
                authority: `${Constants.DEFAULT_AUTHORITY}`,
                postLogoutRedirectUri: TEST_URIS.TEST_REDIR_URI
            };
            expect(logoutUriSpy.calledWith(validatedLogoutRequest));
        });
    });

    describe("getAccount tests", () => {
        // Account 1
        const testAccountInfo1: AccountInfo = {
            homeAccountId: TEST_DATA_CLIENT_INFO.TEST_HOME_ACCOUNT_ID,
            environment: "login.windows.net",
            tenantId: TEST_DATA_CLIENT_INFO.TEST_UTID,
            username: "example@microsoft.com",
            name: "Abe Lincoln"
        };

        const testAccount1: AccountEntity = new AccountEntity();
        testAccount1.homeAccountId = testAccountInfo1.homeAccountId;
        testAccount1.environment = testAccountInfo1.environment;
        testAccount1.realm = testAccountInfo1.tenantId;
        testAccount1.username = testAccountInfo1.username;
        testAccount1.name = testAccountInfo1.name;
        testAccount1.authorityType = "MSSTS";
        testAccount1.clientInfo = TEST_DATA_CLIENT_INFO.TEST_CLIENT_INFO_B64ENCODED;

        // Account 2
        const testAccountInfo2: AccountInfo = {
            homeAccountId: "different-home-account-id",
            environment: "login.windows.net",
            tenantId: TEST_DATA_CLIENT_INFO.TEST_UTID,
            username: "anotherExample@microsoft.com",
            name: "Abe Lincoln"
        };

        const testAccount2: AccountEntity = new AccountEntity();
        testAccount2.homeAccountId = testAccountInfo2.homeAccountId;
        testAccount2.environment = testAccountInfo2.environment;
        testAccount2.realm = testAccountInfo2.tenantId;
        testAccount2.username = testAccountInfo2.username;
        testAccount2.name = testAccountInfo2.name;
        testAccount2.authorityType = "MSSTS";
        testAccount2.clientInfo = TEST_DATA_CLIENT_INFO.TEST_CLIENT_INFO_B64ENCODED;

        beforeEach(() => {
            const cacheKey1 = AccountEntity.generateAccountCacheKey(testAccountInfo1);
            window.sessionStorage.setItem(cacheKey1, JSON.stringify(testAccount1));

            const cacheKey2 = AccountEntity.generateAccountCacheKey(testAccountInfo2);
            window.sessionStorage.setItem(cacheKey2, JSON.stringify(testAccount2));
        });
        
        afterEach(() => {
            window.sessionStorage.clear();
        });

        it("getAllAccounts returns all signed in accounts", () => {
            const account = pca.getAllAccounts();
            expect(account).to.be.length(2);
        });

        it("getAllAccounts returns empty array if no accounts signed in", () => {
            window.sessionStorage.clear();
            const accounts = pca.getAllAccounts();
            expect(accounts).to.deep.eq([]);
        });

        it("getAccountByUsername returns account specified", () => {
            const account = pca.getAccountByUsername("example@microsoft.com");
            expect(account).to.deep.eq(testAccountInfo1);
        });

        it("getAccountByUsername returns account specified with case mismatch", () => {
            const account = pca.getAccountByUsername("Example@Microsoft.com");
            expect(account).to.deep.eq(testAccountInfo1);

            const account2 = pca.getAccountByUsername("anotherexample@microsoft.com");
            expect(account2).to.deep.eq(testAccountInfo2);
        });

        it("getAccountByUsername returns null if account doesn't exist", () => {
            const account = pca.getAccountByUsername("this-email-doesnt-exist@microsoft.com");
            expect(account).to.be.null;
        });

        it("getAccountByUsername returns null if passed username is null", () => {
            const account = pca.getAccountByUsername(null);
            expect(account).to.be.null;
        });

        it("getAccountByHomeId returns account specified", () => {
            const account = pca.getAccountByHomeId(TEST_DATA_CLIENT_INFO.TEST_HOME_ACCOUNT_ID);
            expect(account).to.deep.eq(testAccountInfo1);
        });

        it("getAccountByHomeId returns null if passed id doesn't exist", () => {
            const account = pca.getAccountByHomeId("this-id-doesnt-exist");
            expect(account).to.be.null;
        });

        it("getAccountByHomeId returns null if passed id is null", () => {
            const account = pca.getAccountByHomeId(null);
            expect(account).to.be.null;
        });
    });

    describe("broadcastEvent and addEventCallback tests", () => {
        it("can add an event callback and broadcast to it", (done) => {
            const subscriber = (message) => {
                expect(message.eventType).to.deep.eq(EventType.LOGIN_START);
                expect(message.interactionType).to.deep.eq(InteractionType.POPUP);
                done();
            };

            pca.addEventCallback(subscriber);
            pca.emitEvent(EventType.LOGIN_START, InteractionType.POPUP);
        });

        it("can add multiple callbacks and broadcast to all", (done) => {
            const subscriber1 = (message) => {
                expect(message.eventType).to.deep.eq(EventType.ACQUIRE_TOKEN_START);
                expect(message.interactionType).to.deep.eq(InteractionType.REDIRECT);
            };

            const subscriber2 = (message) => {
                expect(message.eventType).to.deep.eq(EventType.ACQUIRE_TOKEN_START);
                expect(message.interactionType).to.deep.eq(InteractionType.REDIRECT);
                done();
            };

            pca.addEventCallback(subscriber1);
            pca.addEventCallback(subscriber2);
            pca.emitEvent(EventType.ACQUIRE_TOKEN_START, InteractionType.REDIRECT);
        });

        it("sets interactionType, payload, and error to null by default", (done) => {
            const subscriber = (message) => {
                expect(message.eventType).to.deep.eq(EventType.LOGIN_START);
                expect(message.interactionType).to.be.null;
                expect(message.payload).to.be.null;
                expect(message.error).to.be.null;
                expect(message.timestamp).to.not.be.null;
                done();
            };
            
            pca.addEventCallback(subscriber);
            pca.emitEvent(EventType.LOGIN_START);
        });

        it("sets all expected fields on event", (done) => {            
            const subscriber = (message) => {
                expect(message.eventType).to.deep.eq(EventType.LOGIN_START);
                expect(message.interactionType).to.deep.eq(InteractionType.SILENT);
                expect(message.payload).to.deep.eq({scopes: ["user.read"]});
                expect(message.error).to.be.null;
                expect(message.timestamp).to.not.be.null;
                done();
            };
            
            pca.addEventCallback(subscriber);
            pca.emitEvent(EventType.LOGIN_START, InteractionType.SILENT, {scopes: ["user.read"]}, null);
        });
    });
});<|MERGE_RESOLUTION|>--- conflicted
+++ resolved
@@ -18,12 +18,8 @@
 import { BrowserStorage } from "../../src/cache/BrowserStorage";
 import { CryptoOps } from "../../src/crypto/CryptoOps";
 import { DatabaseStorage } from "../../src/cache/DatabaseStorage";
-<<<<<<< HEAD
 import { EventType } from "../../src/event/EventType";
-import { EventMessage } from "../../src/event/EventMessage";
-=======
 import { SilentRequest } from "../../src/request/SilentRequest";
->>>>>>> 4ecd2664
 
 describe("PublicClientApplication.ts Class Unit Tests", () => {
     const cacheConfig = {
@@ -1814,29 +1810,29 @@
         it("can add an event callback and broadcast to it", (done) => {
             const subscriber = (message) => {
                 expect(message.eventType).to.deep.eq(EventType.LOGIN_START);
-                expect(message.interactionType).to.deep.eq(InteractionType.POPUP);
+                expect(message.interactionType).to.deep.eq(InteractionType.Popup);
                 done();
             };
 
             pca.addEventCallback(subscriber);
-            pca.emitEvent(EventType.LOGIN_START, InteractionType.POPUP);
+            pca.emitEvent(EventType.LOGIN_START, InteractionType.Popup);
         });
 
         it("can add multiple callbacks and broadcast to all", (done) => {
             const subscriber1 = (message) => {
                 expect(message.eventType).to.deep.eq(EventType.ACQUIRE_TOKEN_START);
-                expect(message.interactionType).to.deep.eq(InteractionType.REDIRECT);
+                expect(message.interactionType).to.deep.eq(InteractionType.Redirect);
             };
 
             const subscriber2 = (message) => {
                 expect(message.eventType).to.deep.eq(EventType.ACQUIRE_TOKEN_START);
-                expect(message.interactionType).to.deep.eq(InteractionType.REDIRECT);
+                expect(message.interactionType).to.deep.eq(InteractionType.Redirect);
                 done();
             };
 
             pca.addEventCallback(subscriber1);
             pca.addEventCallback(subscriber2);
-            pca.emitEvent(EventType.ACQUIRE_TOKEN_START, InteractionType.REDIRECT);
+            pca.emitEvent(EventType.ACQUIRE_TOKEN_START, InteractionType.Redirect);
         });
 
         it("sets interactionType, payload, and error to null by default", (done) => {
@@ -1856,7 +1852,7 @@
         it("sets all expected fields on event", (done) => {            
             const subscriber = (message) => {
                 expect(message.eventType).to.deep.eq(EventType.LOGIN_START);
-                expect(message.interactionType).to.deep.eq(InteractionType.SILENT);
+                expect(message.interactionType).to.deep.eq(InteractionType.Silent);
                 expect(message.payload).to.deep.eq({scopes: ["user.read"]});
                 expect(message.error).to.be.null;
                 expect(message.timestamp).to.not.be.null;
@@ -1864,7 +1860,7 @@
             };
             
             pca.addEventCallback(subscriber);
-            pca.emitEvent(EventType.LOGIN_START, InteractionType.SILENT, {scopes: ["user.read"]}, null);
+            pca.emitEvent(EventType.LOGIN_START, InteractionType.Silent, {scopes: ["user.read"]}, null);
         });
     });
 });