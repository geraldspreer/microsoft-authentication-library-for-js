import { expect } from "chai";
import { CacheManager } from "../../src/cache/CacheManager";
import { CacheSchemaType, CredentialType } from "../../src/utils/Constants";
import { IdTokenEntity } from "../../src/cache/entities/IdTokenEntity";
import { AccountEntity } from "../../src/cache/entities/AccountEntity";
import { AccessTokenEntity } from "../../src/cache/entities/AccessTokenEntity";
import { RefreshTokenEntity } from "../../src/cache/entities/RefreshTokenEntity";
import { AppMetadataEntity } from "../../src/cache/entities/AppMetadataEntity";
import { CacheRecord } from "../../src/cache/entities/CacheRecord";
import { AccountFilter, CredentialFilter } from "../../src/cache/utils/CacheTypes";
import sinon from "sinon";
import { CredentialEntity } from "../../src/cache/entities/CredentialEntity";
import { ClientAuthError } from "../../src/error/ClientAuthError";
import { ClientTestUtils } from "../client/ClientTestUtils";
import { ScopeSet } from "../../src/request/ScopeSet";
import {
    TEST_CONFIG,
    TEST_TOKENS,
    CACHE_MOCKS
} from "../utils/StringConstants";
import { CredentialCache } from "../../src/cache/utils/CacheTypes";
import { ClientAuthErrorMessage } from "../../src/error/ClientAuthError";
import { AccountInfo } from "../../src/account/AccountInfo";

const cacheJson = require("./cacheStore.json");

let store = {};
class TestStorageManager extends CacheManager {
    setItem(key: string, value: string | object, type?: string): void {
        // save the cacheItem
        switch (type) {
            case CacheSchemaType.ACCOUNT: {
                store[key] = value as AccountEntity;
                break;
            }
            case CacheSchemaType.CREDENTIAL: {
                const credentialType = CredentialEntity.getCredentialType(
                    key
                );
                switch (credentialType) {
                    case CredentialType.ID_TOKEN: {
                        store[key] = value as IdTokenEntity;
                        break;
                    }
                    case CredentialType.ACCESS_TOKEN: {
                        store[key] = value as AccessTokenEntity;
                        break;
                    }
                    case CredentialType.REFRESH_TOKEN: {
                        store[key] = value as RefreshTokenEntity;
                        break;
                    }
                }
                break;
            }
            case CacheSchemaType.APP_METADATA: {
                store[key] = value as AppMetadataEntity;
                break;
            }
            default: {
                throw ClientAuthError.createInvalidCacheTypeError();
            }
        }
    }
    getItem(key: string, type?: string): string | object {
        // save the cacheItem
        switch (type) {
            case CacheSchemaType.ACCOUNT: {
                return CacheManager.toObject(new AccountEntity(), store[key]) as AccountEntity;
            }
            case CacheSchemaType.CREDENTIAL: {
                const credentialType = CredentialEntity.getCredentialType(key);
                switch (credentialType) {
                    case CredentialType.ID_TOKEN: {
                        return CacheManager.toObject(new IdTokenEntity(), store[key]) as IdTokenEntity;
                    }
                    case CredentialType.ACCESS_TOKEN: {
                        return CacheManager.toObject(new AccessTokenEntity(), store[key]) as AccessTokenEntity;
                    }
                    case CredentialType.REFRESH_TOKEN: {
                        return CacheManager.toObject(new RefreshTokenEntity(), store[key]) as RefreshTokenEntity;
                    }
                }
                break;
            }
            case CacheSchemaType.APP_METADATA: {
                return CacheManager.toObject(new AppMetadataEntity(), store[key]) as AppMetadataEntity;
            }
            default: {
                throw ClientAuthError.createInvalidCacheTypeError();
            }
        }
    }
    removeItem(key: string, type?: string): boolean {
        let result: boolean = false;

        // save the cacheItem
        switch (type) {
            case CacheSchemaType.ACCOUNT: {
                if (!!store[key]) {
                    delete store[key];
                    result = true;
                }
                break;
            }
            case CacheSchemaType.CREDENTIAL: {
                const credentialType = CredentialEntity.getCredentialType(
                    key
                );
                switch (credentialType) {
                    case CredentialType.ID_TOKEN: {
                        if (!!store[key]) {
                            delete store[key];
                            result = true;
                        }
                        break;
                    }
                    case CredentialType.ACCESS_TOKEN: {
                        if (!!store[key]) {
                            delete store[key];
                            result = true;
                        }
                        break;
                    }
                    case CredentialType.REFRESH_TOKEN: {
                        if (!!store[key]) {
                            delete store[key];
                            result = true;
                        }
                        break;
                    }
                }
                break;
            }
            case CacheSchemaType.APP_METADATA: {
                if (!!store[key]) {
                    delete store[key];
                    result = true;
                }
                break;
            }
            default: {
                throw ClientAuthError.createInvalidCacheTypeError();
            }
        }

        return result;
    }
    containsKey(key: string, type?: string): boolean {
        return !!store[key];
    }
    getKeys(): string[] {
        return Object.keys(store);
    }
    clear(): void {
        store = {};
    }
}

describe("CacheManager.ts test cases", () => {

    let cacheManager: TestStorageManager;
    beforeEach(() => {
        store = {
            ...cacheJson
        };
        cacheManager = new TestStorageManager();
    });

    afterEach(() => {
        sinon.restore();
    });

    it("save account", () => {
        const ac = new AccountEntity();
        ac.homeAccountId = "someUid.someUtid";
        ac.environment = "login.microsoftonline.com";
        ac.realm = "microsoft";
        ac.localAccountId = "object1234";
        ac.username = "Jane Goodman";
        ac.authorityType = "MSSTS";
        ac.clientInfo = "eyJ1aWQiOiJzb21lVWlkIiwgInV0aWQiOiJzb21lVXRpZCJ9";

        const accountKey = ac.generateAccountKey();
        const cacheRecord = new CacheRecord();
        cacheRecord.account = ac;
        cacheManager.saveCacheRecord(cacheRecord);
        expect(store[accountKey].homeAccountId).to.eql("someUid.someUtid");
    });

    it("save credential", () => {
        const at = new AccessTokenEntity();
        Object.assign(at, {
            homeAccountId: "someUid.someUtid",
            environment: "login.microsoftonline.com",
            credentialType: "AccessToken",
            clientId: "mock_client_id",
            secret: "an access token sample",
            realm: "microsoft",
            target: "scope6 scope7",
            cachedAt: "1000",
            expiresOn: "4600",
            extendedExpiresOn: "4600",
        });

        const atKey = at.generateCredentialKey();
        const cacheRecord = new CacheRecord();
        cacheRecord.accessToken = at;
        cacheManager.saveCacheRecord(cacheRecord);
        const accountObj = store[atKey] as AccessTokenEntity;
        expect(store[atKey].homeAccountId).to.eql("someUid.someUtid");
    });

    it("getAccount", () => {
        const ac = new AccountEntity();
        ac.homeAccountId = "someUid.someUtid";
        ac.environment = "login.microsoftonline.com";
        ac.realm = "microsoft";
        ac.localAccountId = "object1234";
        ac.username = "Jane Goodman";
        ac.authorityType = "MSSTS";
        ac.clientInfo = "eyJ1aWQiOiJzb21lVWlkIiwgInV0aWQiOiJzb21lVXRpZCJ9";

        const accountKey = ac.generateAccountKey();
        const cacheRecord = new CacheRecord();
        cacheRecord.account = ac;
        cacheManager.saveCacheRecord(cacheRecord);

        expect(cacheManager.getAccount(accountKey).homeAccountId).to.eql("someUid.someUtid");
    });

    it("getCredential", () => {
        const accessTokenEntity = new AccessTokenEntity();
        accessTokenEntity.homeAccountId = "someUid.someUtid";
        accessTokenEntity.environment = "login.microsoftonline.com";
        accessTokenEntity.realm = "microsoft";
        accessTokenEntity.clientId = "mock_client_id";
        accessTokenEntity.credentialType = CredentialType.ACCESS_TOKEN;
        accessTokenEntity.target = "scope6 scope7";

        const credKey = accessTokenEntity.generateCredentialKey();
        const cacheRecord = new CacheRecord();
        cacheRecord.accessToken = accessTokenEntity;
        cacheManager.saveCacheRecord(cacheRecord);
        expect(cacheManager.getCredential(credKey).homeAccountId).to.eql("someUid.someUtid");
    });

    describe("getAccountsFilteredBy", () => {

        it("homeAccountId filter", () => {
            // filter by homeAccountId
            const successFilter: AccountFilter = { homeAccountId: "uid.utid" };
            let accounts = cacheManager.getAccountsFilteredBy(successFilter);
            expect(Object.keys(accounts).length).to.eql(1);

            const wrongFilter: AccountFilter = { homeAccountId: "Wrong Id" };
            accounts = cacheManager.getAccountsFilteredBy(wrongFilter);
            expect(Object.keys(accounts).length).to.eql(0);
        });

        it("environment filter", () => {
            // filter by environment
            ClientTestUtils.setCloudDiscoveryMetadataStubs();
            const successFilter: AccountFilter = { environment: "login.microsoftonline.com" };
            let accounts = cacheManager.getAccountsFilteredBy(successFilter);
            expect(Object.keys(accounts).length).to.eql(1);
            sinon.restore();

            const wrongFilter: AccountFilter = { environment: "Wrong Env" };
            accounts = cacheManager.getAccountsFilteredBy(wrongFilter);
            expect(Object.keys(accounts).length).to.eql(0);
        });

        it("realm filter", () => {
            // filter by realm
            const successFilter: AccountFilter = { realm: "microsoft" };
            let accounts = cacheManager.getAccountsFilteredBy(successFilter);
            expect(Object.keys(accounts).length).to.eql(1);

            const wrongFilter: AccountFilter = { realm: "Wrong Realm" };
            accounts = cacheManager.getAccountsFilteredBy(wrongFilter);
            expect(Object.keys(accounts).length).to.eql(0);
        });
    });

    describe("getCredentials", () => {

        it("homeAccountId filter", () => {
            // filter by homeAccountId
            const successFilter: CredentialFilter = { homeAccountId: "uid.utid" };
            let credentials = cacheManager.getCredentialsFilteredBy(successFilter);
            expect(Object.keys(credentials.idTokens).length).to.eql(1);
            expect(Object.keys(credentials.accessTokens).length).to.eql(2);
            expect(Object.keys(credentials.refreshTokens).length).to.eql(2);

            const wrongFilter: CredentialFilter = { homeAccountId: "someuid.someutid" };
            credentials = cacheManager.getCredentialsFilteredBy(wrongFilter);
            expect(Object.keys(credentials.idTokens).length).to.eql(0);
            expect(Object.keys(credentials.accessTokens).length).to.eql(0);
            expect(Object.keys(credentials.refreshTokens).length).to.eql(0);
        });

        it("environment filter", () => {
            // filter by environment
            ClientTestUtils.setCloudDiscoveryMetadataStubs();
            const successFilter: CredentialFilter = { environment: "login.microsoftonline.com" };
            let credentials = cacheManager.getCredentialsFilteredBy(successFilter);
            expect(Object.keys(credentials.idTokens).length).to.eql(1);
            expect(Object.keys(credentials.accessTokens).length).to.eql(2);
            expect(Object.keys(credentials.refreshTokens).length).to.eql(2);
            sinon.restore();

            const wrongFilter: CredentialFilter = { environment: "Wrong Env" };
            credentials = cacheManager.getCredentialsFilteredBy(wrongFilter);
            expect(Object.keys(credentials.idTokens).length).to.eql(0);
            expect(Object.keys(credentials.accessTokens).length).to.eql(0);
            expect(Object.keys(credentials.refreshTokens).length).to.eql(0);
        });

        it("realm filter", () => {
            // filter by realm
            const successFilter: CredentialFilter = { realm: "microsoft" };
            let credentials = cacheManager.getCredentialsFilteredBy(successFilter);
            expect(Object.keys(credentials.idTokens).length).to.eql(1);
            expect(Object.keys(credentials.accessTokens).length).to.eql(2);
            expect(Object.keys(credentials.refreshTokens).length).to.eql(0);

            const wrongFilter: CredentialFilter = { realm: "Wrong Realm" };
            credentials = cacheManager.getCredentialsFilteredBy(wrongFilter);
            expect(Object.keys(credentials.idTokens).length).to.eql(0);
            expect(Object.keys(credentials.accessTokens).length).to.eql(0);
            expect(Object.keys(credentials.refreshTokens).length).to.eql(0);
        });

        it("credentialType filter", () => {
            // filter by realm
            const successFilter: CredentialFilter = { credentialType: "IdToken" };
            let credentials = cacheManager.getCredentialsFilteredBy(successFilter);
            expect(Object.keys(credentials.idTokens).length).to.eql(1);
            expect(Object.keys(credentials.accessTokens).length).to.eql(0);
            expect(Object.keys(credentials.refreshTokens).length).to.eql(0);

            const wrongFilter: CredentialFilter = { credentialType: "Incorrect" };
            credentials = cacheManager.getCredentialsFilteredBy(wrongFilter);
            expect(Object.keys(credentials.idTokens).length).to.eql(0);
            expect(Object.keys(credentials.accessTokens).length).to.eql(0);
            expect(Object.keys(credentials.refreshTokens).length).to.eql(0);
        });

        it("clientId filter", () => {
            // filter by realm
            const successFilter: CredentialFilter = { clientId: "mock_client_id" };
            let credentials = cacheManager.getCredentialsFilteredBy(successFilter);
            expect(Object.keys(credentials.idTokens).length).to.eql(1);
            expect(Object.keys(credentials.accessTokens).length).to.eql(2);
            expect(Object.keys(credentials.refreshTokens).length).to.eql(1);

            const wrongFilter: CredentialFilter = { clientId: "Wrong Client ID" };
            credentials = cacheManager.getCredentialsFilteredBy(wrongFilter);
            expect(Object.keys(credentials.idTokens).length).to.eql(0);
            expect(Object.keys(credentials.accessTokens).length).to.eql(0);
            expect(Object.keys(credentials.refreshTokens).length).to.eql(0);
        });

        it("target filter", () => {
            // filter by target
            const successFilter = { target: "scope1 scope2 scope3" };
            let credentials = cacheManager.getCredentialsFilteredBy(successFilter);
            expect(Object.keys(credentials.idTokens).length).to.eql(0);
            expect(Object.keys(credentials.accessTokens).length).to.eql(1);
            expect(Object.keys(credentials.refreshTokens).length).to.eql(0);

            const wrongFilter = { target: "wrong target" };
            credentials = cacheManager.getCredentialsFilteredBy(wrongFilter);
            expect(Object.keys(credentials.idTokens).length).to.eql(0);
            expect(Object.keys(credentials.accessTokens).length).to.eql(0);
            expect(Object.keys(credentials.refreshTokens).length).to.eql(0);

            const filterOidcscopes = { target: "scope1 scope2 scope3 offline_access openid profile" };
            credentials = cacheManager.getCredentialsFilteredBy(filterOidcscopes);
            expect(Object.keys(credentials.idTokens).length).to.eql(0);
            expect(Object.keys(credentials.accessTokens).length).to.eql(1);
            expect(Object.keys(credentials.refreshTokens).length).to.eql(0);

            const filterScopesCase = { target: "scope1 scope2 SCOPE3 offline_access openid profile" };
            credentials = cacheManager.getCredentialsFilteredBy(filterScopesCase);
            expect(Object.keys(credentials.idTokens).length).to.eql(0);
            expect(Object.keys(credentials.accessTokens).length).to.eql(1);
            expect(Object.keys(credentials.refreshTokens).length).to.eql(0);
        });
    });

    it("getAppMetadata and readAppMetadataFromCache", () => {
        ClientTestUtils.setCloudDiscoveryMetadataStubs();
        const appMetadataKey = "appmetadata-login.microsoftonline.com-mock_client_id_1";
        const appMetadata = cacheManager.getAppMetadata(appMetadataKey);

        expect(appMetadata.clientId).to.eql(CACHE_MOCKS.MOCK_CLIENT_ID_1);
        expect(appMetadata.environment).to.eql(CACHE_MOCKS.MOCK_ACCOUNT_INFO.environment);

        const cachedAppMetadata = cacheManager.readAppMetadataFromCache(CACHE_MOCKS.MOCK_ACCOUNT_INFO.environment, CACHE_MOCKS.MOCK_CLIENT_ID_1);
        expect(cachedAppMetadata.clientId).to.eql(CACHE_MOCKS.MOCK_CLIENT_ID_1);
        expect(cachedAppMetadata.environment).to.eql(CACHE_MOCKS.MOCK_ACCOUNT_INFO.environment);

        sinon.restore();
    });

    it("removeAppMetadata", () => {
        cacheManager.removeAppMetadata();

        expect(store["appmetadata-login.microsoftonline.com-mock_client_id_1"]).to.be.undefined;
    });

    it("removeAllAccounts", () => {
        const ac = new AccountEntity();
        ac.homeAccountId = "someUid.someUtid";
        ac.environment = "login.microsoftonline.com";
        ac.realm = "microsoft";
        ac.localAccountId = "object1234";
        ac.username = "Jane Goodman";
        ac.authorityType = "MSSTS";
        ac.clientInfo = "eyJ1aWQiOiJzb21lVWlkIiwgInV0aWQiOiJzb21lVXRpZCJ9";

        const cacheRecord = new CacheRecord();
        cacheRecord.account = ac;
        cacheManager.saveCacheRecord(cacheRecord);

        cacheManager.removeAllAccounts();

        // Only app metadata remaining
        expect(cacheManager.getKeys().length === 1).to.be.true;
    });

    it("removeAccount", () => {
        const account: AccountEntity = cacheManager.getAccount("uid.utid-login.microsoftonline.com-microsoft");
        cacheManager.removeAccount("uid.utid-login.microsoftonline.com-microsoft");
        expect(store["uid.utid-login.microsoftonline.com-microsoft"]).to.eql(undefined);
    });

    it("removeCredential", () => {
        const at = new AccessTokenEntity();
        Object.assign(at, {
            homeAccountId: "someUid.someUtid",
            environment: "login.microsoftonline.com",
            credentialType: "AccessToken",
            clientId: "mock_client_id",
            secret: "an access token sample",
            realm: "microsoft",
            target: "scope6 scope7",
            cachedAt: "1000",
            expiresOn: "4600",
            extendedExpiresOn: "4600",
        });

        cacheManager.removeCredential(at);
        const atKey = at.generateCredentialKey();
        expect(store[atKey]).to.eql(undefined);
    });

<<<<<<< HEAD
    it("readAccessTokenFromCache matches multiple tokens, throws error", () => {
=======
    it("getAccessTokenEntity matches multiple tokens, throws error", () => {
>>>>>>> f9f6cdaa

        const mockedAtEntity: AccessTokenEntity = AccessTokenEntity.createAccessTokenEntity(
            "mocked_homeaccountid", "login.microsoftonline.com", "an_access_token", "client_id", TEST_CONFIG.TENANT, TEST_CONFIG.DEFAULT_GRAPH_SCOPE.toString(), 4600, 4600, TEST_TOKENS.ACCESS_TOKEN);

        const mockedAtEntity2: AccessTokenEntity = AccessTokenEntity.createAccessTokenEntity(
            "mocked_homeaccountid", "login.microsoftonline.com", "an_access_token", "client_id", TEST_CONFIG.TENANT, TEST_CONFIG.DEFAULT_GRAPH_SCOPE.toString(), 4600, 4600, TEST_TOKENS.ACCESS_TOKEN);

        const mockedCredentialCache: CredentialCache = {
            accessTokens: {
                "key1": mockedAtEntity,
                "key2": mockedAtEntity2
            },
            refreshTokens: null,
            idTokens: null
        };

        sinon.stub(CacheManager.prototype, <any>"getCredentialsFilteredBy").returns(mockedCredentialCache);

        const mockedAccountInfo: AccountInfo = {
            homeAccountId: "mocked_homeaccountid",
            environment: "mocked_env",
            tenantId: "mocked_tid",
            username: "mocked_username"
        };

        expect(() => cacheManager.readAccessTokenFromCache("client_id", mockedAccountInfo, new ScopeSet(["openid"]))).to.throw(`${ClientAuthErrorMessage.multipleMatchingTokens.desc}`);
    });

    it("readIdTokenFromCache", () => {
        const idToken = cacheManager.readIdTokenFromCache(CACHE_MOCKS.MOCK_CLIENT_ID, CACHE_MOCKS.MOCK_ACCOUNT_INFO);
        expect(idToken.clientId).to.equal(CACHE_MOCKS.MOCK_CLIENT_ID);
    });

    it("readRefreshTokenFromCache", () => {
        ClientTestUtils.setCloudDiscoveryMetadataStubs();
        const refreshToken = cacheManager.readRefreshTokenFromCache(CACHE_MOCKS.MOCK_CLIENT_ID, CACHE_MOCKS.MOCK_ACCOUNT_INFO, false);
        expect(refreshToken.clientId).to.equal(CACHE_MOCKS.MOCK_CLIENT_ID);
    });

    it("readRefreshTokenFromCache Error", () => {
        ClientTestUtils.setCloudDiscoveryMetadataStubs();
        const refreshToken = cacheManager.readRefreshTokenFromCache(CACHE_MOCKS.MOCK_CLIENT_ID, CACHE_MOCKS.MOCK_ACCOUNT_INFO, true);
        expect(refreshToken).to.equal(null);
    });

    it("readRefreshTokenFromCache with familyId", () => {
        ClientTestUtils.setCloudDiscoveryMetadataStubs();
        const refreshToken = cacheManager.readRefreshTokenFromCache(CACHE_MOCKS.MOCK_CLIENT_ID_1, CACHE_MOCKS.MOCK_ACCOUNT_INFO, true);
        expect(refreshToken.clientId).to.equal(CACHE_MOCKS.MOCK_CLIENT_ID_1);
    });

    it("readRefreshTokenFromCache with environment aliases", () => {
        ClientTestUtils.setCloudDiscoveryMetadataStubs();
        const mockedAccountInfo: AccountInfo = {
            homeAccountId: "uid.utid",
            environment: "login.windows.net",
            tenantId: "mocked_tid",
            username: "mocked_username"
        };

        const cachedToken = cacheManager.readRefreshTokenFromCache(CACHE_MOCKS.MOCK_CLIENT_ID, mockedAccountInfo, false);
        console.log(cachedToken);
        expect(cachedToken.homeAccountId).to.equal("uid.utid");
        expect(cachedToken.environment).to.equal("login.microsoftonline.com");
    });
});<|MERGE_RESOLUTION|>--- conflicted
+++ resolved
@@ -457,11 +457,7 @@
         expect(store[atKey]).to.eql(undefined);
     });
 
-<<<<<<< HEAD
     it("readAccessTokenFromCache matches multiple tokens, throws error", () => {
-=======
-    it("getAccessTokenEntity matches multiple tokens, throws error", () => {
->>>>>>> f9f6cdaa
 
         const mockedAtEntity: AccessTokenEntity = AccessTokenEntity.createAccessTokenEntity(
             "mocked_homeaccountid", "login.microsoftonline.com", "an_access_token", "client_id", TEST_CONFIG.TENANT, TEST_CONFIG.DEFAULT_GRAPH_SCOPE.toString(), 4600, 4600, TEST_TOKENS.ACCESS_TOKEN);
