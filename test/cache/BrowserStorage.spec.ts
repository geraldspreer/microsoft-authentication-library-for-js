--- conflicted
+++ resolved
@@ -418,18 +418,8 @@
             expect(window.sessionStorage[`${Constants.CACHE_PREFIX}.${TEST_CONFIG.MSAL_CLIENT_ID}.${TemporaryCacheKeys.ORIGIN_URI}`]).to.be.undefined;
         });
 
-<<<<<<< HEAD
-		it("Successfully retrieves and decodes response from cache", async () => {
-            let dbStorage = {};
-            sinon.stub(DatabaseStorage.prototype, "open").callsFake(async (): Promise<void> => {
-                dbStorage = {};
-            });
-			const browserStorage = new BrowserStorage(TEST_CONFIG.MSAL_CLIENT_ID, cacheConfig);
-			const cryptoObj = new CryptoOps();
-=======
         it("Successfully retrieves and decodes response from cache", async () => {
             const browserStorage = new BrowserStorage(TEST_CONFIG.MSAL_CLIENT_ID, cacheConfig, browserCrypto);
->>>>>>> d1015268
             const tokenRequest: AuthorizationCodeRequest = {
                 redirectUri: `${TEST_URIS.DEFAULT_INSTANCE}`,
                 scopes: [Constants.OPENID_SCOPE, Constants.PROFILE_SCOPE],
@@ -441,21 +431,6 @@
 
             browserStorage.setItem(browserStorage.generateCacheKey(TemporaryCacheKeys.REQUEST_PARAMS), browserCrypto.base64Encode(JSON.stringify(tokenRequest)), CacheSchemaType.TEMPORARY);
 
-<<<<<<< HEAD
-			const cachedRequest = browserStorage.getCachedRequest(RANDOM_TEST_GUID, cryptoObj);
-			expect(cachedRequest).to.be.deep.eq(tokenRequest);
-            sinon.restore();
-			// expect(() => browserStorage.getCachedRequest(RANDOM_TEST_GUID, cryptoObj)).to.throw(BrowserAuthErrorMessage.tokenRequestCacheError.desc);
-		});
-
-		it("Throws error if request cannot be retrieved from cache", async () => {
-            let dbStorage = {};
-            sinon.stub(DatabaseStorage.prototype, "open").callsFake(async (): Promise<void> => {
-                dbStorage = {};
-            });
-			const browserStorage = new BrowserStorage(TEST_CONFIG.MSAL_CLIENT_ID, cacheConfig);
-			const cryptoObj = new CryptoOps();
-=======
             const cachedRequest = browserStorage.getCachedRequest(RANDOM_TEST_GUID, browserCrypto);
             expect(cachedRequest).to.be.deep.eq(tokenRequest);
 
@@ -465,7 +440,6 @@
         it("Throws error if request cannot be retrieved from cache", async () => {
             const browserStorage = new BrowserStorage(TEST_CONFIG.MSAL_CLIENT_ID, cacheConfig, browserCrypto);
             const cryptoObj = new CryptoOps();
->>>>>>> d1015268
             const tokenRequest: AuthorizationCodeRequest = {
                 redirectUri: `${TEST_URIS.DEFAULT_INSTANCE}`,
                 scopes: [Constants.OPENID_SCOPE, Constants.PROFILE_SCOPE],
@@ -473,71 +447,18 @@
                 codeVerifier: TEST_CONFIG.TEST_VERIFIER,
                 authority: `${Constants.DEFAULT_AUTHORITY}/`,
                 correlationId: `${RANDOM_TEST_GUID}`
-<<<<<<< HEAD
-			};
-            sinon.restore();
-			// browserStorage.setItem(TemporaryCacheKeys.REQUEST_PARAMS, cryptoObj.base64Encode(JSON.stringify(tokenRequest)));
-=======
             };
 
             // browserStorage.setItem(TemporaryCacheKeys.REQUEST_PARAMS, cryptoObj.base64Encode(JSON.stringify(tokenRequest)));
->>>>>>> d1015268
 
             expect(() => browserStorage.getCachedRequest(RANDOM_TEST_GUID, cryptoObj)).to.throw(BrowserAuthErrorMessage.tokenRequestCacheError.desc);
         });
 
-<<<<<<< HEAD
-		it("Throws error if cached request cannot be parsed correctly", async () => {
+        it("Throws error if cached request cannot be parsed correctly", async () => {
             let dbStorage = {};
             sinon.stub(DatabaseStorage.prototype, "open").callsFake(async (): Promise<void> => {
                 dbStorage = {};
             });
-			const browserStorage = new BrowserStorage(TEST_CONFIG.MSAL_CLIENT_ID, cacheConfig);
-			const cryptoObj = new CryptoOps();
-			const tokenRequest: AuthorizationCodeRequest = {
-				redirectUri: `${TEST_URIS.DEFAULT_INSTANCE}`,
-				scopes: [Constants.OPENID_SCOPE, Constants.PROFILE_SCOPE],
-				code: "thisIsAnAuthCode",
-                codeVerifier: TEST_CONFIG.TEST_VERIFIER,
-                authority: `${Constants.DEFAULT_AUTHORITY}/`,
-                correlationId: `${RANDOM_TEST_GUID}`
-			};
-			const stringifiedRequest = JSON.stringify(tokenRequest);
-			browserStorage.setItem(browserStorage.generateCacheKey(TemporaryCacheKeys.REQUEST_PARAMS), stringifiedRequest.substring(0, stringifiedRequest.length / 2), CacheSchemaType.TEMPORARY);
-            expect(() => browserStorage.getCachedRequest(RANDOM_TEST_GUID, cryptoObj)).to.throw(BrowserAuthErrorMessage.tokenRequestCacheError.desc);
-            sinon.restore();
-		});
-
-		it("Uses authority from cache if not present in cached request", async () => {
-            let dbStorage = {};
-            sinon.stub(DatabaseStorage.prototype, "open").callsFake(async (): Promise<void> => {
-                dbStorage = {};
-            });
-			const browserStorage = new BrowserStorage(TEST_CONFIG.MSAL_CLIENT_ID, cacheConfig);
-			// Set up cache
-			const browserCrypto = new CryptoOps();
-			const authorityKey = browserStorage.generateAuthorityKey(RANDOM_TEST_GUID);
-			const alternateAuthority = `${TEST_URIS.ALTERNATE_INSTANCE}/common/`;
-			browserStorage.setItem(browserStorage.generateCacheKey(authorityKey), alternateAuthority, CacheSchemaType.TEMPORARY);
-
-			const cachedRequest: AuthorizationCodeRequest = {
-				redirectUri: TEST_URIS.TEST_REDIR_URI,
-				code: "thisIsACode",
-				codeVerifier: TEST_CONFIG.TEST_VERIFIER,
-				correlationId: RANDOM_TEST_GUID,
-				scopes: [TEST_CONFIG.MSAL_CLIENT_ID],
-			};
-			const stringifiedRequest = browserCrypto.base64Encode(JSON.stringify(cachedRequest));
-			browserStorage.setItem(browserStorage.generateCacheKey(TemporaryCacheKeys.REQUEST_PARAMS), stringifiedRequest, CacheSchemaType.TEMPORARY);
-
-			// Perform test
-			const tokenRequest = browserStorage.getCachedRequest(RANDOM_TEST_GUID, browserCrypto);
-            expect(tokenRequest.authority).to.be.eq(alternateAuthority);
-            sinon.restore();
-		});
-	});
-=======
-        it("Throws error if cached request cannot be parsed correctly", async () => {
             const browserStorage = new BrowserStorage(TEST_CONFIG.MSAL_CLIENT_ID, cacheConfig, browserCrypto);
             const cryptoObj = new CryptoOps();
             const tokenRequest: AuthorizationCodeRequest = {
@@ -554,6 +475,10 @@
         });
 
         it("Uses authority from cache if not present in cached request", async () => {
+            let dbStorage = {};
+            sinon.stub(DatabaseStorage.prototype, "open").callsFake(async (): Promise<void> => {
+                dbStorage = {};
+            });
             const browserStorage = new BrowserStorage(TEST_CONFIG.MSAL_CLIENT_ID, cacheConfig, browserCrypto);
             // Set up cache
             const authorityKey = browserStorage.generateAuthorityKey(TEST_STATE_VALUES.TEST_STATE);
@@ -575,5 +500,4 @@
             expect(tokenRequest.authority).to.be.eq(alternateAuthority);
         });
     });
->>>>>>> d1015268
 });