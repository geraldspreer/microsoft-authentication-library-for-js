import { expect } from "chai";
import sinon from "sinon";
import { SPAResponseHandler } from "../../src/response/SPAResponseHandler";
import { TEST_CONFIG, RANDOM_TEST_GUID, TEST_TOKENS, TEST_URIS, TEST_DATA_CLIENT_INFO, TEST_TOKEN_LIFETIMES } from "../utils/StringConstants";
import { CacheHelpers } from "../../src/cache/CacheHelpers";
import { ICacheStorage } from "../../src/cache/ICacheStorage";
import { ICrypto, PkceCodes } from "../../src/crypto/ICrypto";
import { Logger, LogLevel } from "../../src/logger/Logger";
import { IdTokenClaims } from "../../src/account/IdTokenClaims";
import { IdToken } from "../../src/account/IdToken";
import { LoggerOptions } from "../../src/config/ClientConfiguration";
import { Account } from "../../src/account/Account";
import { TokenResponse } from "../../src/response/TokenResponse";
import { ServerAuthorizationCodeResponse } from "../../src/server/ServerAuthorizationCodeResponse";
import { ClientAuthErrorMessage, ClientAuthError } from "../../src/error/ClientAuthError";
import { TemporaryCacheKeys, Constants, PersistentCacheKeys } from "../../src/utils/Constants";
import { ServerError } from "../../src/error/ServerError";
import { CodeResponse } from "../../src";
import { ServerAuthorizationTokenResponse } from "../../src/server/ServerAuthorizationTokenResponse";
import { TimeUtils } from "../../src/utils/TimeUtils";
import { InteractionRequiredAuthErrorMessage, InteractionRequiredAuthError } from "../../src/error/InteractionRequiredAuthError";
import { AccessTokenKey } from "../../src/cache/AccessTokenKey";
import { AccessTokenValue } from "../../src/cache/AccessTokenValue";

describe("SPAResponseHandler.ts Class Unit Tests", () => {

    let store = {};
    let cacheStorage: ICacheStorage;
    let cacheHelpers: CacheHelpers;
    let cryptoInterface: ICrypto;
    let logger: Logger;
    let idToken: IdToken;
    let testAccount: Account;
    beforeEach(() => {
        cacheStorage = {
            setItem(key: string, value: string): void {
                store[key] = value;
            },
            getItem(key: string): string {
                return store[key];
            },
            removeItem(key: string): void {
                delete store[key];
            },
            containsKey(key: string): boolean {
                return !!store[key];
            },
            getKeys(): string[] {
                return Object.keys(store);
            },
            clear(): void {
                store = {};
            }
        };
        cacheHelpers = new CacheHelpers(cacheStorage);
        cryptoInterface = {
            createNewGuid(): string {
                return RANDOM_TEST_GUID;
            },
            base64Decode(input: string): string {
                return input;
            },
            base64Encode(input: string): string {
                switch (input) {
                    case "123-test-uid":
                        return "MTIzLXRlc3QtdWlk";
                    case "456-test-utid":
                        return "NDU2LXRlc3QtdXRpZA==";
                    default:
                        return input;
                }
            },
            async generatePkceCodes(): Promise<PkceCodes> {
                return {
                    challenge: TEST_CONFIG.TEST_CHALLENGE,
                    verifier: TEST_CONFIG.TEST_VERIFIER
                }
            }
        };
        const loggerOptions: LoggerOptions = {
            loggerCallback: (level: LogLevel, message: string, containsPii: boolean): void => {
                return;
            },
            piiLoggingEnabled: true,
            logLevel: LogLevel.Info
        };
        logger = new Logger(loggerOptions);
        const idTokenClaims: IdTokenClaims = {
            "ver": "2.0",
            "iss": `${TEST_URIS.DEFAULT_INSTANCE}9188040d-6c67-4c5b-b112-36a304b66dad/v2.0`,
            "sub": "AAAAAAAAAAAAAAAAAAAAAIkzqFVrSaSaFHy782bbtaQ",
            "exp": "1536361411",
            "name": "Abe Lincoln",
            "preferred_username": "AbeLi@microsoft.com",
            "oid": "00000000-0000-0000-66f3-3332eca7ea81",
            "tid": "3338040d-6c67-4c5b-b112-36a304b66dad",
            "nonce": "123523"
        };
        sinon.stub(IdToken, "extractIdToken").returns(idTokenClaims);
        idToken = new IdToken(TEST_TOKENS.IDTOKEN_V2, cryptoInterface);
        testAccount = new Account(idTokenClaims.oid, TEST_DATA_CLIENT_INFO.TEST_HOME_ACCOUNT_ID, idTokenClaims, TEST_TOKENS.IDTOKEN_V2);
    });

    afterEach(() => {
        store = {};
        sinon.restore();
    });

    describe("Constructor", () => {

        it("Correctly creates a SPAResponseHandler object", () => {
            const spaResponseHandler = new SPAResponseHandler(TEST_CONFIG.MSAL_CLIENT_ID, cacheStorage, cacheHelpers, cryptoInterface, logger);
            expect(spaResponseHandler instanceof SPAResponseHandler).to.be.true;
        });
    });

    describe("setResponseIdToken()", () => {

        it("returns a tokenResponse with the idToken values filled in", () => {
            const tokenResponse: TokenResponse = {
                uniqueId: "",
                tenantId: "",
                scopes: ["openid", "profile"],
                tokenType: TEST_CONFIG.TOKEN_TYPE_BEARER,
                idToken: "",
                idTokenClaims: null,
                accessToken: TEST_TOKENS.ACCESS_TOKEN,
                refreshToken: TEST_TOKENS.REFRESH_TOKEN,
                expiresOn: null,
                account: testAccount,
                userRequestState: TEST_CONFIG.STATE
            }

            const expectedTokenResponse: TokenResponse = {
                ...tokenResponse,
                uniqueId: idToken.claims.oid,
                tenantId: idToken.claims.tid,
                idToken: idToken.rawIdToken,
                idTokenClaims: idToken.claims,
                expiresOn: new Date(Number(idToken.claims.exp) * 1000)
            };
            expect(SPAResponseHandler.setResponseIdToken(tokenResponse, idToken)).to.be.deep.eq(expectedTokenResponse);
        });

        it("returns null if original response is null or empty", () => {
            expect(SPAResponseHandler.setResponseIdToken(null, null)).to.be.null;
        });

        it("returns originalResponse if no idTokenObj given", () => {
            const tokenResponse: TokenResponse = {
                uniqueId: "",
                tenantId: "",
                scopes: ["openid", "profile"],
                tokenType: TEST_CONFIG.TOKEN_TYPE_BEARER,
                idToken: "",
                idTokenClaims: null,
                accessToken: TEST_TOKENS.ACCESS_TOKEN,
                refreshToken: TEST_TOKENS.REFRESH_TOKEN,
                expiresOn: null,
                account: testAccount,
                userRequestState: TEST_CONFIG.STATE
            };
            expect(SPAResponseHandler.setResponseIdToken(tokenResponse, null)).to.be.deep.eq(tokenResponse);
        });
    });

    describe("handleServerCodeResponse()", () => {

        let spaResponseHandler: SPAResponseHandler;
        beforeEach(() => {
            spaResponseHandler = new SPAResponseHandler(TEST_CONFIG.MSAL_CLIENT_ID, cacheStorage, cacheHelpers, cryptoInterface, logger);
        });

        it("throws state mismatch error if cached state does not match hash state", () => {
            const testServerParams: ServerAuthorizationCodeResponse = {
                code: "thisIsATestCode",
                client_info: TEST_DATA_CLIENT_INFO.TEST_RAW_CLIENT_INFO,
                state: TEST_CONFIG.STATE
            };

            cacheStorage.setItem(TemporaryCacheKeys.REQUEST_STATE, RANDOM_TEST_GUID);
            expect(() => spaResponseHandler.handleServerCodeResponse(testServerParams)).to.throw(ClientAuthErrorMessage.stateMismatchError.desc);
            expect(store).to.be.empty;

            cacheStorage.setItem(TemporaryCacheKeys.REQUEST_STATE, RANDOM_TEST_GUID);
            expect(() => spaResponseHandler.handleServerCodeResponse(testServerParams)).to.throw(ClientAuthError);
            expect(store).to.be.empty;
        });

        it("throws ServerError if hash contains error parameters", () => {
            const TEST_ERROR_CODE: string = "test";
            const TEST_ERROR_MSG: string = "This is a test error";
            const testServerParams: ServerAuthorizationCodeResponse = {
                error: TEST_ERROR_CODE,
                error_description: TEST_ERROR_MSG,
                state: RANDOM_TEST_GUID
            };

            cacheStorage.setItem(TemporaryCacheKeys.REQUEST_STATE, RANDOM_TEST_GUID);
            expect(() => spaResponseHandler.handleServerCodeResponse(testServerParams)).to.throw(TEST_ERROR_MSG);
            expect(store).to.be.empty;

            cacheStorage.setItem(TemporaryCacheKeys.REQUEST_STATE, RANDOM_TEST_GUID);
            expect(() => spaResponseHandler.handleServerCodeResponse(testServerParams)).to.throw(ServerError);
            expect(store).to.be.empty;
        });

        it("throws InteractionRequiredAuthError if hash contains error parameters", () => {
            const TEST_ERROR_CODE: string = InteractionRequiredAuthErrorMessage.interactionRequired.code;
            const TEST_ERROR_MSG: string = `This is an ${InteractionRequiredAuthErrorMessage.interactionRequired.code} test error`;
            const testServerParams: ServerAuthorizationCodeResponse = {
                error: TEST_ERROR_CODE,
                error_description: TEST_ERROR_MSG,
                state: RANDOM_TEST_GUID
            };

            cacheStorage.setItem(TemporaryCacheKeys.REQUEST_STATE, RANDOM_TEST_GUID);
            expect(() => responseHandler.handleServerCodeResponse(testServerParams)).to.throw(TEST_ERROR_MSG);
            expect(store).to.be.empty;

            cacheStorage.setItem(TemporaryCacheKeys.REQUEST_STATE, RANDOM_TEST_GUID);
            expect(() => responseHandler.handleServerCodeResponse(testServerParams)).to.throw(InteractionRequiredAuthError);
            expect(store).to.be.empty;
        });

        it("Throws error if client info cannot be parsed correctly", () => {
            const testServerParams: ServerAuthorizationCodeResponse = {
                code: "thisIsATestCode",
                client_info: TEST_DATA_CLIENT_INFO.TEST_RAW_CLIENT_INFO,
                state: RANDOM_TEST_GUID
            };

            cryptoInterface.base64Decode = (input: string): string => {
                throw "decoding error";
            };
            spaResponseHandler = new SPAResponseHandler(TEST_CONFIG.MSAL_CLIENT_ID, cacheStorage, cacheHelpers, cryptoInterface, logger);
            cacheStorage.setItem(TemporaryCacheKeys.REQUEST_STATE, RANDOM_TEST_GUID);
            expect(() => spaResponseHandler.handleServerCodeResponse(testServerParams)).to.throw(ClientAuthErrorMessage.clientInfoDecodingError.desc);
            expect(store).to.be.empty;

            cacheStorage.setItem(TemporaryCacheKeys.REQUEST_STATE, RANDOM_TEST_GUID);
            expect(() => spaResponseHandler.handleServerCodeResponse(testServerParams)).to.throw(ClientAuthError);
            expect(store).to.be.empty;
        });

        it("Successfully handles a valid response from the server", () => {
            const testServerParams: ServerAuthorizationCodeResponse = {
                code: "thisIsATestCode",
                client_info: TEST_DATA_CLIENT_INFO.TEST_RAW_CLIENT_INFO,
                state: RANDOM_TEST_GUID
            };

            cryptoInterface.base64Decode = (input: string): string => {
                switch (input) {
                    case TEST_DATA_CLIENT_INFO.TEST_RAW_CLIENT_INFO:
                        return TEST_DATA_CLIENT_INFO.TEST_DECODED_CLIENT_INFO;
                    default:
                        return input;
                }
            };
            spaResponseHandler = new SPAResponseHandler(TEST_CONFIG.MSAL_CLIENT_ID, cacheStorage, cacheHelpers, cryptoInterface, logger);
            cacheStorage.setItem(TemporaryCacheKeys.REQUEST_STATE, RANDOM_TEST_GUID);
            const codeResponse: CodeResponse = spaResponseHandler.handleServerCodeResponse(testServerParams);
            expect(codeResponse).to.be.not.null;
            expect(codeResponse.code).to.be.eq(testServerParams.code);
            expect(codeResponse.userRequestState).to.be.eq(testServerParams.state);
        });
    });

    describe("validateServerAuthorizationTokenResponse()", () => {

        it("throws server error if it detects error values", () => {
            const testServerParams: ServerAuthorizationTokenResponse = {
                error: "TEST_CODE",
                error_description: "this is an error",
                error_codes: [],
                timestamp: "",
                trace_id: TEST_CONFIG.MSAL_CLIENT_ID,
                correlation_id: RANDOM_TEST_GUID
            };

            const spaResponseHandler = new SPAResponseHandler(TEST_CONFIG.MSAL_CLIENT_ID, cacheStorage, cacheHelpers, cryptoInterface, logger);
            expect(() => spaResponseHandler.validateServerAuthorizationTokenResponse(testServerParams)).to.throw(testServerParams.error_description);
            expect(() => spaResponseHandler.validateServerAuthorizationTokenResponse(testServerParams)).to.throw(ServerError);
        });
    });

    describe("createTokenResponse()", () => {

<<<<<<< HEAD
        let spaResponseHandler: SPAResponseHandler;
        beforeEach(() => {
            spaResponseHandler = new SPAResponseHandler(TEST_CONFIG.MSAL_CLIENT_ID, cacheStorage, cacheHelpers, cryptoInterface, logger);
        });
=======
        let responseHandler: SPAResponseHandler;
        let testServerParams: ServerAuthorizationTokenResponse;
        let expectedTokenResponse: TokenResponse;
        let atKey: AccessTokenKey;
        let atValue: AccessTokenValue;

        beforeEach(() => {
            responseHandler = new SPAResponseHandler(TEST_CONFIG.MSAL_CLIENT_ID, cacheStorage, cacheHelpers, cryptoInterface, logger);
>>>>>>> 12f88a84

            testServerParams = {
                token_type: TEST_CONFIG.TOKEN_TYPE_BEARER,
                scope: "openid profile email",
                expires_in: TEST_TOKEN_LIFETIMES.DEFAULT_EXPIRES_IN,
                ext_expires_in: TEST_TOKEN_LIFETIMES.DEFAULT_EXPIRES_IN,
                access_token: TEST_TOKENS.ACCESS_TOKEN,
                refresh_token: TEST_TOKENS.REFRESH_TOKEN,
                id_token: TEST_TOKENS.IDTOKEN_V2
            };

            expectedTokenResponse = {
                uniqueId: idToken.claims.oid,
                tenantId: idToken.claims.tid,
                scopes: TEST_CONFIG.DEFAULT_SCOPES,
                tokenType: TEST_CONFIG.TOKEN_TYPE_BEARER,
                idToken: idToken.rawIdToken,
                idTokenClaims: idToken.claims,
                accessToken: TEST_TOKENS.ACCESS_TOKEN,
                refreshToken: TEST_TOKENS.REFRESH_TOKEN,
                expiresOn: null,
                account: testAccount,
                userRequestState: ""
            };

            atKey = {
                authority: `${Constants.DEFAULT_AUTHORITY}/`,
                clientId: TEST_CONFIG.MSAL_CLIENT_ID,
                scopes: TEST_CONFIG.DEFAULT_SCOPES.join(" "),
                resource: "",
                homeAccountIdentifier: TEST_DATA_CLIENT_INFO.TEST_HOME_ACCOUNT_ID
            };
            atValue = {
                tokenType: TEST_CONFIG.TOKEN_TYPE_BEARER,
                accessToken: TEST_TOKENS.ACCESS_TOKEN,
                idToken: TEST_TOKENS.IDTOKEN_V2,
                refreshToken: TEST_TOKENS.REFRESH_TOKEN,
                expiresOnSec: `${TimeUtils.nowSeconds() + TEST_TOKEN_LIFETIMES.DEFAULT_EXPIRES_IN}`,
                extExpiresOnSec: `${TimeUtils.nowSeconds() + TEST_TOKEN_LIFETIMES.DEFAULT_EXPIRES_IN + TEST_TOKEN_LIFETIMES.DEFAULT_EXPIRES_IN}`
            };
        });

        it("throws error if idToken nonce is null or empty", () => {
            sinon.restore();
            const idTokenClaims: IdTokenClaims = {
                "ver": "2.0",
                "iss": `${TEST_URIS.DEFAULT_INSTANCE}9188040d-6c67-4c5b-b112-36a304b66dad/v2.0`,
                "sub": "AAAAAAAAAAAAAAAAAAAAAIkzqFVrSaSaFHy782bbtaQ",
                "exp": "1536361411",
                "name": "Abe Lincoln",
                "preferred_username": "AbeLi@microsoft.com",
                "oid": "00000000-0000-0000-66f3-3332eca7ea81",
                "tid": "3338040d-6c67-4c5b-b112-36a304b66dad",
                "nonce": ""
            };
            sinon.stub(IdToken, "extractIdToken").returns(idTokenClaims);
<<<<<<< HEAD
            const testResource = "https://login.contoso.com/endpt";
            expect(() => spaResponseHandler.createTokenResponse(testServerParams, `${Constants.DEFAULT_AUTHORITY}/`, testResource, RANDOM_TEST_GUID)).to.throw(ClientAuthErrorMessage.invalidIdToken.desc);
            expect(() => spaResponseHandler.createTokenResponse(testServerParams, `${Constants.DEFAULT_AUTHORITY}/`, testResource, RANDOM_TEST_GUID)).to.throw(ClientAuthError);
=======
            const testResource = "";
            expect(() => responseHandler.createTokenResponse(testServerParams, `${Constants.DEFAULT_AUTHORITY}/`, testResource, RANDOM_TEST_GUID)).to.throw(ClientAuthErrorMessage.invalidIdToken.desc);
            expect(() => responseHandler.createTokenResponse(testServerParams, `${Constants.DEFAULT_AUTHORITY}/`, testResource, RANDOM_TEST_GUID)).to.throw(ClientAuthError);
>>>>>>> 12f88a84
        });

        it("throws error if nonce does not match", () => {
            const testResource = "";
            cacheStorage.setItem(cacheHelpers.generateNonceKey(RANDOM_TEST_GUID), "ThisDoesNotMatch");
            expect(() => spaResponseHandler.createTokenResponse(testServerParams, `${Constants.DEFAULT_AUTHORITY}/`, testResource, RANDOM_TEST_GUID)).to.throw(ClientAuthErrorMessage.nonceMismatchError.desc);
            expect(() => spaResponseHandler.createTokenResponse(testServerParams, `${Constants.DEFAULT_AUTHORITY}/`, testResource, RANDOM_TEST_GUID)).to.throw(ClientAuthError);
        });

        it("throws error if accounts do not match", () => {
            cryptoInterface.base64Decode = (input: string): string => {
                switch (input) {
                    case TEST_DATA_CLIENT_INFO.TEST_RAW_CLIENT_INFO:
                        return TEST_DATA_CLIENT_INFO.TEST_DECODED_CLIENT_INFO;
                    default:
                        return input;
                }
            };
<<<<<<< HEAD
            spaResponseHandler = new SPAResponseHandler(TEST_CONFIG.MSAL_CLIENT_ID, cacheStorage, cacheHelpers, cryptoInterface, logger);
            const testServerParams: ServerAuthorizationTokenResponse = {
                token_type: TEST_CONFIG.TOKEN_TYPE_BEARER,
                scope: "openid profile email",
                expires_in: TEST_TOKEN_LIFETIMES.DEFAULT_EXPIRES_IN,
                ext_expires_in: TEST_TOKEN_LIFETIMES.DEFAULT_EXPIRES_IN,
                access_token: TEST_TOKENS.ACCESS_TOKEN,
                refresh_token: TEST_TOKENS.REFRESH_TOKEN,
                id_token: TEST_TOKENS.IDTOKEN_V2
            };
            const testResource = "https://login.contoso.com/endpt";
=======

>>>>>>> 12f88a84
            const testAccount2: Account = {
                ...testAccount,
                accountIdentifier: RANDOM_TEST_GUID,
                homeAccountIdentifier: TEST_CONFIG.MSAL_TENANT_ID,
                name: "Some 1 Else",
                userName: "sum1else@test.com"
            };
            cacheStorage.setItem(cacheHelpers.generateNonceKey(RANDOM_TEST_GUID), idToken.claims.nonce);
            cacheStorage.setItem(PersistentCacheKeys.CLIENT_INFO, TEST_DATA_CLIENT_INFO.TEST_RAW_CLIENT_INFO);
            cacheStorage.setItem(cacheHelpers.generateAcquireTokenAccountKey(TEST_DATA_CLIENT_INFO.TEST_HOME_ACCOUNT_ID), JSON.stringify(testAccount2));
<<<<<<< HEAD
            expect(() => spaResponseHandler.createTokenResponse(testServerParams, `${Constants.DEFAULT_AUTHORITY}/`, testResource, RANDOM_TEST_GUID)).to.throw(ClientAuthErrorMessage.accountMismatchError.desc);
=======
            expect(() => responseHandler.createTokenResponse(testServerParams, `${Constants.DEFAULT_AUTHORITY}/`, "", RANDOM_TEST_GUID)).to.throw(ClientAuthErrorMessage.accountMismatchError.desc);
>>>>>>> 12f88a84
        });

        it("Successfully saves a token in the cache and returns a valid response", () => {
            cryptoInterface.base64Decode = (input: string): string => {
                switch (input) {
                    case TEST_DATA_CLIENT_INFO.TEST_RAW_CLIENT_INFO:
                        return TEST_DATA_CLIENT_INFO.TEST_DECODED_CLIENT_INFO;
                    default:
                        return input;
                }
            };
<<<<<<< HEAD
            spaResponseHandler = new SPAResponseHandler(TEST_CONFIG.MSAL_CLIENT_ID, cacheStorage, cacheHelpers, cryptoInterface, logger);
            const expectedTokenResponse: TokenResponse = {
                uniqueId: idToken.claims.oid,
                tenantId: idToken.claims.tid,
                scopes: TEST_CONFIG.DEFAULT_SCOPES,
                tokenType: TEST_CONFIG.TOKEN_TYPE_BEARER,
                idToken: idToken.rawIdToken,
                idTokenClaims: idToken.claims,
                accessToken: TEST_TOKENS.ACCESS_TOKEN,
                refreshToken: TEST_TOKENS.REFRESH_TOKEN,
                expiresOn: null,
                account: testAccount,
                userRequestState: ""
            };
            const testServerParams: ServerAuthorizationTokenResponse = {
                token_type: TEST_CONFIG.TOKEN_TYPE_BEARER,
                scope: "openid profile offline_access",
                expires_in: TEST_TOKEN_LIFETIMES.DEFAULT_EXPIRES_IN,
                ext_expires_in: TEST_TOKEN_LIFETIMES.DEFAULT_EXPIRES_IN,
                access_token: TEST_TOKENS.ACCESS_TOKEN,
                refresh_token: TEST_TOKENS.REFRESH_TOKEN,
                id_token: TEST_TOKENS.IDTOKEN_V2
            };
            const testResource = "https://login.contoso.com/endpt";
            cacheStorage.setItem(cacheHelpers.generateNonceKey(RANDOM_TEST_GUID), idToken.claims.nonce);
            cacheStorage.setItem(PersistentCacheKeys.CLIENT_INFO, TEST_DATA_CLIENT_INFO.TEST_RAW_CLIENT_INFO);
            cacheStorage.setItem(cacheHelpers.generateAcquireTokenAccountKey(TEST_DATA_CLIENT_INFO.TEST_HOME_ACCOUNT_ID), JSON.stringify(testAccount));
            const tokenResponse = spaResponseHandler.createTokenResponse(testServerParams, `${Constants.DEFAULT_AUTHORITY}/`, testResource, RANDOM_TEST_GUID);
=======

            testServerParams.scope = "openid profile offline_access";

            cacheStorage.setItem(cacheHelpers.generateNonceKey(RANDOM_TEST_GUID), idToken.claims.nonce);
            cacheStorage.setItem(PersistentCacheKeys.CLIENT_INFO, TEST_DATA_CLIENT_INFO.TEST_RAW_CLIENT_INFO);
            cacheStorage.setItem(cacheHelpers.generateAcquireTokenAccountKey(TEST_DATA_CLIENT_INFO.TEST_HOME_ACCOUNT_ID), JSON.stringify(testAccount));
            const tokenResponse = responseHandler.createTokenResponse(testServerParams, `${Constants.DEFAULT_AUTHORITY}/`, "", RANDOM_TEST_GUID);

>>>>>>> 12f88a84
            expect(tokenResponse.uniqueId).to.be.eq(expectedTokenResponse.uniqueId);
            expect(tokenResponse.tenantId).to.be.eq(expectedTokenResponse.tenantId);
            expect(tokenResponse.scopes).to.be.deep.eq(expectedTokenResponse.scopes);
            expect(tokenResponse.tokenType).to.be.eq(expectedTokenResponse.tokenType);
            expect(tokenResponse.idToken).to.be.eq(expectedTokenResponse.idToken);
            expect(tokenResponse.idTokenClaims).to.be.deep.eq(expectedTokenResponse.idTokenClaims);
            expect(tokenResponse.accessToken).to.be.eq(expectedTokenResponse.accessToken);
            expect(tokenResponse.refreshToken).to.be.eq(expectedTokenResponse.refreshToken);
            expect(tokenResponse.expiresOn.getTime() / 1000 <= TimeUtils.nowSeconds() + TEST_TOKEN_LIFETIMES.DEFAULT_EXPIRES_IN);
            expect(tokenResponse.account).to.be.deep.eq(expectedTokenResponse.account);
            expect(tokenResponse.userRequestState).to.be.eq(expectedTokenResponse.userRequestState);
        });

        it("Successfully overwrites a token if the scopes are intersecting", () => {
            cryptoInterface.base64Decode = (input: string): string => {
                switch (input) {
                    case TEST_DATA_CLIENT_INFO.TEST_RAW_CLIENT_INFO:
                        return TEST_DATA_CLIENT_INFO.TEST_DECODED_CLIENT_INFO;
                    default:
                        return input;
                }
            };

            cacheStorage.setItem(JSON.stringify(atKey), JSON.stringify(atValue));
            const expectedScopes = [...TEST_CONFIG.DEFAULT_SCOPES, "user.read"];
            expectedTokenResponse.scopes= expectedScopes;

            testServerParams.scope = "openid profile offline_access user.read";

            cacheStorage.setItem(cacheHelpers.generateNonceKey(RANDOM_TEST_GUID), idToken.claims.nonce);
            cacheStorage.setItem(PersistentCacheKeys.CLIENT_INFO, TEST_DATA_CLIENT_INFO.TEST_RAW_CLIENT_INFO);
            cacheStorage.setItem(cacheHelpers.generateAcquireTokenAccountKey(TEST_DATA_CLIENT_INFO.TEST_HOME_ACCOUNT_ID), JSON.stringify(testAccount));
            expect(cacheStorage.getKeys().length).to.be.eq(4);
            const tokenResponse = responseHandler.createTokenResponse(testServerParams, `${Constants.DEFAULT_AUTHORITY}/`, "", RANDOM_TEST_GUID);

            expect(tokenResponse.uniqueId).to.be.eq(expectedTokenResponse.uniqueId);
            expect(tokenResponse.tenantId).to.be.eq(expectedTokenResponse.tenantId);
            expect(tokenResponse.scopes).to.be.deep.eq(expectedTokenResponse.scopes);
            expect(tokenResponse.tokenType).to.be.eq(expectedTokenResponse.tokenType);
            expect(tokenResponse.idToken).to.be.eq(expectedTokenResponse.idToken);
            expect(tokenResponse.idTokenClaims).to.be.deep.eq(expectedTokenResponse.idTokenClaims);
            expect(tokenResponse.accessToken).to.be.eq(expectedTokenResponse.accessToken);
            expect(tokenResponse.refreshToken).to.be.eq(expectedTokenResponse.refreshToken);
            expect(tokenResponse.expiresOn.getTime() / 1000 <= TimeUtils.nowSeconds() + TEST_TOKEN_LIFETIMES.DEFAULT_EXPIRES_IN);
            expect(tokenResponse.account).to.be.deep.eq(expectedTokenResponse.account);
            expect(tokenResponse.userRequestState).to.be.eq(expectedTokenResponse.userRequestState);
            expect(cacheStorage.getKeys().length).to.be.eq(4);
        });

        it("Successfully creates a new token if the scopes are not intersecting", () => {
            cryptoInterface.base64Decode = (input: string): string => {
                switch (input) {
                    case TEST_DATA_CLIENT_INFO.TEST_RAW_CLIENT_INFO:
                        return TEST_DATA_CLIENT_INFO.TEST_DECODED_CLIENT_INFO;
                    default:
                        return input;
                }
            };

            cacheStorage.setItem(JSON.stringify(atKey), JSON.stringify(atValue));

            const expectedScopes = ["offline_access", "testscope"];
            expectedTokenResponse.scopes = expectedScopes;

            const testScopes = "offline_access testscope";
            testServerParams.scope = testScopes;

            const expectedNewAtKey: AccessTokenKey = atKey;
            expectedNewAtKey.scopes = testScopes;
            const expectedNewAtValue: AccessTokenValue = atValue;

            cacheStorage.setItem(cacheHelpers.generateNonceKey(RANDOM_TEST_GUID), idToken.claims.nonce);
            cacheStorage.setItem(PersistentCacheKeys.CLIENT_INFO, TEST_DATA_CLIENT_INFO.TEST_RAW_CLIENT_INFO);
            cacheStorage.setItem(cacheHelpers.generateAcquireTokenAccountKey(TEST_DATA_CLIENT_INFO.TEST_HOME_ACCOUNT_ID), JSON.stringify(testAccount));
            expect(cacheStorage.getKeys().length).to.be.eq(4);
            const tokenResponse = responseHandler.createTokenResponse(testServerParams, `${Constants.DEFAULT_AUTHORITY}/`, "", RANDOM_TEST_GUID);

            expect(tokenResponse.uniqueId).to.be.eq(expectedTokenResponse.uniqueId);
            expect(tokenResponse.tenantId).to.be.eq(expectedTokenResponse.tenantId);
            expect(tokenResponse.scopes).to.be.deep.eq(expectedTokenResponse.scopes);
            expect(tokenResponse.tokenType).to.be.eq(expectedTokenResponse.tokenType);
            expect(tokenResponse.idToken).to.be.eq(expectedTokenResponse.idToken);
            expect(tokenResponse.idTokenClaims).to.be.deep.eq(expectedTokenResponse.idTokenClaims);
            expect(tokenResponse.accessToken).to.be.eq(expectedTokenResponse.accessToken);
            expect(tokenResponse.refreshToken).to.be.eq(expectedTokenResponse.refreshToken);
            expect(tokenResponse.expiresOn.getTime() / 1000 <= TimeUtils.nowSeconds() + TEST_TOKEN_LIFETIMES.DEFAULT_EXPIRES_IN);
            expect(tokenResponse.account).to.be.deep.eq(expectedTokenResponse.account);
            expect(tokenResponse.userRequestState).to.be.eq(expectedTokenResponse.userRequestState);
            expect(cacheStorage.getKeys().length).to.be.eq(5);
            expect(cacheStorage.containsKey(JSON.stringify(atKey))).to.be.true;
            expect(cacheStorage.containsKey(JSON.stringify(expectedNewAtKey))).to.be.true;
            expect(cacheStorage.getItem(JSON.stringify(atKey))).to.be.eq(JSON.stringify(atValue));
            expect(cacheStorage.getItem(JSON.stringify(expectedNewAtKey))).to.be.eq(JSON.stringify(expectedNewAtValue));

        });
    });
});<|MERGE_RESOLUTION|>--- conflicted
+++ resolved
@@ -287,12 +287,6 @@
 
     describe("createTokenResponse()", () => {
 
-<<<<<<< HEAD
-        let spaResponseHandler: SPAResponseHandler;
-        beforeEach(() => {
-            spaResponseHandler = new SPAResponseHandler(TEST_CONFIG.MSAL_CLIENT_ID, cacheStorage, cacheHelpers, cryptoInterface, logger);
-        });
-=======
         let responseHandler: SPAResponseHandler;
         let testServerParams: ServerAuthorizationTokenResponse;
         let expectedTokenResponse: TokenResponse;
@@ -301,7 +295,6 @@
 
         beforeEach(() => {
             responseHandler = new SPAResponseHandler(TEST_CONFIG.MSAL_CLIENT_ID, cacheStorage, cacheHelpers, cryptoInterface, logger);
->>>>>>> 12f88a84
 
             testServerParams = {
                 token_type: TEST_CONFIG.TOKEN_TYPE_BEARER,
@@ -358,22 +351,16 @@
                 "nonce": ""
             };
             sinon.stub(IdToken, "extractIdToken").returns(idTokenClaims);
-<<<<<<< HEAD
-            const testResource = "https://login.contoso.com/endpt";
-            expect(() => spaResponseHandler.createTokenResponse(testServerParams, `${Constants.DEFAULT_AUTHORITY}/`, testResource, RANDOM_TEST_GUID)).to.throw(ClientAuthErrorMessage.invalidIdToken.desc);
-            expect(() => spaResponseHandler.createTokenResponse(testServerParams, `${Constants.DEFAULT_AUTHORITY}/`, testResource, RANDOM_TEST_GUID)).to.throw(ClientAuthError);
-=======
             const testResource = "";
             expect(() => responseHandler.createTokenResponse(testServerParams, `${Constants.DEFAULT_AUTHORITY}/`, testResource, RANDOM_TEST_GUID)).to.throw(ClientAuthErrorMessage.invalidIdToken.desc);
             expect(() => responseHandler.createTokenResponse(testServerParams, `${Constants.DEFAULT_AUTHORITY}/`, testResource, RANDOM_TEST_GUID)).to.throw(ClientAuthError);
->>>>>>> 12f88a84
         });
 
         it("throws error if nonce does not match", () => {
             const testResource = "";
             cacheStorage.setItem(cacheHelpers.generateNonceKey(RANDOM_TEST_GUID), "ThisDoesNotMatch");
-            expect(() => spaResponseHandler.createTokenResponse(testServerParams, `${Constants.DEFAULT_AUTHORITY}/`, testResource, RANDOM_TEST_GUID)).to.throw(ClientAuthErrorMessage.nonceMismatchError.desc);
-            expect(() => spaResponseHandler.createTokenResponse(testServerParams, `${Constants.DEFAULT_AUTHORITY}/`, testResource, RANDOM_TEST_GUID)).to.throw(ClientAuthError);
+            expect(() => responseHandler.createTokenResponse(testServerParams, `${Constants.DEFAULT_AUTHORITY}/`, testResource, RANDOM_TEST_GUID)).to.throw(ClientAuthErrorMessage.nonceMismatchError.desc);
+            expect(() => responseHandler.createTokenResponse(testServerParams, `${Constants.DEFAULT_AUTHORITY}/`, testResource, RANDOM_TEST_GUID)).to.throw(ClientAuthError);
         });
 
         it("throws error if accounts do not match", () => {
@@ -385,21 +372,6 @@
                         return input;
                 }
             };
-<<<<<<< HEAD
-            spaResponseHandler = new SPAResponseHandler(TEST_CONFIG.MSAL_CLIENT_ID, cacheStorage, cacheHelpers, cryptoInterface, logger);
-            const testServerParams: ServerAuthorizationTokenResponse = {
-                token_type: TEST_CONFIG.TOKEN_TYPE_BEARER,
-                scope: "openid profile email",
-                expires_in: TEST_TOKEN_LIFETIMES.DEFAULT_EXPIRES_IN,
-                ext_expires_in: TEST_TOKEN_LIFETIMES.DEFAULT_EXPIRES_IN,
-                access_token: TEST_TOKENS.ACCESS_TOKEN,
-                refresh_token: TEST_TOKENS.REFRESH_TOKEN,
-                id_token: TEST_TOKENS.IDTOKEN_V2
-            };
-            const testResource = "https://login.contoso.com/endpt";
-=======
-
->>>>>>> 12f88a84
             const testAccount2: Account = {
                 ...testAccount,
                 accountIdentifier: RANDOM_TEST_GUID,
@@ -410,11 +382,7 @@
             cacheStorage.setItem(cacheHelpers.generateNonceKey(RANDOM_TEST_GUID), idToken.claims.nonce);
             cacheStorage.setItem(PersistentCacheKeys.CLIENT_INFO, TEST_DATA_CLIENT_INFO.TEST_RAW_CLIENT_INFO);
             cacheStorage.setItem(cacheHelpers.generateAcquireTokenAccountKey(TEST_DATA_CLIENT_INFO.TEST_HOME_ACCOUNT_ID), JSON.stringify(testAccount2));
-<<<<<<< HEAD
-            expect(() => spaResponseHandler.createTokenResponse(testServerParams, `${Constants.DEFAULT_AUTHORITY}/`, testResource, RANDOM_TEST_GUID)).to.throw(ClientAuthErrorMessage.accountMismatchError.desc);
-=======
             expect(() => responseHandler.createTokenResponse(testServerParams, `${Constants.DEFAULT_AUTHORITY}/`, "", RANDOM_TEST_GUID)).to.throw(ClientAuthErrorMessage.accountMismatchError.desc);
->>>>>>> 12f88a84
         });
 
         it("Successfully saves a token in the cache and returns a valid response", () => {
@@ -426,36 +394,6 @@
                         return input;
                 }
             };
-<<<<<<< HEAD
-            spaResponseHandler = new SPAResponseHandler(TEST_CONFIG.MSAL_CLIENT_ID, cacheStorage, cacheHelpers, cryptoInterface, logger);
-            const expectedTokenResponse: TokenResponse = {
-                uniqueId: idToken.claims.oid,
-                tenantId: idToken.claims.tid,
-                scopes: TEST_CONFIG.DEFAULT_SCOPES,
-                tokenType: TEST_CONFIG.TOKEN_TYPE_BEARER,
-                idToken: idToken.rawIdToken,
-                idTokenClaims: idToken.claims,
-                accessToken: TEST_TOKENS.ACCESS_TOKEN,
-                refreshToken: TEST_TOKENS.REFRESH_TOKEN,
-                expiresOn: null,
-                account: testAccount,
-                userRequestState: ""
-            };
-            const testServerParams: ServerAuthorizationTokenResponse = {
-                token_type: TEST_CONFIG.TOKEN_TYPE_BEARER,
-                scope: "openid profile offline_access",
-                expires_in: TEST_TOKEN_LIFETIMES.DEFAULT_EXPIRES_IN,
-                ext_expires_in: TEST_TOKEN_LIFETIMES.DEFAULT_EXPIRES_IN,
-                access_token: TEST_TOKENS.ACCESS_TOKEN,
-                refresh_token: TEST_TOKENS.REFRESH_TOKEN,
-                id_token: TEST_TOKENS.IDTOKEN_V2
-            };
-            const testResource = "https://login.contoso.com/endpt";
-            cacheStorage.setItem(cacheHelpers.generateNonceKey(RANDOM_TEST_GUID), idToken.claims.nonce);
-            cacheStorage.setItem(PersistentCacheKeys.CLIENT_INFO, TEST_DATA_CLIENT_INFO.TEST_RAW_CLIENT_INFO);
-            cacheStorage.setItem(cacheHelpers.generateAcquireTokenAccountKey(TEST_DATA_CLIENT_INFO.TEST_HOME_ACCOUNT_ID), JSON.stringify(testAccount));
-            const tokenResponse = spaResponseHandler.createTokenResponse(testServerParams, `${Constants.DEFAULT_AUTHORITY}/`, testResource, RANDOM_TEST_GUID);
-=======
 
             testServerParams.scope = "openid profile offline_access";
 
@@ -464,7 +402,6 @@
             cacheStorage.setItem(cacheHelpers.generateAcquireTokenAccountKey(TEST_DATA_CLIENT_INFO.TEST_HOME_ACCOUNT_ID), JSON.stringify(testAccount));
             const tokenResponse = responseHandler.createTokenResponse(testServerParams, `${Constants.DEFAULT_AUTHORITY}/`, "", RANDOM_TEST_GUID);
 
->>>>>>> 12f88a84
             expect(tokenResponse.uniqueId).to.be.eq(expectedTokenResponse.uniqueId);
             expect(tokenResponse.tenantId).to.be.eq(expectedTokenResponse.tenantId);
             expect(tokenResponse.scopes).to.be.deep.eq(expectedTokenResponse.scopes);
