--- conflicted
+++ resolved
@@ -1,19 +1,11 @@
 import { expect } from "chai";
-<<<<<<< HEAD
 import sinon from "sinon";
 import { BrowserProtocolUtils, BrowserStateObject } from "../../src/utils/BrowserProtocolUtils";
 import { InteractionType } from "../../src/utils/BrowserConstants";
 import { ProtocolUtils } from "@azure/msal-common";
-=======
-import "mocha";
-import { BrowserProtocolUtils, BrowserStateObject } from "../../src/utils/BrowserProtocolUtils";
-import { InteractionType } from "../../src/utils/BrowserConstants";
-import { ICrypto, PkceCodes, ProtocolUtils } from "@azure/msal-common";
-import { RANDOM_TEST_GUID, TEST_CONFIG, TEST_HASHES, TEST_STATE_VALUES } from "./StringConstants";
-import { BrowserCrypto } from "../../src/crypto/BrowserCrypto";
->>>>>>> d1015268
 import { CryptoOps } from "../../src/crypto/CryptoOps";
 import { DatabaseStorage } from "../../src/cache/DatabaseStorage";
+import { TEST_HASHES } from "./StringConstants";
 
 describe("BrowserProtocolUtils.ts Unit Tests", () => {
 
