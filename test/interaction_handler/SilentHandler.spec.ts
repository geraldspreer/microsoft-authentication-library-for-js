/*
 * Copyright (c) Microsoft Corporation. All rights reserved.
 * Licensed under the MIT License.
 */

import chai from "chai";
import "mocha";
import chaiAsPromised from "chai-as-promised";
<<<<<<< HEAD
import { PkceCodes, NetworkRequestOptions, LogLevel, AuthorityFactory, CommonAuthorizationCodeRequest, Constants, CacheManager, AuthorizationCodeClient } from "@azure/msal-common";
=======
import { PkceCodes, NetworkRequestOptions, LogLevel, AuthorityFactory, AuthorizationCodeRequest, Constants, CacheManager, AuthorizationCodeClient, ProtocolMode, Logger } from "@azure/msal-common";
>>>>>>> 5073ed5c
import sinon from "sinon";
import { SilentHandler } from "../../src/interaction_handler/SilentHandler";
import { Configuration, buildConfiguration } from "../../src/config/Configuration";
import { TEST_CONFIG, testNavUrl, TEST_URIS, RANDOM_TEST_GUID, TEST_POP_VALUES } from "../utils/StringConstants";
import { InteractionHandler } from "../../src/interaction_handler/InteractionHandler";
import { BrowserAuthError, BrowserAuthErrorMessage } from "../../src/error/BrowserAuthError";
import { CryptoOps } from "../../src/crypto/CryptoOps";
import { TestStorageManager } from "../cache/TestStorageManager";
import { BrowserCacheManager } from "../../src/cache/BrowserCacheManager";

chai.use(chaiAsPromised);
const expect = chai.expect;

const DEFAULT_IFRAME_TIMEOUT_MS = 6000;

const testPkceCodes = {
    challenge: "TestChallenge",
    verifier: "TestVerifier"
} as PkceCodes;

const testNetworkResult = {
    testParam: "testValue"
};

const testKeySet = ["testKey1", "testKey2"];

const networkInterface = {
    sendGetRequestAsync<T>(
        url: string,
        options?: NetworkRequestOptions
    ): T {
        return null;
    },
    sendPostRequestAsync<T>(
        url: string,
        options?: NetworkRequestOptions
    ): T {
        return null;
    },
};

describe("SilentHandler.ts Unit Tests", () => {

    let browserStorage: BrowserCacheManager;
    let silentHandler: SilentHandler;
    let authCodeModule: AuthorizationCodeClient;
    beforeEach(() => {
        const appConfig: Configuration = {
            auth: {
                clientId: TEST_CONFIG.MSAL_CLIENT_ID
            }
        };
        const configObj = buildConfiguration(appConfig);
        const authorityInstance = AuthorityFactory.createInstance(configObj.auth.authority, networkInterface, ProtocolMode.AAD);
        const authConfig = {
            authOptions: {
                ...configObj.auth,
                authority: authorityInstance,
            },
            systemOptions: {
                tokenRenewalOffsetSeconds:
                    configObj.system.tokenRenewalOffsetSeconds
            },
            cryptoInterface: {
                createNewGuid: (): string => {
                    return "newGuid";
                },
                base64Decode: (input: string): string => {
                    return "testDecodedString";
                },
                base64Encode: (input: string): string => {
                    return "testEncodedString";
                },
                generatePkceCodes: async (): Promise<PkceCodes> => {
                    return testPkceCodes;
                },
                getPublicKeyThumbprint: async (): Promise<string> => {
                    return TEST_POP_VALUES.ENCODED_REQ_CNF;
                },
                signJwt: async (): Promise<string> => {
                    return "signedJwt";
                }
            },
            storageInterface: new TestStorageManager(),
            networkInterface: {
                sendGetRequestAsync: async (
                    url: string,
                    options?: NetworkRequestOptions
                ): Promise<any> => {
                    return testNetworkResult;
                },
                sendPostRequestAsync: async (
                    url: string,
                    options?: NetworkRequestOptions
                ): Promise<any> => {
                    return testNetworkResult;
                },
            },
            loggerOptions: {
                loggerCallback: (
                    level: LogLevel,
                    message: string,
                    containsPii: boolean
                ): void => {
                    if (containsPii) {
                        console.log(`Log level: ${level} Message: ${message}`);
                    }
                },
                piiLoggingEnabled: true,
            },
        };
        authCodeModule = new AuthorizationCodeClient(authConfig);
        const browserCrypto = new CryptoOps();
        const logger = new Logger(authConfig.loggerOptions);
        browserStorage = new BrowserCacheManager(TEST_CONFIG.MSAL_CLIENT_ID, configObj.cache, browserCrypto, logger);
        silentHandler = new SilentHandler(authCodeModule, browserStorage, DEFAULT_IFRAME_TIMEOUT_MS);
    });

    afterEach(() => {
        sinon.restore();
    });

    describe("Constructor", () => {

        it("creates a subclass of InteractionHandler called SilentHandler", () => {
            expect(silentHandler instanceof SilentHandler).to.be.true;
            expect(silentHandler instanceof InteractionHandler).to.be.true;
        });
    });

    describe("initiateAuthRequest()", () => {

        it("throws error if requestUrl is empty", async () => {
            const testTokenReq: CommonAuthorizationCodeRequest = {
                redirectUri: `${TEST_URIS.DEFAULT_INSTANCE}/`,
                code: "thisIsATestCode",
                scopes: TEST_CONFIG.DEFAULT_SCOPES,
                codeVerifier: TEST_CONFIG.TEST_VERIFIER,
                authority: `${Constants.DEFAULT_AUTHORITY}/`,
                correlationId: RANDOM_TEST_GUID
            };
            await expect(silentHandler.initiateAuthRequest("", testTokenReq)).to.be.rejectedWith(BrowserAuthErrorMessage.emptyNavigateUriError.desc);
            await expect(silentHandler.initiateAuthRequest("", testTokenReq)).to.be.rejectedWith(BrowserAuthError);

            await expect(silentHandler.initiateAuthRequest(null, testTokenReq)).to.be.rejectedWith(BrowserAuthErrorMessage.emptyNavigateUriError.desc);
            await expect(silentHandler.initiateAuthRequest(null, testTokenReq)).to.be.rejectedWith(BrowserAuthError);
        });

        it("Creates a frame asynchronously when created with default timeout", async () => {
            const testTokenReq: CommonAuthorizationCodeRequest = {
                redirectUri: `${TEST_URIS.DEFAULT_INSTANCE}/`,
                code: "thisIsATestCode",
                scopes: TEST_CONFIG.DEFAULT_SCOPES,
                codeVerifier: TEST_CONFIG.TEST_VERIFIER,
                authority: `${Constants.DEFAULT_AUTHORITY}/`,
                correlationId: RANDOM_TEST_GUID
            };
            const loadFrameSyncSpy = sinon.spy(silentHandler, <any>"loadFrameSync");
            const loadFrameSpy = sinon.spy(silentHandler, <any>"loadFrame");
            const authFrame = await silentHandler.initiateAuthRequest(testNavUrl, testTokenReq);
            expect(loadFrameSyncSpy.calledOnce).to.be.true;
            expect(loadFrameSpy.called).to.be.true;
            expect(authFrame instanceof HTMLIFrameElement).to.be.true;
        }).timeout(DEFAULT_IFRAME_TIMEOUT_MS + 1000);

        it("Creates a frame synchronously when created with a timeout of 0", async () => {
            const testTokenReq: CommonAuthorizationCodeRequest = {
                redirectUri: `${TEST_URIS.DEFAULT_INSTANCE}/`,
                code: "thisIsATestCode",
                scopes: TEST_CONFIG.DEFAULT_SCOPES,
                codeVerifier: TEST_CONFIG.TEST_VERIFIER,
                authority: `${Constants.DEFAULT_AUTHORITY}/`,
                correlationId: RANDOM_TEST_GUID
            };
            silentHandler = new SilentHandler(authCodeModule, browserStorage, 0);
            const loadFrameSyncSpy = sinon.spy(silentHandler, <any>"loadFrameSync");
            const loadFrameSpy = sinon.spy(silentHandler, <any>"loadFrame");
            const authFrame = await silentHandler.initiateAuthRequest(testNavUrl, testTokenReq);
            expect(loadFrameSyncSpy.calledOnce).to.be.true;
            expect(loadFrameSpy.called).to.be.false;
            expect(authFrame instanceof HTMLIFrameElement).to.be.true;
        });
    });

    describe("monitorIframeForHash", () => {
        it("times out", done => {
            const iframe = {
                contentWindow: {
                    // @ts-ignore
                    location: null // example of scenario that would never otherwise resolve
                }
            };

            // @ts-ignore
            silentHandler.monitorIframeForHash(iframe, 500)
                .catch(() => {
                    done();
                });
        });

        it("times out when event loop is suspended", function(done) {
            this.timeout(5000);

            const iframe = {
                contentWindow: {
                    location: {
                        href: "http://localhost",
                        hash: ""
                    }
                }
            };

            // @ts-ignore
            silentHandler.monitorIframeForHash(iframe, 2000)
                .catch(() => {
                    done();
                });

            setTimeout(() => {
                iframe.contentWindow.location = {
                    href: "http://localhost/#/code=hello",
                    hash: "#code=hello"
                };
            }, 1600);

            /**
             * This code mimics the JS event loop being synchonously paused (e.g. tab suspension) midway through polling the iframe.
             * If the event loop is suspended for longer than the configured timeout,
             * the polling operation should throw an error for a timeout.
             */
            const startPauseDelay = 200;
            const pauseDuration = 3000;
            setTimeout(() => {
                Atomics.wait(new Int32Array(new SharedArrayBuffer(4)), 0, 0, pauseDuration);
            }, startPauseDelay);
        });

        it("returns hash", done => {
            const iframe = {
                contentWindow: {
                    location: {
                        href: "http://localhost",
                        hash: ""
                    }
                }
            };

            // @ts-ignore
            silentHandler.monitorIframeForHash(iframe, 1000)
                .then((hash: string) => {
                    expect(hash).to.equal("#code=hello");
                    done();
                });

            setTimeout(() => {
                iframe.contentWindow.location = {
                    href: "http://localhost/#code=hello",
                    hash: "#code=hello"
                };
            }, 500);
        });
    });
});<|MERGE_RESOLUTION|>--- conflicted
+++ resolved
@@ -6,11 +6,7 @@
 import chai from "chai";
 import "mocha";
 import chaiAsPromised from "chai-as-promised";
-<<<<<<< HEAD
-import { PkceCodes, NetworkRequestOptions, LogLevel, AuthorityFactory, CommonAuthorizationCodeRequest, Constants, CacheManager, AuthorizationCodeClient } from "@azure/msal-common";
-=======
-import { PkceCodes, NetworkRequestOptions, LogLevel, AuthorityFactory, AuthorizationCodeRequest, Constants, CacheManager, AuthorizationCodeClient, ProtocolMode, Logger } from "@azure/msal-common";
->>>>>>> 5073ed5c
+import { PkceCodes, NetworkRequestOptions, LogLevel, AuthorityFactory, CommonAuthorizationCodeRequest, Constants, AuthorizationCodeClient, ProtocolMode, Logger, AuthenticationScheme } from "@azure/msal-common";
 import sinon from "sinon";
 import { SilentHandler } from "../../src/interaction_handler/SilentHandler";
 import { Configuration, buildConfiguration } from "../../src/config/Configuration";
@@ -150,7 +146,8 @@
                 scopes: TEST_CONFIG.DEFAULT_SCOPES,
                 codeVerifier: TEST_CONFIG.TEST_VERIFIER,
                 authority: `${Constants.DEFAULT_AUTHORITY}/`,
-                correlationId: RANDOM_TEST_GUID
+                correlationId: RANDOM_TEST_GUID,
+                authenticationScheme: AuthenticationScheme.BEARER
             };
             await expect(silentHandler.initiateAuthRequest("", testTokenReq)).to.be.rejectedWith(BrowserAuthErrorMessage.emptyNavigateUriError.desc);
             await expect(silentHandler.initiateAuthRequest("", testTokenReq)).to.be.rejectedWith(BrowserAuthError);
@@ -166,7 +163,8 @@
                 scopes: TEST_CONFIG.DEFAULT_SCOPES,
                 codeVerifier: TEST_CONFIG.TEST_VERIFIER,
                 authority: `${Constants.DEFAULT_AUTHORITY}/`,
-                correlationId: RANDOM_TEST_GUID
+                correlationId: RANDOM_TEST_GUID,
+                authenticationScheme: AuthenticationScheme.BEARER
             };
             const loadFrameSyncSpy = sinon.spy(silentHandler, <any>"loadFrameSync");
             const loadFrameSpy = sinon.spy(silentHandler, <any>"loadFrame");
@@ -183,7 +181,8 @@
                 scopes: TEST_CONFIG.DEFAULT_SCOPES,
                 codeVerifier: TEST_CONFIG.TEST_VERIFIER,
                 authority: `${Constants.DEFAULT_AUTHORITY}/`,
-                correlationId: RANDOM_TEST_GUID
+                correlationId: RANDOM_TEST_GUID,
+                authenticationScheme: AuthenticationScheme.BEARER
             };
             silentHandler = new SilentHandler(authCodeModule, browserStorage, 0);
             const loadFrameSyncSpy = sinon.spy(silentHandler, <any>"loadFrameSync");
