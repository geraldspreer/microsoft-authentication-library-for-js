--- conflicted
+++ resolved
@@ -20,16 +20,13 @@
     await page.waitForSelector("#idA_PWD_ForgotPassword");
     await screenshot.takeScreenshot(page, "pwdInputPage");
     await page.type("#i0118", accountPwd);
-<<<<<<< HEAD
-    await page.click("#idSIButton9");
-    await takeScreenshotAfter(6000, screenshot, page, `pwdSubmitted`);
-=======
+    // await page.click("#idSIButton9");
+    // await takeScreenshotAfter(6000, screenshot, page, `pwdSubmitted`);
     await screenshot.takeScreenshot(page, "pwdTyped");
     const signInButton = 'input[type="submit"]';
     await page.waitForSelector(signInButton);
     await page.evaluate((signInButton) => document.querySelector(signInButton).click(), signInButton);
     await screenshot.takeScreenshot(page, "pwdSubmitted");
->>>>>>> fbe038e3
 }
 
 export async function clickSignIn(page: Page, screenshot: Screenshot): Promise<void> {
@@ -47,9 +44,7 @@
     await screenshot.takeScreenshot(page, "adfsUsernameInputPage");
     await page.type("#passwordInput", accountPwd);
     await page.click("#submitButton");
-<<<<<<< HEAD
 }
-
 
 export async function enterDeviceCode(page: Page, screenshot: Screenshot, code: string, deviceCodeUrl: string): Promise<void> {
     await page.goto(deviceCodeUrl);
@@ -78,12 +73,4 @@
 
 export function takeScreenshotAfter(duration: number, screenshot: Screenshot, page: Page, label: string): Promise<void> {
     return new Promise(resolve => setTimeout(() => screenshot.takeScreenshot(page, label).then(() => resolve()), duration));
-}
-
-export const SCREENSHOT_BASE_FOLDER_NAME = `${__dirname}/screenshots`;
-export const SAMPLE_HOME_URL = "http://localhost:3000";
-export const SUCCESSFUL_GRAPH_CALL_ID = "graph-called-successfully";
-export const SUCCESSFUL_GET_ALL_ACCOUNTS_ID = "accounts-retrieved-successfully";
-=======
-}
->>>>>>> fbe038e3
+}