/*
 * Copyright (c) Microsoft Corporation. All rights reserved.
 * Licensed under the MIT License.
 */

import { runCLI } from "jest";
import { Config } from "@jest/types";
import yargs from "yargs";

const { readScenarioNames, readTestFiles } = require("./sampleUtils.js");
const { runSample } = require("./index.js");

interface Arguments {
    [x:string]: unknown;
    s: string;
    p: number | undefined;
}

// Command line argument config
const argv: Arguments = yargs(process.argv).options({
    s: { type: "string", alias: "scenario"},
    p: { type: "number", alias: "port"}
}).argv;

<<<<<<< HEAD
const { readScenarioNames, readScenarioType, readTestFiles } = require("./sampleUtils.js");
const { CLI_APP_TYPE } = require("./constants.js");
const { runSample } = require("./index.js");

=======
>>>>>>> 78cd0002
const scenarios = readScenarioNames();
const tests = readTestFiles();

// Filter so only scenarios that have tests are executed
let testScenarios = scenarios.filter((scenario: string) => tests.includes(scenario));

const selectedScenario = argv.s;

if (selectedScenario) {
    testScenarios = testScenarios.filter((scenario: string) => scenario === selectedScenario);
    if (testScenarios.length === 1) {
        console.log(`Test Runner executed with scenario flag, executing scenario ${selectedScenario} only.`);
    } else if (testScenarios.length < 0) {
        console.log(`Selected test scenario ${selectedScenario} not found, aborting.`);
    }
}

async function runE2ETests() {
    let globalResults: Array<any> = [];
    // Using reduce instead of map to chain each test scenario execution in serial, initial accumulator is a dummy Promise
    await testScenarios.reduce((currentScenarioPromise: Promise<string>, nextScenario: string) => {
        const currentScenarioResults = currentScenarioPromise.then(() => {
            return testScenario(nextScenario);
        });
        globalResults = [...globalResults, currentScenarioResults];
        return currentScenarioResults;
    }, Promise.resolve(null));
    
    Promise.all(globalResults).then((globalResults: Array<any>) => {
        const globalFailedTests = globalResults.reduce((totalFailedTests: number, scenarioResults: any) => {
            return totalFailedTests + scenarioResults.results.numFailedTests;
        }, 0);
        // If any tests fail, exit with code 1 so CI/CD check fails
        process.exitCode = (globalFailedTests > 0) ? 1 : 0;
    });
}

async function testScenario (scenario: string): Promise<any> {
    const testCacheLocation = `${__dirname}/app/test/${scenario}/data/testCache.json`;
    const testLocation = `./app/test/${scenario}`;

    // If the scenarion is a CLI application we expect the test suite to 
    // run the cli itself to best capture the output from the CLI
    if (readScenarioType(scenario) === CLI_APP_TYPE) {
        const args = {
            _: [] as any[],
            $0: '',
            roots: [testLocation],
            testTimeout: 30000
        };
        // Run tests for current scenario
        return await runCLI(args as Config.Argv, [testLocation]); 
    }

    // Execute sample application under scenario configuration
    return await runSample(scenario, 3000, testCacheLocation).then(async (server: any) => {
        const args = {
            _: [] as any[],
            $0: "",
            roots: [testLocation],
            testTimeout: 60000
        };
        // Run tests for current scenario
        return await runCLI(args as Config.Argv, [testLocation]).then(results => {
            if(server) {
                console.log(`Tests for ${scenario} done, closing server`);
                server.close();
            }
            return results;
        });
    });
}

runE2ETests();<|MERGE_RESOLUTION|>--- conflicted
+++ resolved
@@ -7,7 +7,8 @@
 import { Config } from "@jest/types";
 import yargs from "yargs";
 
-const { readScenarioNames, readTestFiles } = require("./sampleUtils.js");
+const { readScenarioNames, readScenarioType, readTestFiles } = require("./sampleUtils.js");
+const { CLI_APP_TYPE } = require("./constants.js");
 const { runSample } = require("./index.js");
 
 interface Arguments {
@@ -22,13 +23,6 @@
     p: { type: "number", alias: "port"}
 }).argv;
 
-<<<<<<< HEAD
-const { readScenarioNames, readScenarioType, readTestFiles } = require("./sampleUtils.js");
-const { CLI_APP_TYPE } = require("./constants.js");
-const { runSample } = require("./index.js");
-
-=======
->>>>>>> 78cd0002
 const scenarios = readScenarioNames();
 const tests = readTestFiles();
 
