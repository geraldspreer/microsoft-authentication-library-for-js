/*
 * Copyright (c) Microsoft Corporation. All rights reserved.
 * Licensed under the MIT License.
 */
const express = require("express");
const msal = require('@azure/msal-node');
const myLocalCache = require("./data/cache");
const fs = require("fs");

const SERVER_PORT = process.env.PORT || 3000;

// initialize msal public client application
const publicClientConfig = {
    auth: {
        clientId: "99cab759-2aab-420b-91d8-5e3d8d4f063b",
        authority:
            "https://login.microsoftonline.com/90b8faa8-cc95-460e-a618-ee770bee1759",
        redirectUri: "http://localhost:3000/redirect",
    },
    cache: {
<<<<<<< HEAD
        cacheLocation: "/Users/sameeragajjarapu/Documents/cache.json", // This configures where your cache will be stored
=======
        cacheLocation: "fileCache", // This configures where your cache will be stored
>>>>>>> adae5868
        storeAuthStateInCookie: false, // Set this to "true" if you are having issues on IE11 or Edge
    },
};
const pca = new msal.PublicClientApplication(publicClientConfig);
pca.initializeCache(myLocalCache);

// Create Express App and Routes
const app = express();

app.get('/',  (req, res) => {
    const authCodeUrlParameters = {
        scopes: ["user.read"],
        redirectUri: ["http://localhost:3000/redirect"],
    };

    // get url to sign user in and consent to scopes needed for application
    pca.getAuthCodeUrl(authCodeUrlParameters)
        .then((response) => {
            console.log(response);
            res.redirect(response);
        })
        .catch((error) => console.log(JSON.stringify(error)));
});

app.get('/redirect', (req, res) => {
    const tokenRequest = {
        code: req.query.code,
        redirectUri: "http://localhost:3000/redirect",
        scopes: ["user.read"],
        // codeVerifier: ""
    };

    pca.acquireTokenByCode(tokenRequest).then((response) => {
        console.log("\nResponse: \n:", response);
        res.send(200);
        // uncomment this to show writing of cache, dont commit real tokens.
        // fs.writeFileSync("./data/cache.json", JSON.stringify(pca.readCache()), null, 4);
    }).catch((error) => {
        console.log(error);
        res.status(500).send(error);
    });
});

app.listen(SERVER_PORT, () => console.log(`Msal Node Auth Code Sample app listening on port ${SERVER_PORT}!`))<|MERGE_RESOLUTION|>--- conflicted
+++ resolved
@@ -18,11 +18,7 @@
         redirectUri: "http://localhost:3000/redirect",
     },
     cache: {
-<<<<<<< HEAD
-        cacheLocation: "/Users/sameeragajjarapu/Documents/cache.json", // This configures where your cache will be stored
-=======
         cacheLocation: "fileCache", // This configures where your cache will be stored
->>>>>>> adae5868
         storeAuthStateInCookie: false, // Set this to "true" if you are having issues on IE11 or Edge
     },
 };
