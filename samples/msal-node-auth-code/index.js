/*
 * Copyright (c) Microsoft Corporation. All rights reserved.
 * Licensed under the MIT License.
 */
const express = require("express");
const msal = require('@azure/msal-node');
<<<<<<< HEAD
const {promises: fs} = require("fs");
=======
const { promises: fs } = require("fs");
>>>>>>> f842023c

const SERVER_PORT = process.env.PORT || 3000;

const readFromStorage = () => {
    return fs.readFile("./data/cache.json", "utf-8");
};

<<<<<<< HEAD
const writeToStorage = (cache) => {
    return fs.writeFile("./data/cacheAfterWrite.json", cache)
=======
const writeToStorage = (getMergedState) => {
    return readFromStorage().then(oldFile =>{
        const mergedState = getMergedState(oldFile);
        return fs.writeFile("./data/cacheAfterWrite.json", mergedState);
    })
>>>>>>> f842023c
};

const cachePlugin = {
    readFromStorage,
    writeToStorage
};

const publicClientConfig = {
    auth: {
        clientId: "99cab759-2aab-420b-91d8-5e3d8d4f063b",
        authority: "https://login.microsoftonline.com/90b8faa8-cc95-460e-a618-ee770bee1759",
        redirectUri: "http://localhost:3000/redirect",
    },
    cache: {
<<<<<<< HEAD
        cachePlugin: cachePlugin
=======
        cachePlugin
>>>>>>> f842023c
    },
};
const pca = new msal.PublicClientApplication(publicClientConfig);
const msalCacheManager = pca.getCacheManager();

// Create Express App and Routes
const app = express();

app.get('/', (req, res) => {
    const authCodeUrlParameters = {
        scopes: ["user.read"],
        redirectUri: ["http://localhost:3000/redirect"],
    };

    // get url to sign user in and consent to scopes needed for application
    pca.getAuthCodeUrl(authCodeUrlParameters).then((response) => {
        console.log(response);
        res.redirect(response);
    }).catch((error) => console.log(JSON.stringify(error)));
});

app.get('/redirect', (req, res) => {
    const tokenRequest = {
        code: req.query.code,
        redirectUri: "http://localhost:3000/redirect",
        scopes: ["user.read"],
    };

    pca.acquireTokenByCode(tokenRequest).then((response) => {
        console.log("\nResponse: \n:", response);
        res.send(200);
        return msalCacheManager.writeToPersistence();
    }).catch((error) => {
        console.log(error);
        res.status(500).send(error);
    });
});

msalCacheManager.readFromPersistence().then(() => {
    app.listen(SERVER_PORT, () => console.log(`Msal Node Auth Code Sample app listening on port ${SERVER_PORT}!`))
});
<|MERGE_RESOLUTION|>--- conflicted
+++ resolved
@@ -4,11 +4,7 @@
  */
 const express = require("express");
 const msal = require('@azure/msal-node');
-<<<<<<< HEAD
-const {promises: fs} = require("fs");
-=======
 const { promises: fs } = require("fs");
->>>>>>> f842023c
 
 const SERVER_PORT = process.env.PORT || 3000;
 
@@ -16,16 +12,11 @@
     return fs.readFile("./data/cache.json", "utf-8");
 };
 
-<<<<<<< HEAD
-const writeToStorage = (cache) => {
-    return fs.writeFile("./data/cacheAfterWrite.json", cache)
-=======
 const writeToStorage = (getMergedState) => {
     return readFromStorage().then(oldFile =>{
         const mergedState = getMergedState(oldFile);
         return fs.writeFile("./data/cacheAfterWrite.json", mergedState);
     })
->>>>>>> f842023c
 };
 
 const cachePlugin = {
@@ -40,11 +31,7 @@
         redirectUri: "http://localhost:3000/redirect",
     },
     cache: {
-<<<<<<< HEAD
-        cachePlugin: cachePlugin
-=======
         cachePlugin
->>>>>>> f842023c
     },
 };
 const pca = new msal.PublicClientApplication(publicClientConfig);
